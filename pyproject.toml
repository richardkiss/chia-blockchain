--- conflicted
+++ resolved
@@ -46,11 +46,7 @@
 boto3 = "1.34.143"  # AWS S3 for Data Layer S3 plugin
 chiabip158 = "1.5.1"  # bip158-style wallet filters
 chiapos = "2.0.4"  # proof of space
-<<<<<<< HEAD
 chia_rs = { git = "https://github.com/chia-network/chia_rs", rev = "87ac5b07cdbd4ef722bb1278ab8b96fd761dcc92", subdirectory = "wheel/" }
-=======
-chia_rs = "0.15.0"
->>>>>>> 8f28d409
 chiavdf = "1.1.6"  # timelord and vdf verification
 click = "8.1.7"  # For the CLI
 clvm = "0.9.10"
