--- conflicted
+++ resolved
@@ -46,11 +46,7 @@
 boto3 = ">=1.35.43"  # AWS S3 for Data Layer S3 plugin
 chiabip158 = ">=1.5.1"  # bip158-style wallet filters
 chiapos = ">=2.0.7"  # proof of space
-<<<<<<< HEAD
 chia_rs = { git = "https://github.com/chia-network/chia_rs", rev = "long_lived/initial_datalayer", subdirectory = "wheel/" }
-=======
-chia_rs = ">=0.18.0"
->>>>>>> 27c34ec9
 chiavdf = ">=1.1.8"  # timelord and vdf verification
 click = ">=8.1.7"  # For the CLI
 clvm = ">=0.9.11"
