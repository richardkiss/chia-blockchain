--- conflicted
+++ resolved
@@ -101,7 +101,6 @@
 TEST_HEIGHT = uint32(5)
 
 
-<<<<<<< HEAD
 @pytest.fixture(name="test_bundles")
 def test_bundles_fixture() -> list[SpendBundle]:
     ret: list[SpendBundle] = []
@@ -122,7 +121,8 @@
 
     ret.sort(key=lambda x: x.name())
     return ret
-=======
+
+
 @pytest.mark.parametrize("clvm_hex", ["80", "ff8080", "ff7f03", "ffff8080ff8080"])
 def test_clvm_canonical(clvm_hex: str) -> None:
     clvm_buf = bytes.fromhex(clvm_hex)
@@ -189,7 +189,6 @@
     atom_len, is_canonical = is_atom_canonical(clvm_buf, 0)
     assert atom_len == expect
     assert is_canonical
->>>>>>> 5e0a0df9
 
 
 @dataclasses.dataclass(frozen=True)
