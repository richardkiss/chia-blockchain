--- conflicted
+++ resolved
@@ -11,11 +11,7 @@
 from dataclasses import dataclass
 from pathlib import Path
 from random import Random
-<<<<<<< HEAD
-from typing import Any, Awaitable, Callable, Dict, List, Optional, Set, Tuple
-=======
-from typing import Any, Callable, Optional, cast
->>>>>>> 9eefca78
+from typing import Any, Awaitable, Callable, Optional, Set, Dict, List, Tuple
 
 import aiohttp
 import pytest
@@ -58,12 +54,7 @@
 pytestmark = pytest.mark.data_layer
 
 
-<<<<<<< HEAD
-table_columns: Dict[str, List[str]] = {
-=======
 table_columns: dict[str, list[str]] = {
-    "node": ["hash", "node_type", "left", "right", "key", "value"],
->>>>>>> 9eefca78
     "root": ["tree_id", "generation", "node_hash", "status"],
     "subscriptions": ["tree_id", "url", "ignore_till", "num_consecutive_failures", "from_wallet"],
     "schema": ["version_id", "applied_at"],
@@ -76,23 +67,6 @@
 
 # TODO: Someday add tests for malformed DB data to make sure we handle it gracefully
 #       and with good error messages.
-
-
-<<<<<<< HEAD
-=======
-@pytest.mark.anyio
-async def test_valid_node_values_fixture_are_valid(data_store: DataStore, valid_node_values: dict[str, Any]) -> None:
-    async with data_store.db_wrapper.writer() as writer:
-        await writer.execute(
-            """
-            INSERT INTO node(hash, node_type, left, right, key, value)
-            VALUES(:hash, :node_type, :left, :right, :key, :value)
-            """,
-            valid_node_values,
-        )
-
-
->>>>>>> 9eefca78
 @pytest.mark.parametrize(argnames=["table_name", "expected_columns"], argvalues=table_columns.items())
 @pytest.mark.anyio
 async def test_create_creates_tables_and_columns(
@@ -273,13 +247,8 @@
 
 
 @pytest.mark.anyio
-<<<<<<< HEAD
-async def test_get_ancestors_2(data_store: DataStore, store_id: bytes32) -> None:
-    ancestors: List[Tuple[int, bytes32, List[InternalNode]]] = []
-=======
 async def test_get_ancestors_optimized(data_store: DataStore, store_id: bytes32) -> None:
     ancestors: list[tuple[int, bytes32, list[InternalNode]]] = []
->>>>>>> 9eefca78
     random = Random()
     random.seed(100, version=2)
 
@@ -442,26 +411,6 @@
         assert {node.key: node.value for node in current_kv} == {
             node.key: node.value for node in saved_kv[batch_number]
         }
-<<<<<<< HEAD
-=======
-        queue: list[bytes32] = [root.node_hash]
-        ancestors: dict[bytes32, bytes32] = {}
-        while len(queue) > 0:
-            node_hash = queue.pop(0)
-            expected_ancestors = []
-            ancestor = node_hash
-            while ancestor in ancestors:
-                ancestor = ancestors[ancestor]
-                expected_ancestors.append(ancestor)
-            result_ancestors = await data_store.get_ancestors_optimized(node_hash, store_id)
-            assert [node.hash for node in result_ancestors] == expected_ancestors
-            node = await data_store.get_node(node_hash)
-            if isinstance(node, InternalNode):
-                queue.append(node.left_hash)
-                queue.append(node.right_hash)
-                ancestors[node.left_hash] = node_hash
-                ancestors[node.right_hash] = node_hash
->>>>>>> 9eefca78
 
     all_kv = await data_store.get_keys_values(store_id)
     assert {node.key: node.value for node in all_kv} == keys_values
@@ -650,11 +599,7 @@
         if i == 0 or i > 10:
             insert_result = await data_store.autoinsert(key, value, store_id, status=Status.COMMITTED)
         else:
-<<<<<<< HEAD
             reference_node_hash = hashes[-1]
-=======
-            reference_node_hash = await data_store.get_terminal_node_for_seed(store_id, bytes32.zeros)
->>>>>>> 9eefca78
             insert_result = await data_store.insert(
                 key=key,
                 value=value,
@@ -1573,192 +1518,6 @@
 
 
 @pytest.mark.anyio
-<<<<<<< HEAD
-=======
-async def test_delete_store_data(raw_data_store: DataStore) -> None:
-    store_id = bytes32.zeros
-    store_id_2 = bytes32(b"\0" * 31 + b"\1")
-    await raw_data_store.create_tree(store_id=store_id, status=Status.COMMITTED)
-    await raw_data_store.create_tree(store_id=store_id_2, status=Status.COMMITTED)
-    total_keys = 4
-    keys = [key.to_bytes(4, byteorder="big") for key in range(total_keys)]
-    batch1 = [
-        {"action": "insert", "key": keys[0], "value": keys[0]},
-        {"action": "insert", "key": keys[1], "value": keys[1]},
-    ]
-    batch2 = batch1.copy()
-    batch1.append({"action": "insert", "key": keys[2], "value": keys[2]})
-    batch2.append({"action": "insert", "key": keys[3], "value": keys[3]})
-    assert batch1 != batch2
-    await raw_data_store.insert_batch(store_id, batch1, status=Status.COMMITTED)
-    await raw_data_store.insert_batch(store_id_2, batch2, status=Status.COMMITTED)
-    keys_values_before = await raw_data_store.get_keys_values(store_id_2)
-    async with raw_data_store.db_wrapper.reader() as reader:
-        result = await reader.execute("SELECT * FROM node")
-        nodes = await result.fetchall()
-        kv_nodes_before = {}
-        for node in nodes:
-            if node["key"] is not None:
-                kv_nodes_before[node["key"]] = node["value"]
-    assert [kv_nodes_before[key] for key in keys] == keys
-    await raw_data_store.delete_store_data(store_id)
-    # Deleting from `node` table doesn't alter other stores.
-    keys_values_after = await raw_data_store.get_keys_values(store_id_2)
-    assert keys_values_before == keys_values_after
-    async with raw_data_store.db_wrapper.reader() as reader:
-        result = await reader.execute("SELECT * FROM node")
-        nodes = await result.fetchall()
-        kv_nodes_after = {}
-        for node in nodes:
-            if node["key"] is not None:
-                kv_nodes_after[node["key"]] = node["value"]
-    for i in range(total_keys):
-        if i != 2:
-            assert kv_nodes_after[keys[i]] == keys[i]
-        else:
-            # `keys[2]` was only present in the first store.
-            assert keys[i] not in kv_nodes_after
-    assert not await raw_data_store.store_id_exists(store_id)
-    await raw_data_store.delete_store_data(store_id_2)
-    async with raw_data_store.db_wrapper.reader() as reader:
-        async with reader.execute("SELECT COUNT(*) FROM node") as cursor:
-            row_count = await cursor.fetchone()
-            assert row_count is not None
-            assert row_count[0] == 0
-    assert not await raw_data_store.store_id_exists(store_id_2)
-
-
-@pytest.mark.anyio
-async def test_delete_store_data_multiple_stores(raw_data_store: DataStore) -> None:
-    # Make sure inserting and deleting the same data works
-    for repetition in range(2):
-        num_stores = 50
-        total_keys = 150
-        keys_deleted_per_store = 3
-        store_ids = [bytes32(i.to_bytes(32, byteorder="big")) for i in range(num_stores)]
-        for store_id in store_ids:
-            await raw_data_store.create_tree(store_id=store_id, status=Status.COMMITTED)
-        original_keys = [key.to_bytes(4, byteorder="big") for key in range(total_keys)]
-        batches = []
-        for i in range(num_stores):
-            batch = [
-                {"action": "insert", "key": key, "value": key} for key in original_keys[i * keys_deleted_per_store :]
-            ]
-            batches.append(batch)
-
-        for store_id, batch in zip(store_ids, batches):
-            await raw_data_store.insert_batch(store_id, batch, status=Status.COMMITTED)
-
-        for tree_index in range(num_stores):
-            async with raw_data_store.db_wrapper.reader() as reader:
-                result = await reader.execute("SELECT * FROM node")
-                nodes = await result.fetchall()
-
-            keys = {node["key"] for node in nodes if node["key"] is not None}
-            assert len(keys) == total_keys - tree_index * keys_deleted_per_store
-            keys_after_index = set(original_keys[tree_index * keys_deleted_per_store :])
-            keys_before_index = set(original_keys[: tree_index * keys_deleted_per_store])
-            assert keys_after_index.issubset(keys)
-            assert keys.isdisjoint(keys_before_index)
-            await raw_data_store.delete_store_data(store_ids[tree_index])
-
-        async with raw_data_store.db_wrapper.reader() as reader:
-            async with reader.execute("SELECT COUNT(*) FROM node") as cursor:
-                row_count = await cursor.fetchone()
-                assert row_count is not None
-                assert row_count[0] == 0
-
-
-@pytest.mark.parametrize("common_keys_count", [1, 250, 499])
-@pytest.mark.anyio
-async def test_delete_store_data_with_common_values(raw_data_store: DataStore, common_keys_count: int) -> None:
-    store_id_1 = bytes32(b"\x00" * 31 + b"\x01")
-    store_id_2 = bytes32(b"\x00" * 31 + b"\x02")
-
-    await raw_data_store.create_tree(store_id=store_id_1, status=Status.COMMITTED)
-    await raw_data_store.create_tree(store_id=store_id_2, status=Status.COMMITTED)
-
-    key_offset = 1000
-    total_keys_per_store = 500
-    assert common_keys_count < key_offset
-    common_keys = {key.to_bytes(4, byteorder="big") for key in range(common_keys_count)}
-    unique_keys_1 = {
-        (key + key_offset).to_bytes(4, byteorder="big") for key in range(total_keys_per_store - common_keys_count)
-    }
-    unique_keys_2 = {
-        (key + (2 * key_offset)).to_bytes(4, byteorder="big") for key in range(total_keys_per_store - common_keys_count)
-    }
-
-    batch1 = [{"action": "insert", "key": key, "value": key} for key in common_keys.union(unique_keys_1)]
-    batch2 = [{"action": "insert", "key": key, "value": key} for key in common_keys.union(unique_keys_2)]
-
-    await raw_data_store.insert_batch(store_id_1, batch1, status=Status.COMMITTED)
-    await raw_data_store.insert_batch(store_id_2, batch2, status=Status.COMMITTED)
-
-    await raw_data_store.delete_store_data(store_id_1)
-    async with raw_data_store.db_wrapper.reader() as reader:
-        result = await reader.execute("SELECT * FROM node")
-        nodes = await result.fetchall()
-
-    keys = {node["key"] for node in nodes if node["key"] is not None}
-    # Since one store got all its keys deleted, we're left only with the keys of the other store.
-    assert len(keys) == total_keys_per_store
-    assert keys.intersection(unique_keys_1) == set()
-    assert keys.symmetric_difference(common_keys.union(unique_keys_2)) == set()
-
-
-@pytest.mark.anyio
-@pytest.mark.parametrize("pending_status", [Status.PENDING, Status.PENDING_BATCH])
-async def test_delete_store_data_protects_pending_roots(raw_data_store: DataStore, pending_status: Status) -> None:
-    num_stores = 5
-    total_keys = 15
-    store_ids = [bytes32(i.to_bytes(32, byteorder="big")) for i in range(num_stores)]
-    for store_id in store_ids:
-        await raw_data_store.create_tree(store_id=store_id, status=Status.COMMITTED)
-    original_keys = [key.to_bytes(4, byteorder="big") for key in range(total_keys)]
-    batches = []
-    keys_per_pending_root = 2
-
-    for i in range(num_stores - 1):
-        start_index = i * keys_per_pending_root
-        end_index = (i + 1) * keys_per_pending_root
-        batch = [{"action": "insert", "key": key, "value": key} for key in original_keys[start_index:end_index]]
-        batches.append(batch)
-    for store_id, batch in zip(store_ids, batches):
-        await raw_data_store.insert_batch(store_id, batch, status=pending_status)
-
-    store_id = store_ids[-1]
-    batch = [{"action": "insert", "key": key, "value": key} for key in original_keys]
-    await raw_data_store.insert_batch(store_id, batch, status=Status.COMMITTED)
-
-    async with raw_data_store.db_wrapper.reader() as reader:
-        result = await reader.execute("SELECT * FROM node")
-        nodes = await result.fetchall()
-
-    keys = {node["key"] for node in nodes if node["key"] is not None}
-    assert keys == set(original_keys)
-
-    await raw_data_store.delete_store_data(store_id)
-    async with raw_data_store.db_wrapper.reader() as reader:
-        result = await reader.execute("SELECT * FROM node")
-        nodes = await result.fetchall()
-
-    keys = {node["key"] for node in nodes if node["key"] is not None}
-    assert keys == set(original_keys[: (num_stores - 1) * keys_per_pending_root])
-
-    for index in range(num_stores - 1):
-        store_id = store_ids[index]
-        root = await raw_data_store.get_pending_root(store_id)
-        assert root is not None
-        await raw_data_store.change_root_status(root, Status.COMMITTED)
-        kv = await raw_data_store.get_keys_values(store_id=store_id)
-        start_index = index * keys_per_pending_root
-        end_index = (index + 1) * keys_per_pending_root
-        assert {pair.key for pair in kv} == set(original_keys[start_index:end_index])
-
-
-@pytest.mark.anyio
->>>>>>> 9eefca78
 @boolean_datacases(name="group_files_by_store", true="group by singleton", false="don't group by singleton")
 @pytest.mark.parametrize("max_full_files", [1, 2, 5])
 async def test_insert_from_delta_file(
@@ -2152,7 +1911,6 @@
 
 
 @pytest.mark.anyio
-<<<<<<< HEAD
 async def test_migration_unknown_version(data_store: DataStore, tmp_path: Path) -> None:
     async with data_store.db_wrapper.writer() as writer:
         await writer.execute(
@@ -2163,115 +1921,6 @@
         )
     with pytest.raises(Exception, match="Unknown version"):
         await data_store.migrate_db(tmp_path)
-=======
-async def test_build_ancestor_table(data_store: DataStore, store_id: bytes32) -> None:
-    num_values = 1000
-    changelist: list[dict[str, Any]] = []
-    for value in range(num_values):
-        value_bytes = value.to_bytes(4, byteorder="big")
-        changelist.append({"action": "upsert", "key": value_bytes, "value": value_bytes})
-    await data_store.insert_batch(
-        store_id=store_id,
-        changelist=changelist,
-        status=Status.PENDING,
-    )
-
-    pending_root = await data_store.get_pending_root(store_id=store_id)
-    assert pending_root is not None
-    assert pending_root.node_hash is not None
-    await data_store.change_root_status(pending_root, Status.COMMITTED)
-    await data_store.build_ancestor_table_for_latest_root(store_id=store_id)
-
-    assert pending_root.node_hash is not None
-    await _check_ancestors(data_store, store_id, pending_root.node_hash)
-
-
-@pytest.mark.anyio
-async def test_sparse_ancestor_table(data_store: DataStore, store_id: bytes32) -> None:
-    num_values = 100
-    for value in range(num_values):
-        value_bytes = value.to_bytes(4, byteorder="big")
-        await data_store.autoinsert(
-            key=value_bytes,
-            value=value_bytes,
-            store_id=store_id,
-            status=Status.COMMITTED,
-        )
-        root = await data_store.get_tree_root(store_id=store_id)
-        assert root.node_hash is not None
-        ancestors = await _check_ancestors(data_store, store_id, root.node_hash)
-
-    # Check the ancestor table is sparse
-    root_generation = root.generation
-    current_generation_count = 0
-    previous_generation_count = 0
-    for node_hash, ancestor_hash in ancestors.items():
-        async with data_store.db_wrapper.reader() as reader:
-            if ancestor_hash is not None:
-                cursor = await reader.execute(
-                    "SELECT MAX(generation) AS generation FROM ancestors WHERE hash == :hash AND ancestor == :ancestor",
-                    {"hash": node_hash, "ancestor": ancestor_hash},
-                )
-            else:
-                cursor = await reader.execute(
-                    "SELECT MAX(generation) AS generation FROM ancestors WHERE hash == :hash AND ancestor IS NULL",
-                    {"hash": node_hash},
-                )
-            row = await cursor.fetchone()
-            assert row is not None
-            generation = row["generation"]
-            assert generation <= root_generation
-            if generation == root_generation:
-                current_generation_count += 1
-            else:
-                previous_generation_count += 1
-
-    assert current_generation_count == 15
-    assert previous_generation_count == 184
-
-
-async def get_all_nodes(data_store: DataStore, store_id: bytes32) -> list[Node]:
-    root = await data_store.get_tree_root(store_id)
-    assert root.node_hash is not None
-    root_node = await data_store.get_node(root.node_hash)
-    nodes: list[Node] = []
-    queue: list[Node] = [root_node]
-
-    while len(queue) > 0:
-        node = queue.pop(0)
-        nodes.append(node)
-        if isinstance(node, InternalNode):
-            left_node = await data_store.get_node(node.left_hash)
-            right_node = await data_store.get_node(node.right_hash)
-            queue.append(left_node)
-            queue.append(right_node)
-
-    return nodes
-
-
-@pytest.mark.anyio
-async def test_get_nodes(data_store: DataStore, store_id: bytes32) -> None:
-    num_values = 50
-    changelist: list[dict[str, Any]] = []
-
-    for value in range(num_values):
-        value_bytes = value.to_bytes(4, byteorder="big")
-        changelist.append({"action": "upsert", "key": value_bytes, "value": value_bytes})
-    await data_store.insert_batch(
-        store_id=store_id,
-        changelist=changelist,
-        status=Status.COMMITTED,
-    )
-
-    expected_nodes = await get_all_nodes(data_store, store_id)
-    nodes = await data_store.get_nodes([node.hash for node in expected_nodes])
-    assert nodes == expected_nodes
-
-    node_hash = bytes32.zeros
-    node_hash_2 = bytes32([0] * 31 + [1])
-    with pytest.raises(Exception, match=f"^Nodes not found for hashes: {node_hash.hex()}, {node_hash_2.hex()}"):
-        await data_store.get_nodes([node_hash, node_hash_2] + [node.hash for node in expected_nodes])
->>>>>>> 9eefca78
 
 
 @boolean_datacases(name="group_files_by_store", false="group by singleton", true="don't group by singleton")
@@ -2282,7 +1931,6 @@
     group_files_by_store: bool,
     tmp_path: Path,
 ) -> None:
-<<<<<<< HEAD
     num_batches = 10
     num_ops_per_batch = 100
     keys: List[bytes] = []
@@ -2318,80 +1966,4 @@
 
     assert await data_store.get_keys_values(store_id=store_id) == []
     await data_store.migrate_db(tmp_path)
-    assert await data_store.get_keys_values(store_id=store_id) == kv_before
-=======
-    num_values = 1000
-    value_offset = 1000000
-    all_min_leafs: set[TerminalNode] = set()
-
-    if pre > 0:
-        # This builds a complete binary tree, in order to test more than one batch in the queue before finding the leaf
-        changelist: list[dict[str, Any]] = []
-
-        for value in range(pre):
-            value_bytes = (value * value).to_bytes(8, byteorder="big")
-            changelist.append({"action": "upsert", "key": value_bytes, "value": value_bytes})
-        await data_store.insert_batch(
-            store_id=store_id,
-            changelist=changelist,
-            status=Status.COMMITTED,
-        )
-
-    for value in range(num_values):
-        value_bytes = value.to_bytes(4, byteorder="big")
-        # Use autoinsert instead of `insert_batch` to get a more randomly shaped tree
-        await data_store.autoinsert(
-            key=value_bytes,
-            value=value_bytes,
-            store_id=store_id,
-            status=Status.COMMITTED,
-        )
-
-        if (value + 1) % batch_size == 0:
-            hash_to_parent: dict[bytes32, InternalNode] = {}
-            root = await data_store.get_tree_root(store_id)
-            assert root.node_hash is not None
-            min_leaf = await data_store.get_leaf_at_minimum_height(root.node_hash, hash_to_parent)
-            all_nodes = await get_all_nodes(data_store, store_id)
-            heights: dict[bytes32, int] = {}
-            heights[root.node_hash] = 0
-            min_leaf_height = None
-
-            for node in all_nodes:
-                if isinstance(node, InternalNode):
-                    heights[node.left_hash] = heights[node.hash] + 1
-                    heights[node.right_hash] = heights[node.hash] + 1
-                else:
-                    if min_leaf_height is not None:
-                        min_leaf_height = min(min_leaf_height, heights[node.hash])
-                    else:
-                        min_leaf_height = heights[node.hash]
-
-            assert min_leaf_height is not None
-            if pre > 0:
-                assert min_leaf_height >= 11
-            for node in all_nodes:
-                if isinstance(node, TerminalNode):
-                    assert node == min_leaf
-                    assert heights[min_leaf.hash] == min_leaf_height
-                    break
-                if node.left_hash in hash_to_parent:
-                    assert hash_to_parent[node.left_hash] == node
-                if node.right_hash in hash_to_parent:
-                    assert hash_to_parent[node.right_hash] == node
-
-            # Push down the min height leaf, so on the next iteration we get a different leaf
-            pushdown_height = 20
-            for repeat in range(pushdown_height):
-                value_bytes = (value + (repeat + 1) * value_offset).to_bytes(4, byteorder="big")
-                await data_store.insert(
-                    key=value_bytes,
-                    value=value_bytes,
-                    store_id=store_id,
-                    reference_node_hash=min_leaf.hash,
-                    side=Side.RIGHT,
-                    status=Status.COMMITTED,
-                )
-            assert min_leaf not in all_min_leafs
-            all_min_leafs.add(min_leaf)
->>>>>>> 9eefca78
+    assert await data_store.get_keys_values(store_id=store_id) == kv_before