from __future__ import annotations

import hashlib
import struct
from dataclasses import astuple, dataclass
from random import Random
<<<<<<< HEAD
from typing import TYPE_CHECKING, Dict, Generic, List, Protocol, Tuple, Type, TypeVar, final
=======
from typing import Generic, TypeVar, final
>>>>>>> 9eefca78

import chia_rs
import pytest

# TODO: update after resolution in https://github.com/pytest-dev/pytest/issues/7469
from _pytest.fixtures import SubRequest

from chia._tests.util.misc import DataCase, Marks, datacases
from chia.data_layer.data_layer_util import InternalNode, Side, internal_hash
from chia.data_layer.util.merkle_blob import (
    InvalidIndexError,
    KVId,
    MerkleBlob,
    NodeMetadata,
    NodeType,
    RawInternalMerkleNode,
    RawLeafMerkleNode,
    RawMerkleNodeProtocol,
    TreeIndex,
    data_size,
    metadata_size,
    null_parent,
    pack_raw_node,
    raw_node_classes,
    raw_node_type_to_class,
    spacing,
    unpack_raw_node,
)
from chia.types.blockchain_format.sized_bytes import bytes32


class MerkleBlobCallable(Protocol):
    def __call__(self, blob: bytearray) -> MerkleBlob: ...


@pytest.fixture(
    name="merkle_blob_type",
    params=[MerkleBlob, chia_rs.MerkleBlob],
    ids=["python", "rust"],
)
def merkle_blob_type_fixture(request: SubRequest) -> MerkleBlobCallable:
    return request.param  # type: ignore[no-any-return]


@pytest.fixture(
    name="raw_node_class",
    scope="session",
    params=raw_node_classes,
    ids=[cls.type.name for cls in raw_node_classes],
)
def raw_node_class_fixture(request: SubRequest) -> RawMerkleNodeProtocol:
    # https://github.com/pytest-dev/pytest/issues/8763
    return request.param  # type: ignore[no-any-return]


class_to_structs: dict[type[object], struct.Struct] = {
    NodeMetadata: NodeMetadata.struct,
    **{cls: cls.struct for cls in raw_node_classes},
}


@pytest.fixture(
    name="class_struct",
    scope="session",
    params=class_to_structs.values(),
    ids=[cls.__name__ for cls in class_to_structs.keys()],
)
def class_struct_fixture(request: SubRequest) -> RawMerkleNodeProtocol:
    # https://github.com/pytest-dev/pytest/issues/8763
    return request.param  # type: ignore[no-any-return]


def test_raw_node_class_types_are_unique() -> None:
    assert len(raw_node_type_to_class) == len(raw_node_classes)


def test_metadata_size_not_changed() -> None:
    assert metadata_size == 2


def test_data_size_not_changed() -> None:
    assert data_size == 52


def test_raw_node_struct_sizes(raw_node_class: RawMerkleNodeProtocol) -> None:
    assert raw_node_class.struct.size == data_size


def test_all_big_endian(class_struct: struct.Struct) -> None:
    assert class_struct.format.startswith(">")


# TODO: check all struct types against attribute types

RawMerkleNodeT = TypeVar("RawMerkleNodeT", bound=RawMerkleNodeProtocol)


reference_blob = bytes(range(data_size))


@final
@dataclass
class RawNodeFromBlobCase(Generic[RawMerkleNodeT]):
    raw: RawMerkleNodeT
    blob_to_unpack: bytes = reference_blob
    packed_blob_reference_leaf: bytes = reference_blob
    packed_blob_reference_internal: bytes = reference_blob[:44] + bytes([0] * 8)

    marks: Marks = ()

    @property
    def id(self) -> str:
        return self.raw.type.name


reference_raw_nodes: list[DataCase] = [
    RawNodeFromBlobCase(
        raw=RawInternalMerkleNode(
            hash=bytes(range(32)),
            parent=TreeIndex(0x20212223),
            left=TreeIndex(0x24252627),
            right=TreeIndex(0x28292A2B),
        ),
    ),
    RawNodeFromBlobCase(
        raw=RawLeafMerkleNode(
            hash=bytes(range(32)),
            parent=TreeIndex(0x20212223),
            key=KVId(0x2425262728292A2B),
            value=KVId(0x2C2D2E2F30313233),
        ),
    ),
]


@datacases(*reference_raw_nodes)
def test_raw_node_from_blob(case: RawNodeFromBlobCase[RawMerkleNodeProtocol]) -> None:
    node = unpack_raw_node(
        index=TreeIndex(0),
        metadata=NodeMetadata(type=case.raw.type, dirty=False),
        data=case.blob_to_unpack,
    )
    assert node == case.raw


@datacases(*reference_raw_nodes)
def test_raw_node_to_blob(case: RawNodeFromBlobCase[RawMerkleNodeProtocol]) -> None:
    blob = pack_raw_node(case.raw)
    expected_blob = (
        case.packed_blob_reference_leaf
        if isinstance(case.raw, RawLeafMerkleNode)
        else case.packed_blob_reference_internal
    )

    assert blob == expected_blob


def test_merkle_blob_one_leaf_loads() -> None:
    # TODO: need to persist reference data
    leaf = RawLeafMerkleNode(
        hash=bytes(range(32)),
        parent=null_parent,
        key=KVId(0x0405060708090A0B),
        value=KVId(0x0405060708090A1B),
    )
    blob = bytearray(NodeMetadata(type=NodeType.leaf, dirty=False).pack() + pack_raw_node(leaf))

    merkle_blob = MerkleBlob(blob=blob)
    assert merkle_blob.get_raw_node(TreeIndex(0)) == leaf


def test_merkle_blob_two_leafs_loads() -> None:
    # TODO: break this test down into some reusable data and multiple tests
    # TODO: need to persist reference data
    root = RawInternalMerkleNode(
        hash=bytes(range(32)),
        parent=null_parent,
        left=TreeIndex(1),
        right=TreeIndex(2),
    )
    left_leaf = RawLeafMerkleNode(
        hash=bytes(range(32)),
        parent=TreeIndex(0),
        key=KVId(0x0405060708090A0B),
        value=KVId(0x0405060708090A1B),
    )
    right_leaf = RawLeafMerkleNode(
        hash=bytes(range(32)),
        parent=TreeIndex(0),
        key=KVId(0x1415161718191A1B),
        value=KVId(0x1415161718191A2B),
    )
    blob = bytearray()
    blob.extend(NodeMetadata(type=NodeType.internal, dirty=True).pack() + pack_raw_node(root))
    blob.extend(NodeMetadata(type=NodeType.leaf, dirty=False).pack() + pack_raw_node(left_leaf))
    blob.extend(NodeMetadata(type=NodeType.leaf, dirty=False).pack() + pack_raw_node(right_leaf))

    merkle_blob = MerkleBlob(blob=blob)
    assert merkle_blob.get_raw_node(TreeIndex(0)) == root
    assert merkle_blob.get_raw_node(root.left) == left_leaf
    assert merkle_blob.get_raw_node(root.right) == right_leaf
    assert merkle_blob.get_raw_node(left_leaf.parent) == root
    assert merkle_blob.get_raw_node(right_leaf.parent) == root

    assert merkle_blob.get_lineage_with_indexes(TreeIndex(0)) == [(0, root)]
    assert merkle_blob.get_lineage_with_indexes(root.left) == [(1, left_leaf), (0, root)]

    merkle_blob.calculate_lazy_hashes()
    son_hash = bytes32(range(32))
    root_hash = internal_hash(son_hash, son_hash)
    expected_node = InternalNode(root_hash, son_hash, son_hash)
    assert merkle_blob.get_lineage_by_key_id(KVId(0x0405060708090A0B)) == [expected_node]
    assert merkle_blob.get_lineage_by_key_id(KVId(0x1415161718191A1B)) == [expected_node]


def generate_kvid(seed: int) -> tuple[KVId, KVId]:
    kv_ids: list[KVId] = []

    for offset in range(2):
        seed_bytes = (2 * seed + offset).to_bytes(8, byteorder="big", signed=True)
        hash_obj = hashlib.sha256(seed_bytes)
        hash_int = int.from_bytes(hash_obj.digest()[:8], byteorder="big", signed=True)
        kv_ids.append(KVId(hash_int))

    return kv_ids[0], kv_ids[1]


def generate_hash(seed: int) -> bytes:
    seed_bytes = seed.to_bytes(8, byteorder="big", signed=True)
    hash_obj = hashlib.sha256(seed_bytes)
    return hash_obj.digest()


# TODO: re-enable
def _test_insert_delete_loads_all_keys() -> None:
    merkle_blob = MerkleBlob(blob=bytearray())
    num_keys = 200000
    extra_keys = 100000
    max_height = 25
    keys_values: dict[KVId, KVId] = {}

    random = Random()
    random.seed(100, version=2)
    expected_num_entries = 0
    current_num_entries = 0

    for seed in range(num_keys):
        [op_type] = random.choices(["insert", "delete"], [0.7, 0.3], k=1)
        if op_type == "delete" and len(keys_values) > 0:
            key = random.choice(list(keys_values.keys()))
            del keys_values[key]
            merkle_blob.delete(key)
            if current_num_entries == 1:
                current_num_entries = 0
                expected_num_entries = 0
            else:
                current_num_entries -= 2
        else:
            key, value = generate_kvid(seed)
            hash = generate_hash(seed)
            merkle_blob.insert(key, value, hash)
            key_index = merkle_blob.key_to_index[key]
            lineage = merkle_blob.get_lineage_with_indexes(TreeIndex(key_index))
            assert len(lineage) <= max_height
            keys_values[key] = value
            if current_num_entries == 0:
                current_num_entries = 1
            else:
                current_num_entries += 2

        expected_num_entries = max(expected_num_entries, current_num_entries)
        assert len(merkle_blob.blob) // spacing == expected_num_entries

    assert merkle_blob.get_keys_values() == keys_values

    merkle_blob_2 = MerkleBlob(blob=merkle_blob.blob)
    for seed in range(num_keys, num_keys + extra_keys):
        key, value = generate_kvid(seed)
        hash = generate_hash(seed)
        merkle_blob_2.upsert(key, value, hash)
        key_index = merkle_blob_2.key_to_index[key]
        lineage = merkle_blob_2.get_lineage_with_indexes(TreeIndex(key_index))
        assert len(lineage) <= max_height
        keys_values[key] = value
    assert merkle_blob.get_keys_values() == keys_values


def test_small_insert_deletes() -> None:
    merkle_blob = MerkleBlob(blob=bytearray())
    num_repeats = 100
    max_inserts = 25
    seed = 0

    random = Random()
    random.seed(100, version=2)

    for repeats in range(num_repeats):
        for num_inserts in range(1, max_inserts):
            keys_values: dict[KVId, KVId] = {}
            for inserts in range(num_inserts):
                seed += 1
                key, value = generate_kvid(seed)
                hash = generate_hash(seed)
                merkle_blob.insert(key, value, hash)
                keys_values[key] = value

            delete_order = list(keys_values.keys())
            random.shuffle(delete_order)
            remaining_keys_values = set(keys_values.keys())
            for kv_id in delete_order:
                merkle_blob.delete(kv_id)
                remaining_keys_values.remove(kv_id)
                assert set(merkle_blob.get_keys_values().keys()) == remaining_keys_values
            assert not remaining_keys_values


def test_proof_of_inclusion_merkle_blob() -> None:
    num_repeats = 10
    seed = 0

    random = Random()
    random.seed(100, version=2)

    merkle_blob = MerkleBlob(blob=bytearray())
    keys_values: dict[KVId, KVId] = {}

    for repeats in range(num_repeats):
        num_inserts = 1 + repeats * 100
        num_deletes = 1 + repeats * 10

        kv_ids: list[tuple[KVId, KVId]] = []
        hashes: list[bytes] = []
        for _ in range(num_inserts):
            seed += 1
            key, value = generate_kvid(seed)
            kv_ids.append((key, value))
            hashes.append(generate_hash(seed))
            keys_values[key] = value

        merkle_blob.batch_insert(kv_ids, hashes)
        merkle_blob.calculate_lazy_hashes()

        for kv_id in keys_values.keys():
            proof_of_inclusion = merkle_blob.get_proof_of_inclusion(kv_id)
            assert proof_of_inclusion.valid()

        delete_ordering = list(keys_values.keys())
        random.shuffle(delete_ordering)
        delete_ordering = delete_ordering[:num_deletes]
        for kv_id in delete_ordering:
            merkle_blob.delete(kv_id)
            del keys_values[kv_id]

        for kv_id in delete_ordering:
            with pytest.raises(Exception, match=f"Key {kv_id} not present in the store"):
                merkle_blob.get_proof_of_inclusion(kv_id)

        new_keys_values: dict[KVId, KVId] = {}
        for old_kv in keys_values.keys():
            seed += 1
            _, value = generate_kvid(seed)
            hash = generate_hash(seed)
            merkle_blob.upsert(old_kv, value, hash)
            new_keys_values[old_kv] = value
        if not merkle_blob.empty():
            merkle_blob.calculate_lazy_hashes()

        keys_values = new_keys_values
        for kv_id in keys_values:
            proof_of_inclusion = merkle_blob.get_proof_of_inclusion(kv_id)
            assert proof_of_inclusion.valid()


@pytest.mark.parametrize(argnames="index", argvalues=[TreeIndex(-1), TreeIndex(1), TreeIndex(null_parent)])
def test_get_raw_node_raises_for_invalid_indexes(index: TreeIndex) -> None:
    merkle_blob = MerkleBlob(blob=bytearray())
    merkle_blob.insert(KVId(0x1415161718191A1B), KVId(0x1415161718191A1B), bytes(range(12, data_size)))

    with pytest.raises(InvalidIndexError):
        merkle_blob.get_raw_node(index)
    with pytest.raises(InvalidIndexError):
        merkle_blob.get_metadata(index)


@pytest.mark.parametrize(argnames="cls", argvalues=raw_node_classes)
def test_as_tuple_matches_dataclasses_astuple(cls: type[RawMerkleNodeProtocol], seeded_random: Random) -> None:
    raw_bytes = bytes(seeded_random.getrandbits(8) for _ in range(cls.struct.size))
    raw_node = cls(*cls.struct.unpack(raw_bytes))
    # TODO: try again to indicate that the RawMerkleNodeProtocol requires the dataclass interface
    assert raw_node.as_tuple() == astuple(raw_node)  # type: ignore[call-overload]


def test_helper_methods(merkle_blob_type: MerkleBlobCallable) -> None:
    merkle_blob = merkle_blob_type(blob=bytearray())
    assert merkle_blob.empty()
    assert merkle_blob.get_root_hash() is None

    key, value = generate_kvid(0)
    hash = generate_hash(0)
    merkle_blob.insert(key, value, hash)
    assert not merkle_blob.empty()
    assert merkle_blob.get_root_hash() is not None
    assert merkle_blob.get_root_hash() == merkle_blob.get_hash_at_index(TreeIndex(0))

    merkle_blob.delete(key)
    assert merkle_blob.empty()
    assert merkle_blob.get_root_hash() is None


def test_insert_with_reference_key_and_side(merkle_blob_type: MerkleBlobCallable) -> None:
    num_inserts = 50
    merkle_blob = merkle_blob_type(blob=bytearray())
    reference_kid = None
    side = None

    for operation in range(num_inserts):
        key, value = generate_kvid(operation)
        hash = generate_hash(operation)
        merkle_blob.insert(key, value, hash, reference_kid, side)
        if reference_kid is not None:
            assert side is not None
            index = merkle_blob.key_to_index[key]
            node = merkle_blob.get_raw_node(index)
            parent = merkle_blob.get_raw_node(node.parent)
            if side == Side.LEFT:
                assert parent.left == index
            else:
                assert parent.right == index
            assert len(merkle_blob.get_lineage_with_indexes(index)) == operation + 1
        side = Side.LEFT if operation % 2 == 0 else Side.RIGHT
        reference_kid = key


def test_double_insert_fails(merkle_blob_type: MerkleBlobCallable) -> None:
    merkle_blob = merkle_blob_type(blob=bytearray())
    key, value = generate_kvid(0)
    hash = generate_hash(0)
    merkle_blob.insert(key, value, hash)
    with pytest.raises(Exception, match="Key already present"):
        merkle_blob.insert(key, value, hash)


def test_get_nodes(merkle_blob_type: MerkleBlobCallable) -> None:
    merkle_blob = merkle_blob_type(blob=bytearray())
    num_inserts = 500
    keys = set()
    seen_keys = set()
    seen_indexes = set()
    for operation in range(num_inserts):
        key, value = generate_kvid(operation)
        hash = generate_hash(operation)
        merkle_blob.insert(key, value, hash)
        keys.add(key)

    merkle_blob.calculate_lazy_hashes()
    all_nodes = merkle_blob.get_nodes_with_indexes()
    for index, node in all_nodes:
        # TODO: yucky hasattr
        if hasattr(node, "left"):
            if TYPE_CHECKING:
                assert isinstance(node, RawInternalMerkleNode)
            left = merkle_blob.get_raw_node(node.left)
            right = merkle_blob.get_raw_node(node.right)
            assert left.parent == index
            assert right.parent == index
            assert bytes32(node.hash) == internal_hash(bytes32(left.hash), bytes32(right.hash))
            # assert nodes are provided in left-to-right ordering
            assert node.left not in seen_indexes
            assert node.right not in seen_indexes
        else:
            if TYPE_CHECKING:
                assert isinstance(node, RawLeafMerkleNode)
            seen_keys.add(node.key)
        seen_indexes.add(index)

    assert keys == seen_keys


# TODO: re-enable
def _test_just_insert_a_bunch(merkle_blob_type: MerkleBlobCallable) -> None:
    HASH = bytes(range(12, 44))

    import pathlib

    path = pathlib.Path("~/tmp/mbt/").expanduser()
    path.joinpath("py").mkdir(parents=True, exist_ok=True)
    path.joinpath("rs").mkdir(parents=True, exist_ok=True)

    merkle_blob = merkle_blob_type(blob=bytearray())
    import time

    total_time = 0.0
    for i in range(100000):
        start = time.monotonic()
        merkle_blob.insert(KVId(i), KVId(i), HASH)
        end = time.monotonic()
        total_time += end - start<|MERGE_RESOLUTION|>--- conflicted
+++ resolved
@@ -4,11 +4,7 @@
 import struct
 from dataclasses import astuple, dataclass
 from random import Random
-<<<<<<< HEAD
-from typing import TYPE_CHECKING, Dict, Generic, List, Protocol, Tuple, Type, TypeVar, final
-=======
-from typing import Generic, TypeVar, final
->>>>>>> 9eefca78
+from typing import TYPE_CHECKING, Generic, Protocol, TypeVar, final
 
 import chia_rs
 import pytest
