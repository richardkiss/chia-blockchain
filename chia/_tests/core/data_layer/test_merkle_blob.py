from __future__ import annotations

import hashlib
import itertools
from dataclasses import dataclass
from random import Random
from typing import Generic, TypeVar, Union, final

import chia_rs.datalayer
import pytest

# TODO: update after resolution in https://github.com/pytest-dev/pytest/issues/7469
from _pytest.fixtures import SubRequest

from chia._tests.util.misc import DataCase, Marks, datacases
from chia.data_layer.data_layer_util import InternalNode, Side, internal_hash
from chia.data_layer.util.merkle_blob import (
    InvalidIndexError,
    KeyId,
    KeyOrValueId,
    MerkleBlob,
    NodeMetadata,
    NodeType,
    RawInternalMerkleNode,
    RawLeafMerkleNode,
    RawMerkleNodeProtocol,
    TreeIndex,
    ValueId,
    data_size,
    metadata_size,
    pack_raw_node,
    raw_node_classes,
    raw_node_type_to_class,
    spacing,
    unpack_raw_node,
)
from chia.types.blockchain_format.sized_bytes import bytes32
from chia.util.ints import int64, uint32

pytestmark = pytest.mark.data_layer


@dataclass
class MerkleTypes:
    # TODO: maybe del the types to avoid them being used, or not from import them, or...
    # TODO: metadata as well
    internal: type[Union[RawInternalMerkleNode, chia_rs.datalayer.InternalNode]]
    leaf: type[Union[RawLeafMerkleNode, chia_rs.datalayer.LeafNode]]
    # metadata: type[Union[NodeMetadata, chia_rs.datalayer.NodeMetadata]]
    blob: type[Union[MerkleBlob, chia_rs.datalayer.MerkleBlob]]
    block_size: int
    data_size: int
    metadata_size: int


python_merkle_types = MerkleTypes(
    internal=RawInternalMerkleNode,
    leaf=RawLeafMerkleNode,
    blob=MerkleBlob,
    block_size=spacing,
    data_size=data_size,
    metadata_size=metadata_size,
)
rust_merkle_types = MerkleTypes(
    internal=chia_rs.datalayer.InternalNode,
    leaf=chia_rs.datalayer.LeafNode,
    blob=chia_rs.datalayer.MerkleBlob,
    data_size=chia_rs.datalayer.DATA_SIZE,
    block_size=chia_rs.datalayer.BLOCK_SIZE,
    metadata_size=chia_rs.datalayer.METADATA_SIZE,
)
all_merkle_types = [python_merkle_types, rust_merkle_types]


@pytest.fixture(
    name="merkle_types",
    params=all_merkle_types,
    ids=["python", "rust"],
)
def merkle_types_fixture(request: SubRequest) -> MerkleTypes:
    return request.param  # type: ignore[no-any-return]


@pytest.fixture(
    name="raw_node_class",
    scope="session",
    params=raw_node_classes,
    ids=[cls.type.name for cls in raw_node_classes],
)
def raw_node_class_fixture(request: SubRequest) -> RawMerkleNodeProtocol:
    # https://github.com/pytest-dev/pytest/issues/8763
    return request.param  # type: ignore[no-any-return]


def test_raw_node_class_types_are_unique() -> None:
    assert len(raw_node_type_to_class) == len(raw_node_classes)


def test_metadata_size_not_changed() -> None:
    assert metadata_size == 2


def test_data_size_not_changed() -> None:
    assert data_size == 53


# TODO: check all struct types against attribute types

RawMerkleNodeT = TypeVar("RawMerkleNodeT", bound=RawMerkleNodeProtocol)


counter = itertools.count()
# hash
internal_reference_blob = bytes([next(counter) for _ in range(32)])
# optional parent
internal_reference_blob += bytes([1])
internal_reference_blob += bytes([next(counter) for _ in range(4)])
# left
internal_reference_blob += bytes([next(counter) for _ in range(4)])
# right
internal_reference_blob += bytes([next(counter) for _ in range(4)])
internal_reference_blob += bytes(0 for _ in range(data_size - len(internal_reference_blob)))
assert len(internal_reference_blob) == data_size

counter = itertools.count()
# hash
leaf_reference_blob = bytes([next(counter) for _ in range(32)])
# optional parent
leaf_reference_blob += bytes([1])
leaf_reference_blob += bytes([next(counter) for _ in range(4)])
# key
leaf_reference_blob += bytes([next(counter) for _ in range(8)])
# value
leaf_reference_blob += bytes([next(counter) for _ in range(8)])
leaf_reference_blob += bytes(0 for _ in range(data_size - len(leaf_reference_blob)))
assert len(leaf_reference_blob) == data_size


@final
@dataclass
class RawNodeFromBlobCase(Generic[RawMerkleNodeT]):
    raw: RawMerkleNodeT
    packed: bytes

    marks: Marks = ()

    @property
    def id(self) -> str:
        return self.raw.type.name


reference_raw_nodes: list[DataCase] = [
    RawNodeFromBlobCase(
        raw=RawInternalMerkleNode(
            hash=bytes32(range(32)),
            parent=TreeIndex(uint32(0x20212223)),
            left=TreeIndex(uint32(0x24252627)),
            right=TreeIndex(uint32(0x28292A2B)),
        ),
        packed=internal_reference_blob,
    ),
    RawNodeFromBlobCase(
        raw=RawLeafMerkleNode(
            hash=bytes32(range(32)),
            parent=TreeIndex(uint32(0x20212223)),
            key=KeyId(KeyOrValueId(int64(0x2425262728292A2B))),
            value=ValueId(KeyOrValueId(int64(0x2C2D2E2F30313233))),
        ),
        packed=leaf_reference_blob,
    ),
]


@datacases(*reference_raw_nodes)
def test_raw_node_from_blob(case: RawNodeFromBlobCase[RawMerkleNodeProtocol]) -> None:
    node = unpack_raw_node(
        index=TreeIndex(uint32(0)),
        metadata=NodeMetadata(type=case.raw.type, dirty=False),
        data=case.packed,
    )
    assert node == case.raw


@datacases(*reference_raw_nodes)
def test_raw_node_to_blob(case: RawNodeFromBlobCase[RawMerkleNodeProtocol]) -> None:
    blob = pack_raw_node(case.raw)

    assert blob == case.packed


def test_merkle_blob_one_leaf_loads() -> None:
    # TODO: need to persist reference data
    leaf = RawLeafMerkleNode(
        hash=bytes32(range(32)),
        parent=None,
        key=KeyId(KeyOrValueId(int64(0x0405060708090A0B))),
        value=ValueId(KeyOrValueId(int64(0x0405060708090A1B))),
    )
    blob = bytearray(bytes(NodeMetadata(type=NodeType.leaf, dirty=False)) + pack_raw_node(leaf))

    merkle_blob = MerkleBlob(blob=blob)
    assert merkle_blob.get_raw_node(TreeIndex(uint32(0))) == leaf


def test_merkle_blob_two_leafs_loads() -> None:
    # TODO: break this test down into some reusable data and multiple tests
    # TODO: need to persist reference data
    root = RawInternalMerkleNode(
        hash=bytes32(range(32)),
        parent=None,
        left=TreeIndex(uint32(1)),
        right=TreeIndex(uint32(2)),
    )
    left_leaf = RawLeafMerkleNode(
        hash=bytes32(range(32)),
        parent=TreeIndex(uint32(0)),
        key=KeyId(KeyOrValueId(int64(0x0405060708090A0B))),
        value=ValueId(KeyOrValueId(int64(0x0405060708090A1B))),
    )
    right_leaf = RawLeafMerkleNode(
        hash=bytes32(range(32)),
        parent=TreeIndex(uint32(0)),
        key=KeyId(KeyOrValueId(int64(0x1415161718191A1B))),
        value=ValueId(KeyOrValueId(int64(0x1415161718191A2B))),
    )
    blob = bytearray()
    blob.extend(bytes(NodeMetadata(type=NodeType.internal, dirty=True)) + pack_raw_node(root))
    blob.extend(bytes(NodeMetadata(type=NodeType.leaf, dirty=False)) + pack_raw_node(left_leaf))
    blob.extend(bytes(NodeMetadata(type=NodeType.leaf, dirty=False)) + pack_raw_node(right_leaf))

    merkle_blob = MerkleBlob(blob=blob)
    assert merkle_blob.get_raw_node(TreeIndex(uint32(0))) == root
    assert merkle_blob.get_raw_node(TreeIndex(root.left)) == left_leaf
    assert merkle_blob.get_raw_node(TreeIndex(root.right)) == right_leaf
    assert left_leaf.parent is not None
    assert merkle_blob.get_raw_node(TreeIndex(left_leaf.parent)) == root
    assert right_leaf.parent is not None
    assert merkle_blob.get_raw_node(TreeIndex(right_leaf.parent)) == root

    assert merkle_blob.get_lineage_with_indexes(TreeIndex(uint32(0))) == [(0, root)]
    expected: list[tuple[TreeIndex, RawMerkleNodeProtocol]] = [
        (TreeIndex(uint32(1)), left_leaf),
        (TreeIndex(uint32(0)), root),
    ]
    assert merkle_blob.get_lineage_with_indexes(TreeIndex(root.left)) == expected

    merkle_blob.calculate_lazy_hashes()
    son_hash = bytes32(range(32))
    root_hash = internal_hash(son_hash, son_hash)
    expected_node = InternalNode(root_hash, son_hash, son_hash)
    assert merkle_blob.get_lineage_by_key_id(KeyId(KeyOrValueId(int64(0x0405060708090A0B)))) == [expected_node]
    assert merkle_blob.get_lineage_by_key_id(KeyId(KeyOrValueId(int64(0x1415161718191A1B)))) == [expected_node]


def generate_kvid(seed: int) -> tuple[KeyId, ValueId]:
    kv_ids: list[KeyOrValueId] = []

    for offset in range(2):
        seed_bytes = (2 * seed + offset).to_bytes(8, byteorder="big", signed=True)
        hash_obj = hashlib.sha256(seed_bytes)
        hash_int = int64.from_bytes(hash_obj.digest()[:8])
        kv_ids.append(KeyOrValueId(hash_int))

    return KeyId(kv_ids[0]), ValueId(kv_ids[1])


def generate_hash(seed: int) -> bytes32:
    seed_bytes = seed.to_bytes(8, byteorder="big", signed=True)
    hash_obj = hashlib.sha256(seed_bytes)
    return bytes32(hash_obj.digest())


def test_insert_delete_loads_all_keys() -> None:
    merkle_blob = MerkleBlob(blob=bytearray())
    num_keys = 200000
    extra_keys = 100000
    max_height = 25
    keys_values: dict[KeyId, ValueId] = {}

    random = Random()
    random.seed(100, version=2)
    expected_num_entries = 0
    current_num_entries = 0

    for seed in range(num_keys):
        [op_type] = random.choices(["insert", "delete"], [0.7, 0.3], k=1)
        if op_type == "delete" and len(keys_values) > 0:
            key = random.choice(list(keys_values.keys()))
            del keys_values[key]
            merkle_blob.delete(key)
            if current_num_entries == 1:
                current_num_entries = 0
                expected_num_entries = 0
            else:
                current_num_entries -= 2
        else:
            key, value = generate_kvid(seed)
            hash = generate_hash(seed)
            merkle_blob.insert(key, value, hash)
            key_index = merkle_blob.key_to_index[key]
            lineage = merkle_blob.get_lineage_with_indexes(TreeIndex(key_index))
            assert len(lineage) <= max_height
            keys_values[key] = value
            if current_num_entries == 0:
                current_num_entries = 1
            else:
                current_num_entries += 2

        expected_num_entries = max(expected_num_entries, current_num_entries)
        assert len(merkle_blob.blob) // spacing == expected_num_entries

    assert merkle_blob.get_keys_values() == keys_values

    merkle_blob_2 = MerkleBlob(blob=bytearray(merkle_blob.blob))
    for seed in range(num_keys, num_keys + extra_keys):
        key, value = generate_kvid(seed)
        hash = generate_hash(seed)
        merkle_blob_2.upsert(key, value, hash)
        key_index = merkle_blob_2.key_to_index[key]
        lineage = merkle_blob_2.get_lineage_with_indexes(TreeIndex(key_index))
        assert len(lineage) <= max_height
        keys_values[key] = value
    assert merkle_blob_2.get_keys_values() == keys_values


def test_small_insert_deletes() -> None:
    merkle_blob = MerkleBlob(blob=bytearray())
    num_repeats = 100
    max_inserts = 25
    seed = 0

    random = Random()
    random.seed(100, version=2)

    for repeats in range(num_repeats):
        for num_inserts in range(1, max_inserts):
            keys_values: dict[KeyId, ValueId] = {}
            for inserts in range(num_inserts):
                seed += 1
                key, value = generate_kvid(seed)
                hash = generate_hash(seed)
                merkle_blob.insert(key, value, hash)
                keys_values[key] = value

            delete_order = list(keys_values.keys())
            random.shuffle(delete_order)
            remaining_keys_values = set(keys_values.keys())
            for kv_id in delete_order:
                merkle_blob.delete(kv_id)
                remaining_keys_values.remove(kv_id)
                assert set(merkle_blob.get_keys_values().keys()) == remaining_keys_values
            assert not remaining_keys_values


def test_proof_of_inclusion_merkle_blob() -> None:
    num_repeats = 10
    seed = 0

    random = Random()
    random.seed(100, version=2)

    merkle_blob = MerkleBlob(blob=bytearray())
    keys_values: dict[KeyId, ValueId] = {}

    for repeats in range(num_repeats):
        num_inserts = 1 + repeats * 100
        num_deletes = 1 + repeats * 10

        kv_ids: list[tuple[KeyId, ValueId]] = []
        hashes: list[bytes32] = []
        for _ in range(num_inserts):
            seed += 1
            key, value = generate_kvid(seed)
            kv_ids.append((key, value))
            hashes.append(generate_hash(seed))
            keys_values[key] = value

        merkle_blob.batch_insert(kv_ids, hashes)
        merkle_blob.calculate_lazy_hashes()

        for kv_id in keys_values.keys():
            proof_of_inclusion = merkle_blob.get_proof_of_inclusion(kv_id)
            assert proof_of_inclusion.valid()

        delete_ordering = list(keys_values.keys())
        random.shuffle(delete_ordering)
        delete_ordering = delete_ordering[:num_deletes]
        for kv_id in delete_ordering:
            merkle_blob.delete(kv_id)
            del keys_values[kv_id]

        for kv_id in delete_ordering:
            with pytest.raises(Exception, match=f"Key {kv_id} not present in the store"):
                merkle_blob.get_proof_of_inclusion(kv_id)

        new_keys_values: dict[KeyId, ValueId] = {}
        for old_kv in keys_values.keys():
            seed += 1
            _, value = generate_kvid(seed)
            hash = generate_hash(seed)
            merkle_blob.upsert(old_kv, value, hash)
            new_keys_values[old_kv] = value
        if not merkle_blob.empty():
            merkle_blob.calculate_lazy_hashes()

        keys_values = new_keys_values
        for kv_id in keys_values:
            proof_of_inclusion = merkle_blob.get_proof_of_inclusion(kv_id)
            assert proof_of_inclusion.valid()


@pytest.mark.parametrize(argnames="index", argvalues=[-1, 1, None])
def test_get_raw_node_raises_for_invalid_indexes(index: TreeIndex) -> None:
    merkle_blob = MerkleBlob(blob=bytearray())
    merkle_blob.insert(
        KeyId(KeyOrValueId(int64(0x1415161718191A1B))),
        ValueId(KeyOrValueId(int64(0x1415161718191A1B))),
        bytes32(range(12, 12 + 32)),
    )

    if index is None:
        expected = (InvalidIndexError, TypeError)
    else:
        expected = (InvalidIndexError, chia_rs.datalayer.BlockIndexOutOfBoundsError)

    with pytest.raises(expected):
        merkle_blob.get_raw_node(index)

    with pytest.raises(InvalidIndexError):
        merkle_blob._get_metadata(index)


def test_helper_methods(merkle_types: MerkleTypes) -> None:
    merkle_blob = merkle_types.blob(blob=bytearray())
    assert merkle_blob.empty()
    assert merkle_blob.get_root_hash() is None

    key, value = generate_kvid(0)
    hash = generate_hash(0)
    merkle_blob.insert(key, value, hash)
    assert not merkle_blob.empty()
    assert merkle_blob.get_root_hash() is not None
    assert merkle_blob.get_root_hash() == merkle_blob.get_hash_at_index(TreeIndex(uint32(0)))

    merkle_blob.delete(key)
    assert merkle_blob.empty()
    assert merkle_blob.get_root_hash() is None


def test_insert_with_reference_key_and_side(merkle_types: MerkleTypes) -> None:
    num_inserts = 50
    merkle_blob = merkle_types.blob(blob=bytearray())
    reference_kid = None
    side = None

    for operation in range(num_inserts):
        key, value = generate_kvid(operation)
        hash = generate_hash(operation)
        merkle_blob.insert(key, value, hash, reference_kid, side)
        if reference_kid is not None:
            assert side is not None
            index = merkle_blob.key_to_index[key]
            node = merkle_blob.get_raw_node(index)
            parent = merkle_blob.get_raw_node(node.parent)
            if side == Side.LEFT:
                assert parent.left == index
            else:
                assert parent.right == index
            assert len(merkle_blob.get_lineage_with_indexes(index)) == operation + 1
        side = Side.LEFT if operation % 2 == 0 else Side.RIGHT
        reference_kid = key


def test_double_insert_fails(merkle_types: MerkleTypes) -> None:
    merkle_blob = merkle_types.blob(blob=bytearray())
    key, value = generate_kvid(0)
    hash = generate_hash(0)
    merkle_blob.insert(key, value, hash)
    # TODO: this exception should just be more specific to avoid the case sensitivity concerns
    with pytest.raises(Exception, match="(?i)Key already present"):
        merkle_blob.insert(key, value, hash)


def test_get_nodes(merkle_types: MerkleTypes) -> None:
    merkle_blob = merkle_types.blob(blob=bytearray())
    num_inserts = 500
    keys = set()
    seen_keys = set()
    seen_indexes = set()
    for operation in range(num_inserts):
        key, value = generate_kvid(operation)
        hash = generate_hash(operation)
        merkle_blob.insert(key, value, hash)
        keys.add(key)

    merkle_blob.calculate_lazy_hashes()
    all_nodes = merkle_blob.get_nodes_with_indexes()
    for index, node in all_nodes:
        if isinstance(node, (RawInternalMerkleNode, chia_rs.datalayer.InternalNode)):
            left = merkle_blob.get_raw_node(TreeIndex(node.left))
            right = merkle_blob.get_raw_node(TreeIndex(node.right))
            assert left.parent == index
            assert right.parent == index
            assert bytes32(node.hash) == internal_hash(bytes32(left.hash), bytes32(right.hash))
            # assert nodes are provided in left-to-right ordering
            assert node.left not in seen_indexes
            assert node.right not in seen_indexes
        else:
            assert isinstance(node, (RawLeafMerkleNode, chia_rs.datalayer.LeafNode))
            seen_keys.add(node.key)
        seen_indexes.add(index)

    assert keys == seen_keys


<<<<<<< HEAD
def test_just_insert_a_bunch(merkle_types: MerkleTypes) -> None:
    HASH = bytes(range(12, 44))
=======
def test_just_insert_a_bunch(merkle_blob_type: MerkleBlobCallable) -> None:
    HASH = bytes32(range(12, 12 + 32))
>>>>>>> 43630328

    import pathlib

    path = pathlib.Path("~/tmp/mbt/").expanduser()
    path.joinpath("py").mkdir(parents=True, exist_ok=True)
    path.joinpath("rs").mkdir(parents=True, exist_ok=True)

    merkle_blob = merkle_types.blob(blob=bytearray())
    import time

    total_time = 0.0
    for i in range(100000):
        start = time.monotonic()
        merkle_blob.insert(KeyId(KeyOrValueId(int64(i))), ValueId(KeyOrValueId(int64(i))), HASH)
        end = time.monotonic()
        total_time += end - start<|MERGE_RESOLUTION|>--- conflicted
+++ resolved
@@ -513,13 +513,8 @@
     assert keys == seen_keys
 
 
-<<<<<<< HEAD
 def test_just_insert_a_bunch(merkle_types: MerkleTypes) -> None:
-    HASH = bytes(range(12, 44))
-=======
-def test_just_insert_a_bunch(merkle_blob_type: MerkleBlobCallable) -> None:
     HASH = bytes32(range(12, 12 + 32))
->>>>>>> 43630328
 
     import pathlib
 
