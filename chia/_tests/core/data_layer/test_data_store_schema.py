--- conflicted
+++ resolved
@@ -1,10 +1,6 @@
 from __future__ import annotations
 
 import sqlite3
-<<<<<<< HEAD
-=======
-from typing import Any
->>>>>>> 9eefca78
 
 import pytest
 
@@ -16,162 +12,6 @@
 pytestmark = pytest.mark.data_layer
 
 
-<<<<<<< HEAD
-=======
-@pytest.mark.anyio
-async def test_node_update_fails(data_store: DataStore, store_id: bytes32) -> None:
-    await add_01234567_example(data_store=data_store, store_id=store_id)
-    node = await data_store.get_node_by_key(key=b"\x04", store_id=store_id)
-
-    async with data_store.db_wrapper.writer() as writer:
-        with pytest.raises(sqlite3.IntegrityError, match=r"^updates not allowed to the node table$"):
-            await writer.execute(
-                "UPDATE node SET value = :value WHERE hash == :hash",
-                {
-                    "hash": node.hash,
-                    "value": node.value,
-                },
-            )
-
-
-@pytest.mark.parametrize(argnames="length", argvalues=sorted(set(range(50)) - {32}))
-@pytest.mark.anyio
-async def test_node_hash_must_be_32(
-    data_store: DataStore,
-    store_id: bytes32,
-    length: int,
-    valid_node_values: dict[str, Any],
-) -> None:
-    valid_node_values["hash"] = bytes([0] * length)
-
-    async with data_store.db_wrapper.writer() as writer:
-        with pytest.raises(sqlite3.IntegrityError, match=r"^CHECK constraint failed:"):
-            await writer.execute(
-                """
-                INSERT INTO node(hash, node_type, left, right, key, value)
-                VALUES(:hash, :node_type, :left, :right, :key, :value)
-                """,
-                valid_node_values,
-            )
-
-
-@pytest.mark.anyio
-async def test_node_hash_must_not_be_null(
-    data_store: DataStore,
-    store_id: bytes32,
-    valid_node_values: dict[str, Any],
-) -> None:
-    valid_node_values["hash"] = None
-
-    async with data_store.db_wrapper.writer() as writer:
-        with pytest.raises(sqlite3.IntegrityError, match=r"^NOT NULL constraint failed: node.hash$"):
-            await writer.execute(
-                """
-                INSERT INTO node(hash, node_type, left, right, key, value)
-                VALUES(:hash, :node_type, :left, :right, :key, :value)
-                """,
-                valid_node_values,
-            )
-
-
-@pytest.mark.anyio
-async def test_node_type_must_be_valid(
-    data_store: DataStore,
-    node_type: NodeType,
-    bad_node_type: int,
-    valid_node_values: dict[str, Any],
-) -> None:
-    valid_node_values["node_type"] = bad_node_type
-
-    async with data_store.db_wrapper.writer() as writer:
-        with pytest.raises(sqlite3.IntegrityError, match=r"^CHECK constraint failed:"):
-            await writer.execute(
-                """
-                INSERT INTO node(hash, node_type, left, right, key, value)
-                VALUES(:hash, :node_type, :left, :right, :key, :value)
-                """,
-                valid_node_values,
-            )
-
-
-@pytest.mark.parametrize(argnames="side", argvalues=Side)
-@pytest.mark.anyio
-async def test_node_internal_child_not_null(data_store: DataStore, store_id: bytes32, side: Side) -> None:
-    await add_01234567_example(data_store=data_store, store_id=store_id)
-    node_a = await data_store.get_node_by_key(key=b"\x02", store_id=store_id)
-    node_b = await data_store.get_node_by_key(key=b"\x04", store_id=store_id)
-
-    values = create_valid_node_values(node_type=NodeType.INTERNAL, left_hash=node_a.hash, right_hash=node_b.hash)
-
-    if side == Side.LEFT:
-        values["left"] = None
-    elif side == Side.RIGHT:
-        values["right"] = None
-
-    async with data_store.db_wrapper.writer() as writer:
-        with pytest.raises(sqlite3.IntegrityError, match=r"^CHECK constraint failed:"):
-            await writer.execute(
-                """
-                INSERT INTO node(hash, node_type, left, right, key, value)
-                VALUES(:hash, :node_type, :left, :right, :key, :value)
-                """,
-                values,
-            )
-
-
-@pytest.mark.parametrize(argnames="bad_child_hash", argvalues=[b"\x01" * 32, b"\0" * 31, b""])
-@pytest.mark.parametrize(argnames="side", argvalues=Side)
-@pytest.mark.anyio
-async def test_node_internal_must_be_valid_reference(
-    data_store: DataStore,
-    store_id: bytes32,
-    bad_child_hash: bytes,
-    side: Side,
-) -> None:
-    await add_01234567_example(data_store=data_store, store_id=store_id)
-    node_a = await data_store.get_node_by_key(key=b"\x02", store_id=store_id)
-    node_b = await data_store.get_node_by_key(key=b"\x04", store_id=store_id)
-
-    values = create_valid_node_values(node_type=NodeType.INTERNAL, left_hash=node_a.hash, right_hash=node_b.hash)
-
-    if side == Side.LEFT:
-        values["left"] = bad_child_hash
-    elif side == Side.RIGHT:
-        values["right"] = bad_child_hash
-    else:  # pragma: no cover
-        assert False
-
-    async with data_store.db_wrapper.writer() as writer:
-        with pytest.raises(sqlite3.IntegrityError, match=r"^FOREIGN KEY constraint failed$"):
-            await writer.execute(
-                """
-                INSERT INTO node(hash, node_type, left, right, key, value)
-                VALUES(:hash, :node_type, :left, :right, :key, :value)
-                """,
-                values,
-            )
-
-
-@pytest.mark.parametrize(argnames="key_or_value", argvalues=["key", "value"])
-@pytest.mark.anyio
-async def test_node_terminal_key_value_not_null(data_store: DataStore, store_id: bytes32, key_or_value: str) -> None:
-    await add_01234567_example(data_store=data_store, store_id=store_id)
-
-    values = create_valid_node_values(node_type=NodeType.TERMINAL)
-    values[key_or_value] = None
-
-    async with data_store.db_wrapper.writer() as writer:
-        with pytest.raises(sqlite3.IntegrityError, match=r"^CHECK constraint failed:"):
-            await writer.execute(
-                """
-                INSERT INTO node(hash, node_type, left, right, key, value)
-                VALUES(:hash, :node_type, :left, :right, :key, :value)
-                """,
-                values,
-            )
-
-
->>>>>>> 9eefca78
 @pytest.mark.parametrize(argnames="length", argvalues=sorted(set(range(50)) - {32}))
 @pytest.mark.anyio
 async def test_root_store_id_must_be_32(data_store: DataStore, store_id: bytes32, length: int) -> None:
@@ -256,24 +96,6 @@
             )
 
 
-<<<<<<< HEAD
-=======
-@pytest.mark.anyio
-async def test_root_node_hash_must_reference(data_store: DataStore) -> None:
-    values = {"tree_id": bytes32.zeros, "generation": 0, "node_hash": bytes32.zeros, "status": Status.PENDING}
-
-    async with data_store.db_wrapper.writer() as writer:
-        with pytest.raises(sqlite3.IntegrityError, match=r"^FOREIGN KEY constraint failed$"):
-            await writer.execute(
-                """
-                INSERT INTO root(tree_id, generation, node_hash, status)
-                VALUES(:tree_id, :generation, :node_hash, :status)
-                """,
-                values,
-            )
-
-
->>>>>>> 9eefca78
 @pytest.mark.parametrize(argnames="bad_status", argvalues=sorted(set(range(-20, 20)) - {*Status}))
 @pytest.mark.anyio
 async def test_root_status_must_be_valid(data_store: DataStore, store_id: bytes32, bad_status: int) -> None:
@@ -330,47 +152,6 @@
 
 @pytest.mark.parametrize(argnames="length", argvalues=sorted(set(range(50)) - {32}))
 @pytest.mark.anyio
-<<<<<<< HEAD
-=======
-async def test_ancestors_ancestor_must_be_32(
-    data_store: DataStore,
-    store_id: bytes32,
-    length: int,
-) -> None:
-    async with data_store.db_wrapper.writer() as writer:
-        node_hash = await data_store._insert_terminal_node(key=b"\x00", value=b"\x01")
-        with pytest.raises(sqlite3.IntegrityError, match=r"^CHECK constraint failed:"):
-            await writer.execute(
-                """
-                INSERT INTO ancestors(hash, ancestor, tree_id, generation)
-                VALUES(:hash, :ancestor, :tree_id, :generation)
-                """,
-                {"hash": node_hash, "ancestor": bytes([0] * length), "tree_id": bytes32.zeros, "generation": 0},
-            )
-
-
-@pytest.mark.parametrize(argnames="length", argvalues=sorted(set(range(50)) - {32}))
-@pytest.mark.anyio
-async def test_ancestors_store_id_must_be_32(
-    data_store: DataStore,
-    store_id: bytes32,
-    length: int,
-) -> None:
-    async with data_store.db_wrapper.writer() as writer:
-        node_hash = await data_store._insert_terminal_node(key=b"\x00", value=b"\x01")
-        with pytest.raises(sqlite3.IntegrityError, match=r"^CHECK constraint failed:"):
-            await writer.execute(
-                """
-                INSERT INTO ancestors(hash, ancestor, tree_id, generation)
-                VALUES(:hash, :ancestor, :tree_id, :generation)
-                """,
-                {"hash": node_hash, "ancestor": bytes32.zeros, "tree_id": bytes([0] * length), "generation": 0},
-            )
-
-
-@pytest.mark.parametrize(argnames="length", argvalues=sorted(set(range(50)) - {32}))
-@pytest.mark.anyio
->>>>>>> 9eefca78
 async def test_subscriptions_store_id_must_be_32(
     data_store: DataStore,
     store_id: bytes32,
