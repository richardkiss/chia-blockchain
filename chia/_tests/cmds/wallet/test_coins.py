--- conflicted
+++ resolved
@@ -116,13 +116,8 @@
         push=False,
     )
     expected_calls: logType = {
-<<<<<<< HEAD
-        "get_wallets": [(None,)],
-        "get_sync_status": [()],
-=======
         "get_wallets": [(None,)] * 2,
-        "get_synced": [()] * 2,
->>>>>>> 08a9a4d2
+        "get_sync_status": [()] * 2,
         "combine_coins": [
             (
                 expected_request,
