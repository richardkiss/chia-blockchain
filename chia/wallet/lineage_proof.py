--- conflicted
+++ resolved
@@ -1,9 +1,5 @@
 from dataclasses import dataclass
-<<<<<<< HEAD
-from typing import Any, List, Optional
-=======
 from typing import Optional, Any, List
->>>>>>> 89f15f59
 
 from chia.types.blockchain_format.sized_bytes import bytes32
 from chia.types.blockchain_format.program import Program
@@ -14,14 +10,6 @@
 @dataclass(frozen=True)
 @streamable
 class LineageProof(Streamable):
-<<<<<<< HEAD
-    parent_name: bytes32
-    inner_puzzle_hash: Optional[bytes32]
-    amount: uint64
-
-    def as_list(self) -> List[Any]:
-        return [self.parent_name, self.inner_puzzle_hash, self.amount]
-=======
     parent_name: Optional[bytes32] = None
     inner_puzzle_hash: Optional[bytes32] = None
     amount: Optional[uint64] = None
@@ -37,5 +25,4 @@
         return Program.to(final_list)
 
     def is_none(self) -> bool:
-        return all([self.parent_name is None, self.inner_puzzle_hash is None, self.amount is None])
->>>>>>> 89f15f59
+        return all([self.parent_name is None, self.inner_puzzle_hash is None, self.amount is None])