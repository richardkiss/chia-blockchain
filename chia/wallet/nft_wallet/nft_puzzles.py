import logging
from typing import Any, Dict, List, Optional, Tuple

from clvm.casts import int_from_bytes
from clvm_tools.binutils import disassemble

from chia.types.blockchain_format.program import Program, SerializedProgram
from chia.types.blockchain_format.sized_bytes import bytes32
from chia.util.ints import uint16, uint64
from chia.wallet.nft_wallet.nft_info import NFTCoinInfo, NFTInfo
from chia.wallet.nft_wallet.uncurry_nft import UncurriedNFT
from chia.wallet.puzzles.load_clvm import load_clvm
from chia.wallet.puzzles.p2_delegated_puzzle_or_hidden_puzzle import solution_for_conditions

log = logging.getLogger(__name__)
SINGLETON_TOP_LAYER_MOD = load_clvm("singleton_top_layer_v1_1.clvm")
LAUNCHER_PUZZLE = load_clvm("singleton_launcher.clvm")
NFT_STATE_LAYER_MOD = load_clvm("nft_state_layer.clvm")
LAUNCHER_PUZZLE_HASH = LAUNCHER_PUZZLE.get_tree_hash()
SINGLETON_MOD_HASH = SINGLETON_TOP_LAYER_MOD.get_tree_hash()
NFT_STATE_LAYER_MOD_HASH = NFT_STATE_LAYER_MOD.get_tree_hash()
NFT_METADATA_UPDATER = load_clvm("nft_metadata_updater_default.clvm")
NFT_OWNERSHIP_LAYER = load_clvm("nft_ownership_layer.clvm")
NFT_TRANSFER_PROGRAM_DEFAULT = load_clvm("nft_ownership_transfer_program_one_way_claim_with_royalties.clvm")
STANDARD_PUZZLE_MOD = load_clvm("p2_delegated_puzzle_or_hidden_puzzle.clvm")


def create_nft_layer_puzzle_with_curry_params(
    metadata: Program, metadata_updater_hash: bytes32, inner_puzzle: Program
) -> Program:
    """Curries params into nft_state_layer.clvm

    Args to curry:
        NFT_STATE_LAYER_MOD_HASH
        METADATA
        METADATA_UPDATER_PUZZLE_HASH
        INNER_PUZZLE"""
    log.debug(
        "Creating nft layer puzzle curry: mod_hash: %s, metadata: %r, metadata_hash: %s",
        NFT_STATE_LAYER_MOD_HASH,
        metadata,
        metadata_updater_hash,
    )
    log.debug(
        "Currying with: %s %s %s %s",
        NFT_STATE_LAYER_MOD_HASH,
        inner_puzzle.get_tree_hash(),
        metadata_updater_hash,
        metadata.get_tree_hash(),
    )
    return NFT_STATE_LAYER_MOD.curry(NFT_STATE_LAYER_MOD_HASH, metadata, metadata_updater_hash, inner_puzzle)


def create_full_puzzle_with_nft_puzzle(singleton_id: bytes32, inner_puzzle: Program) -> Program:
    log.debug(
        "Creating full NFT puzzle with inner puzzle: \n%r\n%r",
        singleton_id,
        inner_puzzle.get_tree_hash(),
    )
    singleton_struct = Program.to((SINGLETON_MOD_HASH, (singleton_id, LAUNCHER_PUZZLE_HASH)))

    full_puzzle = SINGLETON_TOP_LAYER_MOD.curry(singleton_struct, inner_puzzle)
    log.debug("Created NFT full puzzle with inner: %s", full_puzzle.get_tree_hash())
    return full_puzzle


def create_full_puzzle(
    singleton_id: bytes32, metadata: Program, metadata_updater_puzhash: bytes32, inner_puzzle: Program
) -> Program:
    log.debug(
        "Creating full NFT puzzle with: \n%r\n%r\n%r\n%r",
        singleton_id,
        metadata.get_tree_hash(),
        metadata_updater_puzhash,
        inner_puzzle.get_tree_hash(),
    )
    singleton_struct = Program.to((SINGLETON_MOD_HASH, (singleton_id, LAUNCHER_PUZZLE_HASH)))
    singleton_inner_puzzle = create_nft_layer_puzzle_with_curry_params(metadata, metadata_updater_puzhash, inner_puzzle)

    full_puzzle = SINGLETON_TOP_LAYER_MOD.curry(singleton_struct, singleton_inner_puzzle)
    log.debug("Created NFT full puzzle: %s", full_puzzle.get_tree_hash())
    return full_puzzle


def get_nft_info_from_puzzle(nft_coin_info: NFTCoinInfo) -> NFTInfo:
    """
    Extract NFT info from a full puzzle
    :param nft_coin_info NFTCoinInfo in local database
    :return: NFTInfo
    """
    uncurried_nft: UncurriedNFT = UncurriedNFT.uncurry(nft_coin_info.full_puzzle)
    data_uris: List[str] = []

    for uri in uncurried_nft.data_uris.as_python():
        data_uris.append(str(uri, "utf-8"))
    meta_uris: List[str] = []
    for uri in uncurried_nft.meta_uris.as_python():
        meta_uris.append(str(uri, "utf-8"))
    license_uris: List[str] = []
    for uri in uncurried_nft.license_uris.as_python():
        license_uris.append(str(uri, "utf-8"))

    nft_info = NFTInfo(
        uncurried_nft.singleton_launcher_id,
        nft_coin_info.coin.name(),
        uncurried_nft.owner_did,
        uncurried_nft.trade_price_percentage,
        uncurried_nft.royalty_address,
        data_uris,
        uncurried_nft.data_hash.as_python(),
        meta_uris,
        uncurried_nft.meta_hash.as_python(),
        license_uris,
        uncurried_nft.license_hash.as_python(),
        uint64(uncurried_nft.series_total.as_int()),
        uint64(uncurried_nft.series_number.as_int()),
        uncurried_nft.metadata_updater_hash.as_python(),
        disassemble(uncurried_nft.metadata),
        nft_coin_info.mint_height,
        uncurried_nft.supports_did,
        nft_coin_info.pending_transaction,
    )
    return nft_info


def metadata_to_program(metadata: Dict[bytes, Any]) -> Program:
    """
    Convert the metadata dict to a Chialisp program
    :param metadata: User defined metadata
    :return: Chialisp program
    """
    kv_list = []
    for key, value in metadata.items():
        kv_list.append((key, value))
    program: Program = Program.to(kv_list)
    return program


def program_to_metadata(program: Program) -> Dict[bytes, Any]:
    """
    Convert a program to a metadata dict
    :param program: Chialisp program contains the metadata
    :return: Metadata dict
    """
    metadata = {}
    for kv_pair in program.as_iter():
        metadata[kv_pair.first().as_atom()] = kv_pair.rest().as_python()
    return metadata


def prepend_value(key: bytes, value: Program, metadata: Dict[bytes, Any]) -> None:
    """
    Prepend a value to a list in the metadata
    :param key: Key of the field
    :param value: Value want to add
    :param metadata: Metadata
    :return:
    """

    if value != Program.to(0):
        if metadata[key] == b"":
            metadata[key] = [value.as_python()]
        else:
            metadata[key].insert(0, value.as_python())


def update_metadata(metadata: Program, update_condition: Program) -> Program:
    """
    Apply conditions of metadata updater to the previous metadata
    :param metadata: Previous metadata
    :param update_condition: Update metadata conditions
    :return: Updated metadata
    """
    new_metadata: Dict[bytes, Any] = program_to_metadata(metadata)
    uri: Program = update_condition.rest().rest().first()
    prepend_value(uri.first().as_python(), uri.rest(), new_metadata)
    return metadata_to_program(new_metadata)


def construct_ownership_layer(
    current_owner: Optional[bytes32],
    transfer_program: Program,
    inner_puzzle: Program,
) -> Program:
    return NFT_OWNERSHIP_LAYER.curry(
        NFT_OWNERSHIP_LAYER.get_tree_hash(),
        current_owner,
        transfer_program,
        inner_puzzle,
    )


def create_ownership_layer_puzzle(
    nft_id: bytes32,
    did_id: bytes,
    p2_puzzle: Program,
    percentage: uint16,
    royalty_puzzle_hash: Optional[bytes32] = None,
) -> Program:
    log.debug(
        "Creating ownership layer puzzle with NFT_ID: %s DID_ID: %s Royalty_Percentage: %d P2_puzzle: %s",
        nft_id.hex(),
        did_id,
        percentage,
        p2_puzzle,
    )
    singleton_struct = Program.to((SINGLETON_MOD_HASH, (nft_id, LAUNCHER_PUZZLE_HASH)))
    if not royalty_puzzle_hash:
        royalty_puzzle_hash = p2_puzzle.get_tree_hash()
    transfer_program = NFT_TRANSFER_PROGRAM_DEFAULT.curry(
        singleton_struct,
        royalty_puzzle_hash,
        percentage,
    )
    nft_inner_puzzle = p2_puzzle

    nft_ownership_layer_puzzle = construct_ownership_layer(
        bytes32(did_id) if did_id else None, transfer_program, nft_inner_puzzle
    )
    return nft_ownership_layer_puzzle


def create_ownership_layer_transfer_solution(
    new_did: bytes,
    new_did_inner_hash: bytes,
    trade_prices_list: List[List[int]],
    new_puzhash: bytes32,
) -> Program:
    log.debug(
        "Creating a transfer solution with: DID:%s Inner_puzhash:%s trade_price:%s puzhash:%s",
        new_did.hex(),
        new_did_inner_hash.hex(),
        str(trade_prices_list),
        new_puzhash.hex(),
    )
    condition_list = [
        [
            51,
            new_puzhash,
            1,
            [new_puzhash],
        ],
        [-10, new_did, trade_prices_list, new_did_inner_hash],
    ]
    log.debug("Condition list raw: %r", condition_list)
    solution = Program.to(
        [
            [solution_for_conditions(condition_list)],
        ]
    )
    log.debug("Generated transfer solution: %s", solution)
    return solution


def get_metadata_and_phs(unft: UncurriedNFT, solution: SerializedProgram) -> Tuple[Program, bytes32]:
    conditions = unft.p2_puzzle.run(unft.get_innermost_solution(solution.to_program()))
    metadata = unft.metadata
    puzhash_for_derivation: Optional[bytes32] = None
    for condition in conditions.as_iter():
        if condition.list_len() < 2:
            # invalid condition
            continue
        condition_code = condition.first().as_int()
        log.debug("Checking condition code: %r", condition_code)
        if condition_code == -24:
            # metadata update
            metadata = update_metadata(metadata, condition)
            metadata = Program.to(metadata)
        elif condition_code == 51 and int_from_bytes(condition.rest().rest().first().atom) == 1:
            # destination puzhash
            if puzhash_for_derivation is not None:
                # ignore duplicated create coin conditions
                continue
            memo = bytes32(condition.as_python()[-1][0])
            puzhash_for_derivation = memo
            log.debug("Got back puzhash from solution: %s", puzhash_for_derivation)
    assert puzhash_for_derivation
    return metadata, puzhash_for_derivation


def recurry_nft_puzzle(unft: UncurriedNFT, solution: Program, new_inner_puzzle: Program) -> Program:
    log.debug("Generating NFT puzzle with ownership support: %s", disassemble(solution))
<<<<<<< HEAD
    conditions = unft.p2_puzzle.run(unft.get_innermost_solution(solution))
    new_did_id = None
=======
    conditions = solution.at("frfr").as_iter()
    new_did_id = unft.owner_did
>>>>>>> 45dee3e7
    new_puzhash = None
    for condition in conditions.as_iter():
        if condition.first().as_int() == -10:
            # this is the change owner magic condition
            new_did_id = condition.at("rf").atom
        elif condition.first().as_int() == 51:
            new_puzhash = condition.at("rf").atom
    # assert new_puzhash and new_did_id
    log.debug(f"Found NFT puzzle details: {new_did_id} {new_puzhash}")
    assert unft.transfer_program
<<<<<<< HEAD

    new_ownership_puzzle = construct_ownership_layer(new_did_id, unft.transfer_program, new_inner_puzzle)

    return new_ownership_puzzle
=======
    inner_puzzle = construct_ownership_layer(new_did_id, unft.transfer_program, sp2_puzzle)
    return inner_puzzle


def get_new_owner_did(solution: Program) -> Optional[bytes32]:
    conditions = solution.at("rrfffrfr").as_iter()
    new_did_id = None
    for condition in conditions:
        if condition.first().as_int() == -10:
            # this is the change owner magic condition
            new_did_id = condition.at("rf").atom
    return new_did_id
>>>>>>> 45dee3e7
<|MERGE_RESOLUTION|>--- conflicted
+++ resolved
@@ -280,13 +280,8 @@
 
 def recurry_nft_puzzle(unft: UncurriedNFT, solution: Program, new_inner_puzzle: Program) -> Program:
     log.debug("Generating NFT puzzle with ownership support: %s", disassemble(solution))
-<<<<<<< HEAD
     conditions = unft.p2_puzzle.run(unft.get_innermost_solution(solution))
-    new_did_id = None
-=======
-    conditions = solution.at("frfr").as_iter()
     new_did_id = unft.owner_did
->>>>>>> 45dee3e7
     new_puzhash = None
     for condition in conditions.as_iter():
         if condition.first().as_int() == -10:
@@ -297,14 +292,9 @@
     # assert new_puzhash and new_did_id
     log.debug(f"Found NFT puzzle details: {new_did_id} {new_puzhash}")
     assert unft.transfer_program
-<<<<<<< HEAD
-
     new_ownership_puzzle = construct_ownership_layer(new_did_id, unft.transfer_program, new_inner_puzzle)
 
     return new_ownership_puzzle
-=======
-    inner_puzzle = construct_ownership_layer(new_did_id, unft.transfer_program, sp2_puzzle)
-    return inner_puzzle
 
 
 def get_new_owner_did(solution: Program) -> Optional[bytes32]:
@@ -314,5 +304,4 @@
         if condition.first().as_int() == -10:
             # this is the change owner magic condition
             new_did_id = condition.at("rf").atom
-    return new_did_id
->>>>>>> 45dee3e7
+    return new_did_id