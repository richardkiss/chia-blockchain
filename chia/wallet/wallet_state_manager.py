--- conflicted
+++ resolved
@@ -1094,11 +1094,7 @@
         all_coins_names.extend([coin.name() for coin in tx_record.additions])
         all_coins_names.extend([coin.name() for coin in tx_record.removals])
 
-<<<<<<< HEAD
         await self.add_interested_coin_ids(all_coins_names, in_transaction=in_transaction)
-=======
-        await self.add_interested_coin_ids(all_coins_names, False)
->>>>>>> 0e7cc5a8
         self.tx_pending_changed()
         self.state_changed("pending_transaction", tx_record.wallet_id)
 
