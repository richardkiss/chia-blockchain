--- conflicted
+++ resolved
@@ -108,35 +108,19 @@
                     self.service_name,
                     "wallet_ui",
                 )
-<<<<<<< HEAD
-            ]
+            )
         elif change == "harvester_update":
-            return [
+            payloads.append(
                 create_payload_dict(
                     "harvester_update",
                     change_data,
                     self.service_name,
                     "wallet_ui",
                 )
-            ]
+            )
         elif change == "harvester_removed":
-            return [
-                create_payload_dict(
-=======
-            )
-        elif change == "harvester_update":
-            payloads.append(
-                create_payload_dict(
-                    "harvester_update",
-                    change_data,
-                    self.service_name,
-                    "wallet_ui",
-                )
-            )
-        elif change == "harvester_removed":
-            payloads.append(
-                create_payload_dict(
->>>>>>> a4ec7e7c
+            payloads.append(
+                create_payload_dict(
                     "harvester_removed",
                     change_data,
                     self.service_name,
