--- conflicted
+++ resolved
@@ -506,14 +506,9 @@
             return this
 
         assert isinstance(node, RawInternalMerkleNode)
-<<<<<<< HEAD
-
-        left_nodes = self.get_nodes(node.left)
-        right_nodes = self.get_nodes(node.right)
-=======
+
         left_nodes = self.get_nodes_with_indexes(node.left)
         right_nodes = self.get_nodes_with_indexes(node.right)
->>>>>>> 8f28d409
 
         return this + left_nodes + right_nodes
 
