from __future__ import annotations

import io
from dataclasses import dataclass, field
from enum import Enum
from typing import TYPE_CHECKING, ClassVar, NewType, Optional, Protocol, TypeVar, Union, cast, final

from chia.data_layer.data_layer_util import InternalNode, ProofOfInclusion, ProofOfInclusionLayer, Side, internal_hash
from chia.types.blockchain_format.sized_bytes import bytes32
from chia.util.hash import std_hash
<<<<<<< HEAD
from chia.util.ints import int64, uint8, uint32
from chia.util.streamable import Streamable, streamable

dirty_hash = bytes32(b"\x00" * 32)

if TYPE_CHECKING:
    # for mypy
    TreeIndex = NewType("TreeIndex", uint32)
    KVId = NewType("KVId", int64)
else:
    # for streamable
    TreeIndex = uint32
    KVId = int64

=======
from chia.util.ints import int64

dirty_hash = bytes32(b"\x00" * 32)

TreeIndex = NewType("TreeIndex", int)
KeyOrValueId = int64
KeyId = NewType("KeyId", KeyOrValueId)
ValueId = NewType("ValueId", KeyOrValueId)
>>>>>>> 137bd80a

T = TypeVar("T")

undefined_index = TreeIndex(2 ** (4 * 8) - 2)


class InvalidIndexError(Exception):
    def __init__(self, index: object) -> None:
        super().__init__(f"Invalid index: {index}")


class NodeType(uint8, Enum):
    # TODO: maybe use existing?
    internal = uint8(0)
    leaf = uint8(1)

    # free?


class Unspecified: ...


unspecified = Unspecified()


@final
@dataclass(frozen=False)
class MerkleBlob:
    blob: bytearray
    key_to_index: dict[KeyId, TreeIndex] = field(default_factory=dict)
    free_indexes: list[TreeIndex] = field(default_factory=list)
    last_allocated_index: TreeIndex = TreeIndex(uint32(0))

    def __post_init__(self) -> None:
        blocks, remainder = divmod(len(self.blob), spacing)
        assert remainder == 0, f"unexpected remainder after {blocks} full blocks: {remainder}"
        self.key_to_index = self.get_keys_indexes()
        self.last_allocated_index = TreeIndex(uint32(len(self.blob) // spacing))
        self.free_indexes = self.get_free_indexes()

    @classmethod
    def from_node_list(
        cls: type[MerkleBlob],
        internal_nodes: dict[bytes32, tuple[bytes32, bytes32]],
        terminal_nodes: dict[bytes32, tuple[KeyId, ValueId]],
        root_hash: Optional[bytes32],
    ) -> MerkleBlob:
        merkle_blob = cls(blob=bytearray())

        if root_hash is None:
            if internal_nodes or terminal_nodes:
                raise Exception("Nodes must be empty when root_hash is None")
        else:
            merkle_blob.build_blob_from_node_list(internal_nodes, terminal_nodes, root_hash)

        return merkle_blob

    def build_blob_from_node_list(
        self,
        internal_nodes: dict[bytes32, tuple[bytes32, bytes32]],
        terminal_nodes: dict[bytes32, tuple[KeyId, ValueId]],
        node_hash: bytes32,
    ) -> TreeIndex:
        if node_hash not in terminal_nodes and node_hash not in internal_nodes:
            raise Exception(f"Unknown hash {node_hash.hex()}")

        index = self.get_new_index()
        if node_hash in terminal_nodes:
            kid, vid = terminal_nodes[node_hash]
            self.insert_entry_to_blob(
                index,
                NodeMetadata(type=NodeType.leaf, dirty=False).pack()
                + pack_raw_node(RawLeafMerkleNode(node_hash, None, kid, vid)),
            )
        elif node_hash in internal_nodes:
            self.insert_entry_to_blob(
                index,
                NodeMetadata(type=NodeType.internal, dirty=False).pack()
                + pack_raw_node(
                    RawInternalMerkleNode(
                        node_hash,
                        None,
                        undefined_index,
                        undefined_index,
                    )
                ),
            )
            left_hash, right_hash = internal_nodes[node_hash]
            left_index = self.build_blob_from_node_list(internal_nodes, terminal_nodes, left_hash)
            right_index = self.build_blob_from_node_list(internal_nodes, terminal_nodes, right_hash)
            for child_index in (left_index, right_index):
                self.update_entry(index=child_index, parent=index)
            self.update_entry(index=index, left=left_index, right=right_index)

        return TreeIndex(index)

    def get_new_index(self) -> TreeIndex:
        if len(self.free_indexes) == 0:
            self.last_allocated_index = TreeIndex(uint32(self.last_allocated_index + 1))
            return TreeIndex(uint32(self.last_allocated_index - 1))

        return self.free_indexes.pop()

    def get_raw_node(self, index: TreeIndex) -> RawMerkleNodeProtocol:
        if index is None or index < 0 or undefined_index <= index:
            raise InvalidIndexError(index=index)

        metadata_start = index * spacing
        data_start = metadata_start + metadata_size
        end = data_start + data_size

        if end > len(self.blob):
            raise InvalidIndexError(index=index)

        block = self.blob[metadata_start:end]
        metadata = NodeMetadata.unpack(block[:metadata_size])
        node = unpack_raw_node(
            metadata=metadata,
            data=block[-data_size:],
            index=index,
        )
        return node

    def empty(self) -> bool:
        return len(self.blob) == 0

    def get_root_hash(self) -> Optional[bytes32]:
        if len(self.blob) == 0:
            return None

        node = self.get_raw_node(index=TreeIndex(uint32(0)))
        return bytes32(node.hash)

    def _get_metadata(self, index: TreeIndex) -> NodeMetadata:
        if index is None or index < 0 or undefined_index <= index:
            raise InvalidIndexError(index=index)

        metadata_start = index * spacing
        data_start = metadata_start + metadata_size

        if data_start > len(self.blob):
            raise InvalidIndexError(index=index)

        return NodeMetadata.unpack(self.blob[metadata_start:data_start])

    def update_metadata(self, index: TreeIndex, type: Optional[NodeType] = None, dirty: Optional[bool] = None) -> None:
        metadata = self._get_metadata(index)
        new_type = type if type is not None else metadata.type
        new_dirty = dirty if dirty is not None else metadata.dirty

        metadata_start = index * spacing
        data_start = metadata_start + metadata_size
        self.blob[metadata_start:data_start] = NodeMetadata(type=new_type, dirty=new_dirty).pack()

    def mark_lineage_as_dirty(self, index: TreeIndex) -> None:
        index_: Optional[TreeIndex] = index
        del index
        while index_ is not None:
            metadata = self._get_metadata(index_)
            if metadata.dirty:
                break
            self.update_metadata(index_, dirty=True)
            node = self.get_raw_node(index=index_)
            index_ = node.parent

    def calculate_lazy_hashes(self, index: TreeIndex = TreeIndex(uint32(0))) -> bytes32:
        metadata = self._get_metadata(index)
        node = self.get_raw_node(index)
        if not metadata.dirty:
            return bytes32(node.hash)

        assert isinstance(node, RawInternalMerkleNode)
        left_hash = self.calculate_lazy_hashes(node.left)
        right_hash = self.calculate_lazy_hashes(node.right)
        internal_node_hash = internal_hash(left_hash, right_hash)
        self.update_entry(index, hash=internal_node_hash)
        self.update_metadata(index, dirty=False)
        return internal_node_hash

    def get_proof_of_inclusion(self, key_id: KeyId) -> ProofOfInclusion:
        if key_id not in self.key_to_index:
            raise Exception(f"Key {key_id} not present in the store")

        index = self.key_to_index[key_id]
        node = self.get_raw_node(index)
        assert isinstance(node, RawLeafMerkleNode)

        parents = self.get_lineage_with_indexes(index)
        layers: list[ProofOfInclusionLayer] = []
        for next_index, parent in parents[1:]:
            assert isinstance(parent, RawInternalMerkleNode)
            sibling_index = parent.get_sibling_index(index)
            sibling = self.get_raw_node(sibling_index)
            layer = ProofOfInclusionLayer(
                other_hash_side=parent.get_sibling_side(index),
                other_hash=bytes32(sibling.hash),
                combined_hash=bytes32(parent.hash),
            )
            layers.append(layer)
            index = next_index

        return ProofOfInclusion(node_hash=bytes32(node.hash), layers=layers)

    def get_lineage_with_indexes(self, index: TreeIndex) -> list[tuple[TreeIndex, RawMerkleNodeProtocol]]:
        node = self.get_raw_node(index=index)
        lineage = [(index, node)]
        while node.parent is not None:
            index = node.parent
            node = self.get_raw_node(index)
            lineage.append((index, node))
        return lineage

    def get_lineage_by_key_id(self, key_id: KeyId) -> list[InternalNode]:
        index = self.key_to_index[key_id]
        lineage = self.get_lineage_with_indexes(index)
        internal_nodes: list[InternalNode] = []
        for _, node in lineage[1:]:
            assert isinstance(node, RawInternalMerkleNode)
            left_node = self.get_raw_node(node.left)
            right_node = self.get_raw_node(node.right)
            internal_nodes.append(InternalNode(bytes32(node.hash), bytes32(left_node.hash), bytes32(right_node.hash)))

        return internal_nodes

    def update_entry(
        self,
        index: TreeIndex,
<<<<<<< HEAD
        parent: Union[Optional[TreeIndex], Unspecified] = unspecified,
        left: Union[TreeIndex, Unspecified] = unspecified,
        right: Union[TreeIndex, Unspecified] = unspecified,
        hash: Union[bytes32, Unspecified] = unspecified,
        key: Union[KVId, Unspecified] = unspecified,
        value: Union[KVId, Unspecified] = unspecified,
=======
        parent: Optional[TreeIndex] = None,
        left: Optional[TreeIndex] = None,
        right: Optional[TreeIndex] = None,
        hash: Optional[bytes] = None,
        key: Optional[KeyId] = None,
        value: Optional[ValueId] = None,
>>>>>>> 137bd80a
    ) -> None:
        node = self.get_raw_node(index)
        new_parent = parent if not isinstance(parent, Unspecified) else node.parent
        new_hash = hash if not isinstance(hash, Unspecified) else node.hash
        if isinstance(node, RawInternalMerkleNode):
            new_left = left if not isinstance(left, Unspecified) else node.left
            new_right = right if not isinstance(right, Unspecified) else node.right
            new_node: RawMerkleNodeProtocol = RawInternalMerkleNode(new_hash, new_parent, new_left, new_right)
        else:
            assert isinstance(node, RawLeafMerkleNode)
            new_key = key if not isinstance(key, Unspecified) else node.key
            new_value = value if not isinstance(value, Unspecified) else node.value
            new_node = RawLeafMerkleNode(new_hash, new_parent, new_key, new_value)
            if new_key != node.key:
                del self.key_to_index[node.key]
                self.key_to_index[new_key] = index

        metadata_start = index * spacing
        data_start = metadata_start + metadata_size
        end = data_start + data_size

        self.blob[data_start:end] = pack_raw_node(new_node)

    def get_random_leaf_node(self, seed: bytes) -> RawLeafMerkleNode:
        path = "".join(reversed("".join(f"{b:08b}" for b in seed)))
        node = self.get_raw_node(TreeIndex(uint32(0)))
        for bit in path:
            if isinstance(node, RawLeafMerkleNode):
                return node
            assert isinstance(node, RawInternalMerkleNode)
            if bit == "0":
                node = self.get_raw_node(node.left)
            else:
                node = self.get_raw_node(node.right)

        raise Exception("Cannot find leaf from seed")

    def get_keys_indexes(self) -> dict[KeyId, TreeIndex]:
        if len(self.blob) == 0:
            return {}

<<<<<<< HEAD
        key_to_index: dict[KVId, TreeIndex] = {}
        queue: list[TreeIndex] = [TreeIndex(uint32(0))]
=======
        key_to_index: dict[KeyId, TreeIndex] = {}
        queue: list[TreeIndex] = [TreeIndex(0)]
>>>>>>> 137bd80a
        while len(queue) > 0:
            node_index = queue.pop()
            node = self.get_raw_node(node_index)
            if isinstance(node, RawLeafMerkleNode):
                key_to_index[node.key] = node_index
            else:
                assert isinstance(node, RawInternalMerkleNode)
                queue.append(node.left)
                queue.append(node.right)

        return key_to_index

    def get_hashes_indexes(self) -> dict[bytes32, TreeIndex]:
        if len(self.blob) == 0:
            return {}

        hash_to_index: dict[bytes32, TreeIndex] = {}
        queue: list[TreeIndex] = [TreeIndex(uint32(0))]
        while len(queue) > 0:
            node_index = queue.pop()
            node = self.get_raw_node(node_index)
            hash_to_index[bytes32(node.hash)] = node_index
            if isinstance(node, RawInternalMerkleNode):
                queue.append(node.left)
                queue.append(node.right)

        return hash_to_index

    def get_keys_values(self) -> dict[KeyId, ValueId]:
        if len(self.blob) == 0:
            return {}

<<<<<<< HEAD
        keys_values: dict[KVId, KVId] = {}
        queue: list[TreeIndex] = [TreeIndex(uint32(0))]
=======
        keys_values: dict[KeyId, ValueId] = {}
        queue: list[TreeIndex] = [TreeIndex(0)]
>>>>>>> 137bd80a
        while len(queue) > 0:
            node_index = queue.pop()
            node = self.get_raw_node(node_index)
            if isinstance(node, RawLeafMerkleNode):
                keys_values[node.key] = node.value
            else:
                assert isinstance(node, RawInternalMerkleNode)
                queue.append(node.left)
                queue.append(node.right)

        return keys_values

    def get_free_indexes(self) -> list[TreeIndex]:
        if len(self.blob) == 0:
            return []

        free_indexes: set[TreeIndex] = {TreeIndex(uint32(i)) for i in range(int(self.last_allocated_index))}
        queue: list[TreeIndex] = [TreeIndex(uint32(0))]
        while len(queue) > 0:
            node_index = queue.pop()
            node = self.get_raw_node(node_index)
            assert node_index in free_indexes
            free_indexes.remove(node_index)
            if isinstance(node, RawInternalMerkleNode):
                queue.append(node.left)
                queue.append(node.right)

        return list(free_indexes)

    def insert_entry_to_blob(self, index: TreeIndex, entry: bytes) -> None:
        extend_index = TreeIndex(uint32(len(self.blob) // spacing))
        assert index <= extend_index
        if index == extend_index:
            self.blob.extend(entry)
        else:
            start_index = index * spacing
            end_index = (index + 1) * spacing
            self.blob[start_index:end_index] = entry

    def insert_from_leaf(self, old_leaf_index: TreeIndex, new_index: TreeIndex, side: Side = Side.LEFT) -> None:
        new_internal_node_index = self.get_new_index()
        old_leaf = self.get_raw_node(old_leaf_index)
        new_node = self.get_raw_node(new_index)
        if side == Side.LEFT:
            internal_node_hash = internal_hash(bytes32(new_node.hash), bytes32(old_leaf.hash))
            left_index = new_index
            right_index = old_leaf_index
        else:
            internal_node_hash = internal_hash(bytes32(old_leaf.hash), bytes32(new_node.hash))
            left_index = old_leaf_index
            right_index = new_index

        self.insert_entry_to_blob(
            new_internal_node_index,
            NodeMetadata(type=NodeType.internal, dirty=False).pack()
            + pack_raw_node(
                RawInternalMerkleNode(
                    internal_node_hash,
                    old_leaf.parent,
                    left_index,
                    right_index,
                )
            ),
        )
        self.update_entry(new_index, parent=new_internal_node_index)

        old_parent_index = old_leaf.parent
        assert old_parent_index is not None

        self.update_entry(old_leaf_index, parent=new_internal_node_index)
        old_parent = self.get_raw_node(old_parent_index)
        assert isinstance(old_parent, RawInternalMerkleNode)
        if old_leaf_index == old_parent.left:
            self.update_entry(old_parent_index, left=new_internal_node_index)
        else:
            assert old_leaf_index == old_parent.right
            self.update_entry(old_parent_index, right=new_internal_node_index)
        self.mark_lineage_as_dirty(old_parent_index)
        if isinstance(new_node, RawLeafMerkleNode):
            self.key_to_index[new_node.key] = new_index

    def key_exists(self, key: KeyId) -> bool:
        return key in self.key_to_index

    def insert(
        self,
<<<<<<< HEAD
        key: KVId,
        value: KVId,
        hash: bytes32,
        reference_kid: Optional[KVId] = None,
=======
        key: KeyId,
        value: ValueId,
        hash: bytes,
        reference_kid: Optional[KeyId] = None,
>>>>>>> 137bd80a
        side: Optional[Side] = None,
    ) -> None:
        if key in self.key_to_index:
            raise Exception("Key already present")
        if len(self.blob) == 0:
            self.blob.extend(
                NodeMetadata(type=NodeType.leaf, dirty=False).pack()
                + pack_raw_node(RawLeafMerkleNode(hash, None, key, value))
            )
            self.key_to_index[key] = TreeIndex(uint32(0))
            self.free_indexes = []
            self.last_allocated_index = TreeIndex(uint32(1))
            return

        seed = std_hash(key.to_bytes(8, byteorder="big", signed=True))
        if reference_kid is None:
            old_leaf: RawMerkleNodeProtocol = self.get_random_leaf_node(bytes(seed))
        else:
            leaf_index = self.key_to_index[reference_kid]
            old_leaf = self.get_raw_node(leaf_index)
        assert isinstance(old_leaf, RawLeafMerkleNode)
        old_leaf_index = self.key_to_index[old_leaf.key]
        if side is None:
            side = Side.LEFT if seed[0] < 128 else Side.RIGHT

        if len(self.key_to_index) == 1:
            self.blob.clear()
            if side == Side.LEFT:
                internal_node_hash = internal_hash(bytes32(hash), bytes32(old_leaf.hash))
            else:
                internal_node_hash = internal_hash(bytes32(old_leaf.hash), bytes32(hash))
            self.blob.extend(
                NodeMetadata(type=NodeType.internal, dirty=False).pack()
                + pack_raw_node(
                    RawInternalMerkleNode(
                        internal_node_hash,
                        None,
                        TreeIndex(uint32(1)),
                        TreeIndex(uint32(2)),
                    )
                )
            )
            leaf_1 = RawLeafMerkleNode(old_leaf.hash, TreeIndex(uint32(0)), old_leaf.key, old_leaf.value)
            leaf_2 = RawLeafMerkleNode(hash, TreeIndex(uint32(0)), key, value)
            if side == Side.LEFT:
                leaf_1, leaf_2 = leaf_2, leaf_1
            for index, leaf in enumerate([leaf_1, leaf_2], start=1):
                self.blob.extend(NodeMetadata(type=NodeType.leaf, dirty=False).pack() + pack_raw_node(leaf))
                self.key_to_index[leaf.key] = TreeIndex(uint32(index))
            self.free_indexes = []
            self.last_allocated_index = TreeIndex(uint32(3))
            return

        new_leaf_index = self.get_new_index()
        self.insert_entry_to_blob(
            new_leaf_index,
            NodeMetadata(type=NodeType.leaf, dirty=False).pack()
            + pack_raw_node(RawLeafMerkleNode(hash, undefined_index, key, value)),
        )
        self.insert_from_leaf(old_leaf_index, new_leaf_index, side)

    def delete(self, key: KeyId) -> None:
        leaf_index = self.key_to_index[key]
        leaf = self.get_raw_node(leaf_index)
        assert isinstance(leaf, RawLeafMerkleNode)
        del self.key_to_index[key]

        parent_index = leaf.parent
        if parent_index is None:
            self.free_indexes = []
            self.last_allocated_index = TreeIndex(uint32(0))
            self.blob.clear()
            return

        self.free_indexes.append(leaf_index)
        parent = self.get_raw_node(parent_index)
        assert isinstance(parent, RawInternalMerkleNode)
        sibling_index = parent.get_sibling_index(leaf_index)

        grandparent_index = parent.parent
        if grandparent_index is None:
            sibling = self.get_raw_node(sibling_index)
            metadata = self._get_metadata(sibling_index)
            if isinstance(sibling, RawLeafMerkleNode):
                node_type = NodeType.leaf
            else:
                assert isinstance(sibling, RawInternalMerkleNode)
                node_type = NodeType.internal
            self.blob[:spacing] = NodeMetadata(type=node_type, dirty=metadata.dirty).pack() + pack_raw_node(sibling)
            self.update_entry(TreeIndex(uint32(0)), parent=None)
            if isinstance(sibling, RawLeafMerkleNode):
                self.key_to_index[sibling.key] = TreeIndex(uint32(0))
            else:
                assert isinstance(sibling, RawInternalMerkleNode)
                for son_index in (sibling.left, sibling.right):
                    self.update_entry(son_index, parent=TreeIndex(uint32(0)))
            self.free_indexes.append(sibling_index)
            return

        self.free_indexes.append(parent_index)
        grandparent = self.get_raw_node(grandparent_index)
        assert isinstance(grandparent, RawInternalMerkleNode)

        self.update_entry(sibling_index, parent=grandparent_index)
        if grandparent.left == parent_index:
            self.update_entry(grandparent_index, left=sibling_index)
        else:
            assert grandparent.right == parent_index
            self.update_entry(grandparent_index, right=sibling_index)
        self.mark_lineage_as_dirty(grandparent_index)

<<<<<<< HEAD
    def upsert(self, key: KVId, value: KVId, hash: bytes32) -> None:
=======
    def upsert(self, key: KeyId, value: ValueId, hash: bytes) -> None:
>>>>>>> 137bd80a
        if key not in self.key_to_index:
            self.insert(key, value, hash)
            return

        leaf_index = self.key_to_index[key]
        self.update_entry(index=leaf_index, hash=hash, value=value)
        node = self.get_raw_node(leaf_index)
        if node.parent is not None:
            self.mark_lineage_as_dirty(node.parent)

    def get_min_height_leaf(self) -> RawLeafMerkleNode:
        queue: list[TreeIndex] = [TreeIndex(uint32(0))]
        while len(queue) > 0:
            node_index = queue.pop()
            node = self.get_raw_node(node_index)
            if isinstance(node, RawLeafMerkleNode):
                return node
            else:
                assert isinstance(node, RawInternalMerkleNode)
                queue.append(node.left)
                queue.append(node.right)

        raise Exception("Cannot find a leaf in the tree")

    def get_hash_at_index(self, index: TreeIndex) -> bytes32:
        node = self.get_raw_node(index)
        return bytes32(node.hash)

    def get_nodes_with_indexes(
        self, index: TreeIndex = TreeIndex(uint32(0))
    ) -> list[tuple[TreeIndex, RawMerkleNodeProtocol]]:
        node = self.get_raw_node(index)
        this = [(index, node)]
        if isinstance(node, RawLeafMerkleNode):
            return this

        assert isinstance(node, RawInternalMerkleNode)

        left_nodes = self.get_nodes_with_indexes(node.left)
        right_nodes = self.get_nodes_with_indexes(node.right)

        return this + left_nodes + right_nodes

<<<<<<< HEAD
    def batch_insert(self, keys_values: list[tuple[KVId, KVId]], hashes: list[bytes32]) -> None:
=======
    def batch_insert(self, keys_values: list[tuple[KeyId, ValueId]], hashes: list[bytes32]) -> None:
>>>>>>> 137bd80a
        indexes: list[TreeIndex] = []

        if len(self.key_to_index) <= 1:
            for _ in range(2):
                if len(keys_values) == 0:
                    return
                key, value = keys_values.pop()
                hash = hashes.pop()
                self.insert(key, value, hash)

        for (key, value), hash in zip(keys_values, hashes):
            new_leaf_index = self.get_new_index()
            self.insert_entry_to_blob(
                new_leaf_index,
                NodeMetadata(type=NodeType.leaf, dirty=False).pack()
                + pack_raw_node(RawLeafMerkleNode(hash, undefined_index, key, value)),
            )
            indexes.append(new_leaf_index)
            self.key_to_index[key] = new_leaf_index

        while len(indexes) > 1:
            new_indexes: list[TreeIndex] = []
            for i in range(0, len(indexes) - 1, 2):
                index_1 = indexes[i]
                index_2 = indexes[i + 1]
                node_1 = self.get_raw_node(index_1)
                node_2 = self.get_raw_node(index_2)
                new_internal_node_index = self.get_new_index()
                internal_node_hash = internal_hash(bytes32(node_1.hash), bytes32(node_2.hash))
                self.insert_entry_to_blob(
                    new_internal_node_index,
                    NodeMetadata(type=NodeType.internal, dirty=False).pack()
                    + pack_raw_node(
                        RawInternalMerkleNode(
                            internal_node_hash,
                            undefined_index,
                            index_1,
                            index_2,
                        )
                    ),
                )
                self.update_entry(index_1, parent=new_internal_node_index)
                self.update_entry(index_2, parent=new_internal_node_index)
                new_indexes.append(new_internal_node_index)

            if len(indexes) % 2 != 0:
                new_indexes.append(indexes[-1])
            indexes = new_indexes

        if len(indexes) == 1:
            min_height_leaf = self.get_min_height_leaf()
            self.insert_from_leaf(self.key_to_index[min_height_leaf.key], indexes[0])


class RawMerkleNodeProtocol(Protocol):
    type: ClassVar[NodeType]

    def __init__(self, *args: object) -> None: ...

    @property
    def parent(self) -> Optional[TreeIndex]: ...

    @property
    def hash(self) -> bytes32: ...

    # TODO: didn't get this hinting figured out
    # @classmethod
    # def from_bytes(cls: type[TP], blob: bytes) -> TP: ...

    def __bytes__(self) -> bytes: ...


@final
@streamable
@dataclass(frozen=True)
class NodeMetadata(Streamable):
    type: uint8  # NodeType
    # TODO: where should this really be?
    dirty: bool

    def pack(self) -> bytes:
        return bytes(self)

    @classmethod
    def unpack(cls, blob: bytes) -> NodeMetadata:
        return cls.from_bytes(blob)


# TODO: allow broader bytes'ish types
def unpack_raw_node(index: TreeIndex, metadata: NodeMetadata, data: bytes) -> RawMerkleNodeProtocol:
    assert len(data) == data_size
    cls = raw_node_type_to_class[metadata.type]

    # avoiding the EOF assert in Streamable.from_bytes() since we have padded blocks
    f = io.BytesIO(data)
    return cls.parse(f)  # type: ignore[attr-defined, no-any-return]


# TODO: allow broader bytes'ish types
def pack_raw_node(raw_node: RawMerkleNodeProtocol) -> bytes:
    data = bytes(raw_node)
    padding = data_size - len(data)
    assert padding >= 0, f"unexpected negative padding: {padding}"
    if padding > 0:
        data += bytes(padding)

    assert len(data) == data_size
    return data


@final
@streamable
@dataclass(frozen=True)
class RawInternalMerkleNode(Streamable):
    if TYPE_CHECKING:
        _protocol_check: ClassVar[RawMerkleNodeProtocol] = cast(
            "RawInternalMerkleNode",
            None,
        )

    type: ClassVar[NodeType] = NodeType.internal

    hash: bytes32
    parent: Optional[TreeIndex]
    left: TreeIndex
    right: TreeIndex

    # TODO: maybe bytes32?  maybe that's not 'raw'
    # TODO: how much slower to just not store the hashes at all?

    def get_sibling_index(self, index: TreeIndex) -> TreeIndex:
        if self.left == index:
            return self.right
        assert self.right == index
        return self.left

    def get_sibling_side(self, index: TreeIndex) -> Side:
        if self.left == index:
            return Side.RIGHT
        assert self.right == index
        return Side.LEFT


@final
@streamable
@dataclass(frozen=True)
class RawLeafMerkleNode(Streamable):
    if TYPE_CHECKING:
        _protocol_check: ClassVar[RawMerkleNodeProtocol] = cast(
            "RawLeafMerkleNode",
            None,
        )

    type: ClassVar[NodeType] = NodeType.leaf

    hash: bytes32
    parent: Optional[TreeIndex]
    # TODO: how/where are these mapping?  maybe a kv table row id?
<<<<<<< HEAD
    key: KVId
    value: KVId
=======
    key: KeyId
    value: ValueId
    # TODO: maybe bytes32?  maybe that's not 'raw'

    def as_tuple(self) -> tuple[bytes, TreeIndex, KeyId, ValueId]:
        return (self.hash, self.parent, self.key, self.value)
>>>>>>> 137bd80a


metadata_size = 2  # NodeMetadata.struct.size
data_size = 53  # RawInternalMerkleNode.struct.size
spacing = metadata_size + data_size


raw_node_classes: list[type[RawMerkleNodeProtocol]] = [
    RawInternalMerkleNode,
    RawLeafMerkleNode,
]
raw_node_type_to_class: dict[uint8, type[RawMerkleNodeProtocol]] = {cls.type.value: cls for cls in raw_node_classes}


# MerkleNode = Union["InternalMerkleNode", "LeafMerkleNode"]
#
#
# @final
# @dataclass(frozen=True)
# class InternalMerkleNode:
#     # TODO: avoid the optional, such as with a reference 'root's parent' node or...
#     parent: Optional[MerkleNode]
#     left: MerkleNode
#     right: MerkleNode
#     hash: bytes32
#
#     # def from_raw(self):
#
#
# @final
# @dataclass(frozen=True)
# class InternalMerkleNode:
#     # TODO: avoid the optional, such as with a reference 'root's parent' node or...
#     parent: MerkleNode
#     key: bytes32
#     value: bytes32
#     hash: bytes32<|MERGE_RESOLUTION|>--- conflicted
+++ resolved
@@ -8,7 +8,6 @@
 from chia.data_layer.data_layer_util import InternalNode, ProofOfInclusion, ProofOfInclusionLayer, Side, internal_hash
 from chia.types.blockchain_format.sized_bytes import bytes32
 from chia.util.hash import std_hash
-<<<<<<< HEAD
 from chia.util.ints import int64, uint8, uint32
 from chia.util.streamable import Streamable, streamable
 
@@ -17,22 +16,16 @@
 if TYPE_CHECKING:
     # for mypy
     TreeIndex = NewType("TreeIndex", uint32)
-    KVId = NewType("KVId", int64)
+    KeyOrValueId = int64
+    KeyId = NewType("KeyId", KeyOrValueId)
+    ValueId = NewType("ValueId", KeyOrValueId)
 else:
     # for streamable
     TreeIndex = uint32
-    KVId = int64
-
-=======
-from chia.util.ints import int64
-
-dirty_hash = bytes32(b"\x00" * 32)
-
-TreeIndex = NewType("TreeIndex", int)
-KeyOrValueId = int64
-KeyId = NewType("KeyId", KeyOrValueId)
-ValueId = NewType("ValueId", KeyOrValueId)
->>>>>>> 137bd80a
+    KeyOrValueId = int64
+    KeyId = KeyOrValueId
+    ValueId = KeyOrValueId
+
 
 T = TypeVar("T")
 
@@ -260,21 +253,12 @@
     def update_entry(
         self,
         index: TreeIndex,
-<<<<<<< HEAD
         parent: Union[Optional[TreeIndex], Unspecified] = unspecified,
         left: Union[TreeIndex, Unspecified] = unspecified,
         right: Union[TreeIndex, Unspecified] = unspecified,
         hash: Union[bytes32, Unspecified] = unspecified,
-        key: Union[KVId, Unspecified] = unspecified,
-        value: Union[KVId, Unspecified] = unspecified,
-=======
-        parent: Optional[TreeIndex] = None,
-        left: Optional[TreeIndex] = None,
-        right: Optional[TreeIndex] = None,
-        hash: Optional[bytes] = None,
-        key: Optional[KeyId] = None,
-        value: Optional[ValueId] = None,
->>>>>>> 137bd80a
+        key: Union[KeyId, Unspecified] = unspecified,
+        value: Union[ValueId, Unspecified] = unspecified,
     ) -> None:
         node = self.get_raw_node(index)
         new_parent = parent if not isinstance(parent, Unspecified) else node.parent
@@ -316,13 +300,8 @@
         if len(self.blob) == 0:
             return {}
 
-<<<<<<< HEAD
-        key_to_index: dict[KVId, TreeIndex] = {}
+        key_to_index: dict[KeyId, TreeIndex] = {}
         queue: list[TreeIndex] = [TreeIndex(uint32(0))]
-=======
-        key_to_index: dict[KeyId, TreeIndex] = {}
-        queue: list[TreeIndex] = [TreeIndex(0)]
->>>>>>> 137bd80a
         while len(queue) > 0:
             node_index = queue.pop()
             node = self.get_raw_node(node_index)
@@ -355,13 +334,8 @@
         if len(self.blob) == 0:
             return {}
 
-<<<<<<< HEAD
-        keys_values: dict[KVId, KVId] = {}
+        keys_values: dict[KeyId, ValueId] = {}
         queue: list[TreeIndex] = [TreeIndex(uint32(0))]
-=======
-        keys_values: dict[KeyId, ValueId] = {}
-        queue: list[TreeIndex] = [TreeIndex(0)]
->>>>>>> 137bd80a
         while len(queue) > 0:
             node_index = queue.pop()
             node = self.get_raw_node(node_index)
@@ -448,17 +422,10 @@
 
     def insert(
         self,
-<<<<<<< HEAD
-        key: KVId,
-        value: KVId,
-        hash: bytes32,
-        reference_kid: Optional[KVId] = None,
-=======
         key: KeyId,
         value: ValueId,
-        hash: bytes,
+        hash: bytes32,
         reference_kid: Optional[KeyId] = None,
->>>>>>> 137bd80a
         side: Optional[Side] = None,
     ) -> None:
         if key in self.key_to_index:
@@ -570,11 +537,7 @@
             self.update_entry(grandparent_index, right=sibling_index)
         self.mark_lineage_as_dirty(grandparent_index)
 
-<<<<<<< HEAD
-    def upsert(self, key: KVId, value: KVId, hash: bytes32) -> None:
-=======
-    def upsert(self, key: KeyId, value: ValueId, hash: bytes) -> None:
->>>>>>> 137bd80a
+    def upsert(self, key: KeyId, value: ValueId, hash: bytes32) -> None:
         if key not in self.key_to_index:
             self.insert(key, value, hash)
             return
@@ -618,11 +581,7 @@
 
         return this + left_nodes + right_nodes
 
-<<<<<<< HEAD
-    def batch_insert(self, keys_values: list[tuple[KVId, KVId]], hashes: list[bytes32]) -> None:
-=======
     def batch_insert(self, keys_values: list[tuple[KeyId, ValueId]], hashes: list[bytes32]) -> None:
->>>>>>> 137bd80a
         indexes: list[TreeIndex] = []
 
         if len(self.key_to_index) <= 1:
@@ -781,17 +740,8 @@
     hash: bytes32
     parent: Optional[TreeIndex]
     # TODO: how/where are these mapping?  maybe a kv table row id?
-<<<<<<< HEAD
-    key: KVId
-    value: KVId
-=======
     key: KeyId
     value: ValueId
-    # TODO: maybe bytes32?  maybe that's not 'raw'
-
-    def as_tuple(self) -> tuple[bytes, TreeIndex, KeyId, ValueId]:
-        return (self.hash, self.parent, self.key, self.value)
->>>>>>> 137bd80a
 
 
 metadata_size = 2  # NodeMetadata.struct.size
