from __future__ import annotations

import dataclasses
import logging
import time
from typing import TYPE_CHECKING, Any, ClassVar, Optional, cast

<<<<<<< HEAD
from chia_rs import G1Element, G2Element
from chia_rs.datalayer import ProofOfInclusion, ProofOfInclusionLayer
=======
from chia_rs import BlockRecord, CoinSpend, CoinState, G1Element, G2Element
>>>>>>> a8a30e35
from chia_rs.sized_bytes import bytes32
from chia_rs.sized_ints import uint8, uint32, uint64, uint128
from clvm.EvalError import EvalError
from typing_extensions import Unpack, final

from chia.data_layer.data_layer_errors import LauncherCoinNotFoundError, OfferIntegrityError
from chia.data_layer.data_layer_util import OfferStore, StoreProofs, leaf_hash
from chia.data_layer.singleton_record import SingletonRecord
from chia.server.ws_connection import WSChiaConnection
from chia.types.blockchain_format.coin import Coin
from chia.types.blockchain_format.program import Program
from chia.types.blockchain_format.serialized_program import SerializedProgram
from chia.types.coin_spend import compute_additions
from chia.types.condition_opcodes import ConditionOpcode
from chia.wallet.conditions import (
    AssertAnnouncement,
    AssertCoinAnnouncement,
    AssertPuzzleAnnouncement,
    Condition,
    CreateCoin,
    CreateCoinAnnouncement,
    UnknownCondition,
    parse_timelock_info,
)
from chia.wallet.db_wallet.db_wallet_puzzles import (
    ACS_MU,
    ACS_MU_PH,
    GRAFTROOT_DL_OFFERS,
    create_graftroot_offer_puz,
    create_host_fullpuz,
    create_host_layer_puzzle,
    create_mirror_puzzle,
    get_mirror_info,
    launch_solution_to_singleton_info,
    launcher_to_struct,
    match_dl_singleton,
)
from chia.wallet.derivation_record import DerivationRecord
from chia.wallet.lineage_proof import LineageProof
from chia.wallet.outer_puzzles import AssetType
from chia.wallet.puzzle_drivers import PuzzleInfo, Solver
from chia.wallet.singleton import SINGLETON_LAUNCHER_PUZZLE, SINGLETON_LAUNCHER_PUZZLE_HASH
from chia.wallet.trading.offer import NotarizedPayment, Offer
from chia.wallet.transaction_record import TransactionRecord
from chia.wallet.util.compute_memos import compute_memos
from chia.wallet.util.merkle_utils import _simplify_merkle_proof
from chia.wallet.util.transaction_type import TransactionType
from chia.wallet.util.wallet_sync_utils import fetch_coin_spend, fetch_coin_spend_for_coin_state
from chia.wallet.util.wallet_types import WalletType
from chia.wallet.wallet import Wallet
from chia.wallet.wallet_action_scope import WalletActionScope
from chia.wallet.wallet_coin_record import WalletCoinRecord
from chia.wallet.wallet_info import WalletInfo
from chia.wallet.wallet_protocol import GSTOptionalArgs, WalletProtocol
from chia.wallet.wallet_spend_bundle import WalletSpendBundle

if TYPE_CHECKING:
    from chia.wallet.wallet_state_manager import WalletStateManager


@dataclasses.dataclass(frozen=True)
class Mirror:
    coin_id: bytes32
    launcher_id: bytes32
    amount: uint64
    urls: list[bytes]
    ours: bool
    confirmed_at_height: Optional[uint32]

    def to_json_dict(self) -> dict[str, Any]:
        return {
            "coin_id": self.coin_id.hex(),
            "launcher_id": self.launcher_id.hex(),
            "amount": self.amount,
            "urls": [url.decode("utf8") for url in self.urls],
            "ours": self.ours,
            "confirmed_at_height": self.confirmed_at_height,
        }

    @classmethod
    def from_json_dict(cls, json_dict: dict[str, Any]) -> Mirror:
        return cls(
            bytes32.from_hexstr(json_dict["coin_id"]),
            bytes32.from_hexstr(json_dict["launcher_id"]),
            json_dict["amount"],
            [bytes(url, "utf8") for url in json_dict["urls"]],
            json_dict["ours"],
            json_dict["confirmed_at_height"],
        )


@final
class DataLayerWallet:
    if TYPE_CHECKING:
        # TODO Create DataLayer coin data model if necessary
        _protocol_check: ClassVar[WalletProtocol[object]] = cast("DataLayerWallet", None)

    wallet_state_manager: WalletStateManager
    log: logging.Logger
    wallet_info: WalletInfo
    wallet_id: uint8
    standard_wallet: Wallet
    """
    interface used by datalayer for interacting with the chain
    """

    @classmethod
    async def create(
        cls,
        wallet_state_manager: WalletStateManager,
        wallet_info: WalletInfo,
    ) -> DataLayerWallet:
        self = cls()
        self.wallet_state_manager = wallet_state_manager
        self.log = logging.getLogger(__name__)
        self.standard_wallet = wallet_state_manager.main_wallet
        self.wallet_info = wallet_info
        self.wallet_id = uint8(self.wallet_info.id)

        return self

    @classmethod
    def type(cls) -> WalletType:
        return WalletType.DATA_LAYER

    def id(self) -> uint32:
        return self.wallet_info.id

    @classmethod
    async def create_new_dl_wallet(cls, wallet_state_manager: WalletStateManager) -> DataLayerWallet:
        """
        This must be called under the wallet state manager lock
        """

        self = cls()
        self.wallet_state_manager = wallet_state_manager
        self.log = logging.getLogger(__name__)
        self.standard_wallet = wallet_state_manager.main_wallet

        for _, w in self.wallet_state_manager.wallets.items():
            if w.type() == WalletType.DATA_LAYER:
                raise ValueError("DataLayer Wallet already exists for this key")

        self.wallet_info = await wallet_state_manager.user_store.create_wallet(
            "DataLayer Wallet",
            WalletType.DATA_LAYER.value,
            "",
        )
        await self.wallet_state_manager.add_new_wallet(self)

        return self

    #############
    # LAUNCHING #
    #############

    @staticmethod
    async def match_dl_launcher(launcher_spend: CoinSpend) -> tuple[bool, Optional[bytes32]]:
        # Sanity check it's a launcher
        if launcher_spend.puzzle_reveal.to_program() != SINGLETON_LAUNCHER_PUZZLE:
            return False, None

        # Let's make sure the solution looks how we expect it to
        try:
            full_puzhash, amount, root, inner_puzhash = launch_solution_to_singleton_info(
                launcher_spend.solution.to_program()
            )
        except ValueError:
            return False, None

        # Now let's check that the full puzzle is an odd data layer singleton
        if (
            full_puzhash
            != create_host_fullpuz(inner_puzhash, root, launcher_spend.coin.name()).get_tree_hash_precalc(inner_puzhash)
            or amount % 2 == 0
        ):
            return False, None

        return True, inner_puzhash

    async def get_launcher_coin_state(self, launcher_id: bytes32, peer: WSChiaConnection) -> CoinState:
        coin_states: list[CoinState] = await self.wallet_state_manager.wallet_node.get_coin_state(
            [launcher_id], peer=peer
        )

        if len(coin_states) == 0:
            raise LauncherCoinNotFoundError(f"Launcher ID {launcher_id} is not a valid coin")
        if coin_states[0].coin.puzzle_hash != SINGLETON_LAUNCHER_PUZZLE_HASH:
            raise ValueError(f"Coin with ID {launcher_id} is not a singleton launcher")
        if coin_states[0].created_height is None:
            raise ValueError(f"Launcher with ID {launcher_id} has not been created (maybe reorged)")
        if coin_states[0].spent_height is None:
            raise ValueError(f"Launcher with ID {launcher_id} has not been spent")

        return coin_states[0]

    # This is the entry point for non-owned singletons
    async def track_new_launcher_id(
        self,
        launcher_id: bytes32,
        peer: WSChiaConnection,
        spend: Optional[CoinSpend] = None,
        height: Optional[uint32] = None,
    ) -> None:
        if await self.wallet_state_manager.dl_store.get_launcher(launcher_id) is not None:
            self.log.info(f"Spend of launcher {launcher_id} has already been processed")
            return None
        if spend is None or height is None:
            launcher_state: CoinState = await self.get_launcher_coin_state(launcher_id, peer)
            spend = await fetch_coin_spend_for_coin_state(launcher_state, peer)
            assert launcher_state.spent_height is not None
            height = uint32(launcher_state.spent_height)

        assert spend.coin.name() == launcher_id, "coin_id should always match the launcher_id here"

        full_puzhash, amount, root, inner_puzhash = launch_solution_to_singleton_info(spend.solution.to_program())
        new_singleton = Coin(launcher_id, full_puzhash, amount)

        singleton_record: Optional[SingletonRecord] = await self.wallet_state_manager.dl_store.get_latest_singleton(
            launcher_id
        )
        if singleton_record is not None:
            if (  # This is an unconfirmed singleton that we know about
                singleton_record.coin_id == new_singleton.name() and not singleton_record.confirmed
            ):
                timestamp = await self.wallet_state_manager.wallet_node.get_timestamp_for_height(height)
                await self.wallet_state_manager.dl_store.set_confirmed(singleton_record.coin_id, height, timestamp)
            else:
                self.log.info(f"Spend of launcher {launcher_id} has already been processed")
                return None
        else:
            timestamp = await self.wallet_state_manager.wallet_node.get_timestamp_for_height(height)
            await self.wallet_state_manager.dl_store.add_singleton_record(
                SingletonRecord(
                    coin_id=new_singleton.name(),
                    launcher_id=launcher_id,
                    root=root,
                    inner_puzzle_hash=inner_puzhash,
                    confirmed=True,
                    confirmed_at_height=height,
                    timestamp=timestamp,
                    lineage_proof=LineageProof(
                        launcher_id,
                        create_host_layer_puzzle(inner_puzhash, root).get_tree_hash_precalc(inner_puzhash),
                        amount,
                    ),
                    generation=uint32(0),
                )
            )

        await self.wallet_state_manager.dl_store.add_launcher(spend.coin, height)
        await self.wallet_state_manager.add_interested_puzzle_hashes([launcher_id], [self.id()])
        await self.wallet_state_manager.add_interested_coin_ids([new_singleton.name()])

        new_singleton_coin_record: Optional[
            WalletCoinRecord
        ] = await self.wallet_state_manager.coin_store.get_coin_record(new_singleton.name())
        while new_singleton_coin_record is not None and new_singleton_coin_record.spent_block_height > 0:
            # We've already synced this before, so we need to sort of force a resync
            parent_spend = await fetch_coin_spend(new_singleton_coin_record.spent_block_height, new_singleton, peer)
            await self.singleton_removed(parent_spend, new_singleton_coin_record.spent_block_height)
            try:
                additions = compute_additions(parent_spend)
                new_singleton = next(coin for coin in additions if coin.amount % 2 != 0)
                new_singleton_coin_record = await self.wallet_state_manager.coin_store.get_coin_record(
                    new_singleton.name()
                )
            except StopIteration:
                new_singleton_coin_record = None

    ################
    # TRANSACTIONS #
    ################

    async def generate_new_reporter(
        self,
        initial_root: bytes32,
        action_scope: WalletActionScope,
        fee: uint64 = uint64(0),
        extra_conditions: tuple[Condition, ...] = tuple(),
    ) -> bytes32:
        """
        Creates the initial singleton, which includes spending an origin coin, the launcher, and creating a singleton
        """

        coins: set[Coin] = await self.standard_wallet.select_coins(uint64(fee + 1), action_scope)
        if coins is None:
            raise ValueError("Not enough coins to create new data layer singleton")

        launcher_parent: Coin = next(iter(coins))
        launcher_coin: Coin = Coin(launcher_parent.name(), SINGLETON_LAUNCHER_PUZZLE_HASH, uint64(1))

        inner_puzzle: Program = await action_scope.get_puzzle(self.wallet_state_manager)
        full_puzzle: Program = create_host_fullpuz(inner_puzzle, initial_root, launcher_coin.name())

        genesis_launcher_solution: Program = Program.to(
            [full_puzzle.get_tree_hash(), 1, [initial_root, inner_puzzle.get_tree_hash()]]
        )
        announcement_message: bytes32 = genesis_launcher_solution.get_tree_hash()
        announcement = AssertCoinAnnouncement(asserted_id=launcher_coin.name(), asserted_msg=announcement_message)

        await self.standard_wallet.generate_signed_transaction(
            amounts=[uint64(1)],
            puzzle_hashes=[SINGLETON_LAUNCHER_PUZZLE_HASH],
            action_scope=action_scope,
            fee=fee,
            origin_id=launcher_parent.name(),
            coins=coins,
            extra_conditions=(*extra_conditions, announcement),
        )

        launcher_cs: CoinSpend = CoinSpend(
            launcher_coin,
            SerializedProgram.from_program(SINGLETON_LAUNCHER_PUZZLE),
            SerializedProgram.from_program(genesis_launcher_solution),
        )
        launcher_sb = WalletSpendBundle([launcher_cs], G2Element())
        launcher_id = launcher_coin.name()

        async with action_scope.use() as interface:
            interface.side_effects.extra_spends.append(launcher_sb)
            interface.side_effects.singleton_records.append(
                SingletonRecord(
                    coin_id=Coin(launcher_id, full_puzzle.get_tree_hash(), uint64(1)).name(),
                    launcher_id=launcher_id,
                    root=initial_root,
                    inner_puzzle_hash=inner_puzzle.get_tree_hash(),
                    confirmed=False,
                    confirmed_at_height=uint32(0),
                    timestamp=uint64(0),
                    lineage_proof=LineageProof(
                        launcher_id,
                        create_host_layer_puzzle(inner_puzzle, initial_root).get_tree_hash(),
                        uint64(1),
                    ),
                    generation=uint32(0),
                )
            )

        await self.wallet_state_manager.add_interested_puzzle_hashes([launcher_id], [self.id()])

        return launcher_id

    async def create_tandem_xch_tx(
        self,
        fee: uint64,
        announcement_to_assert: AssertAnnouncement,
        action_scope: WalletActionScope,
    ) -> None:
        await self.standard_wallet.generate_signed_transaction(
            amounts=[],
            puzzle_hashes=[],
            action_scope=action_scope,
            fee=fee,
            negative_change_allowed=False,
            extra_conditions=(announcement_to_assert,),
        )

    async def create_update_state_spend(
        self,
        launcher_id: bytes32,
        root_hash: Optional[bytes32],
        action_scope: WalletActionScope,
        new_puz_hash: Optional[bytes32] = None,
        new_amount: Optional[uint64] = None,
        fee: uint64 = uint64(0),
        announce_new_state: bool = False,
        extra_conditions: tuple[Condition, ...] = tuple(),
    ) -> None:
        singleton_record, parent_lineage = await self.get_spendable_singleton_info(launcher_id)

        if root_hash is None:
            root_hash = singleton_record.root

        inner_puzzle_derivation: Optional[
            DerivationRecord
        ] = await self.wallet_state_manager.puzzle_store.get_derivation_record_for_puzzle_hash(
            singleton_record.inner_puzzle_hash
        )
        if inner_puzzle_derivation is None:
            raise ValueError(f"DL Wallet does not have permission to update Singleton with launcher ID {launcher_id}")

        # Make the child's puzzles
        if new_puz_hash is None:
            new_puz_hash = await action_scope.get_puzzle_hash(self.wallet_state_manager)
        assert new_puz_hash is not None
        next_full_puz_hash: bytes32 = create_host_fullpuz(new_puz_hash, root_hash, launcher_id).get_tree_hash_precalc(
            new_puz_hash
        )

        # Construct the current puzzles
        current_inner_puzzle: Program = self.standard_wallet.puzzle_for_pk(inner_puzzle_derivation.pubkey)
        current_full_puz = create_host_fullpuz(
            current_inner_puzzle,
            singleton_record.root,
            launcher_id,
        )
        assert singleton_record.lineage_proof.parent_name is not None
        assert singleton_record.lineage_proof.amount is not None
        current_coin = Coin(
            singleton_record.lineage_proof.parent_name,
            current_full_puz.get_tree_hash(),
            singleton_record.lineage_proof.amount,
        )

        new_singleton_record = SingletonRecord(
            coin_id=Coin(current_coin.name(), next_full_puz_hash, singleton_record.lineage_proof.amount).name(),
            launcher_id=launcher_id,
            root=root_hash,
            inner_puzzle_hash=new_puz_hash,
            confirmed=False,
            confirmed_at_height=uint32(0),
            timestamp=uint64(0),
            lineage_proof=LineageProof(
                singleton_record.coin_id,
                new_puz_hash,
                singleton_record.lineage_proof.amount,
            ),
            generation=uint32(singleton_record.generation + 1),
        )

        # Optionally add an ephemeral spend to announce
        if announce_new_state:
            announce_only: Program = Program.to(
                (
                    1,
                    [
                        [
                            51,
                            new_puz_hash,
                            singleton_record.lineage_proof.amount,
                            [launcher_id, root_hash, new_puz_hash],
                        ],
                        [62, b"$"],
                    ],
                )
            )
            second_full_puz: Program = create_host_fullpuz(
                announce_only,
                root_hash,
                launcher_id,
            )
            second_coin = Coin(
                current_coin.name(), second_full_puz.get_tree_hash(), singleton_record.lineage_proof.amount
            )
            second_coin_spend = CoinSpend(
                second_coin,
                SerializedProgram.from_program(second_full_puz),
                SerializedProgram.to(
                    [
                        LineageProof(
                            current_coin.parent_coin_info,
                            create_host_layer_puzzle(current_inner_puzzle, singleton_record.root).get_tree_hash(),
                            singleton_record.lineage_proof.amount,
                        ).to_program(),
                        singleton_record.lineage_proof.amount,
                        [[]],
                    ]
                ),
            )
            extra_conditions += (
                AssertPuzzleAnnouncement(asserted_ph=second_full_puz.get_tree_hash(), asserted_msg=b"$"),
            )
            second_singleton_record = SingletonRecord(
                coin_id=second_coin.name(),
                launcher_id=launcher_id,
                root=root_hash,
                inner_puzzle_hash=announce_only.get_tree_hash(),
                confirmed=False,
                confirmed_at_height=uint32(0),
                timestamp=uint64(0),
                lineage_proof=LineageProof(
                    second_coin.parent_coin_info,
                    announce_only.get_tree_hash(),
                    singleton_record.lineage_proof.amount,
                ),
                generation=uint32(singleton_record.generation + 1),
            )
            new_singleton_record = dataclasses.replace(
                new_singleton_record,
                coin_id=Coin(second_coin.name(), next_full_puz_hash, singleton_record.lineage_proof.amount).name(),
                lineage_proof=LineageProof(
                    second_coin.name(),
                    next_full_puz_hash,
                    singleton_record.lineage_proof.amount,
                ),
                generation=uint32(second_singleton_record.generation + 1),
            )

        # Create the solution
        primaries = [
            CreateCoin(
                announce_only.get_tree_hash() if announce_new_state else new_puz_hash,
                singleton_record.lineage_proof.amount if new_amount is None else new_amount,
                [
                    launcher_id,
                    root_hash,
                    announce_only.get_tree_hash() if announce_new_state else new_puz_hash,
                ],
            )
        ]
        if root_hash != singleton_record.root:
            extra_conditions = (
                *extra_conditions,
                UnknownCondition(
                    opcode=Program.to(-24),
                    args=[
                        ACS_MU,
                        Program.to([[(root_hash, None), ACS_MU_PH], None]),
                    ],
                ),
            )
        inner_sol: Program = self.standard_wallet.make_solution(
            primaries=primaries,
            conditions=(*extra_conditions, CreateCoinAnnouncement(b"$")) if fee > 0 else extra_conditions,
        )
        db_layer_sol = Program.to([inner_sol])
        full_sol = Program.to(
            [
                parent_lineage.to_program(),
                singleton_record.lineage_proof.amount,
                db_layer_sol,
            ]
        )

        # Create the spend
        coin_spend = CoinSpend(
            current_coin,
            SerializedProgram.from_program(current_full_puz),
            SerializedProgram.from_program(full_sol),
        )

        spend_bundle = WalletSpendBundle([coin_spend], G2Element())

        if announce_new_state:
            spend_bundle = WalletSpendBundle([coin_spend, second_coin_spend], spend_bundle.aggregated_signature)

        dl_tx = TransactionRecord(
            confirmed_at_height=uint32(0),
            created_at_time=uint64(int(time.time())),
            to_puzzle_hash=new_puz_hash,
            amount=uint64(singleton_record.lineage_proof.amount),
            fee_amount=fee,
            confirmed=False,
            sent=uint32(10),
            spend_bundle=spend_bundle,
            additions=spend_bundle.additions(),
            removals=spend_bundle.removals(),
            memos=list(compute_memos(spend_bundle).items()),
            wallet_id=self.id(),
            sent_to=[],
            trade_id=None,
            type=uint32(TransactionType.OUTGOING_TX.value),
            name=singleton_record.coin_id,
            valid_times=parse_timelock_info(extra_conditions),
        )
        assert dl_tx.spend_bundle is not None
        if fee > 0:
            await self.create_tandem_xch_tx(
                fee,
                AssertAnnouncement(True, asserted_origin_id=current_coin.name(), asserted_msg=b"$"),
                action_scope,
            )

        async with action_scope.use() as interface:
            interface.side_effects.transactions.append(dl_tx)
            interface.side_effects.singleton_records.append(
                new_singleton_record,
            )
            if announce_new_state:
                interface.side_effects.singleton_records.append(
                    second_singleton_record,
                )

    async def generate_signed_transaction(
        self,
        amounts: list[uint64],
        puzzle_hashes: list[bytes32],
        action_scope: WalletActionScope,
        fee: uint64 = uint64(0),
        coins: Optional[set[Coin]] = None,
        memos: Optional[list[list[bytes]]] = None,  # ignored
        extra_conditions: tuple[Condition, ...] = tuple(),
        **kwargs: Unpack[GSTOptionalArgs],
    ) -> None:
        launcher_id: Optional[bytes32] = kwargs.get("launcher_id", None)
        new_root_hash: Optional[bytes32] = kwargs.get("new_root_hash", None)
        announce_new_state: bool = kwargs.get("announce_new_state", False)
        # Figure out the launcher ID
        if coins is None or len(coins) == 0:
            if launcher_id is None:
                raise ValueError("Not enough info to know which DL coin to send")
        else:
            if len(coins) != 1:
                raise ValueError("The wallet can only send one DL coin at a time")
            else:
                record = await self.wallet_state_manager.dl_store.get_singleton_record(next(iter(coins)).name())
                if record is None:
                    raise ValueError("The specified coin is not a tracked DL")
                else:
                    launcher_id = record.launcher_id

        if len(amounts) != 1 or len(puzzle_hashes) != 1:
            raise ValueError("The wallet can only send one DL coin to one place at a time")

        await self.create_update_state_spend(
            launcher_id,
            new_root_hash,
            action_scope,
            puzzle_hashes[0],
            amounts[0],
            fee,
            announce_new_state,
            extra_conditions,
        )

    async def get_spendable_singleton_info(self, launcher_id: bytes32) -> tuple[SingletonRecord, LineageProof]:
        # First, let's make sure this is a singleton that we track and that we can spend
        singleton_record: Optional[SingletonRecord] = await self.get_latest_singleton(launcher_id)
        if singleton_record is None:
            raise ValueError(f"Singleton with launcher ID {launcher_id} is not tracked by DL Wallet")

        # Next, the singleton should be confirmed or else we shouldn't be ready to spend it
        if not singleton_record.confirmed:
            raise ValueError(f"Singleton with launcher ID {launcher_id} is currently pending")

        # Next, let's verify we have all of the relevant coin information
        if singleton_record.lineage_proof.parent_name is None or singleton_record.lineage_proof.amount is None:
            raise ValueError(f"Singleton with launcher ID {launcher_id} has insufficient information to spend")

        # Finally, let's get the parent record for its lineage proof
        parent_singleton: Optional[SingletonRecord] = await self.wallet_state_manager.dl_store.get_singleton_record(
            singleton_record.lineage_proof.parent_name
        )
        parent_lineage: LineageProof
        if parent_singleton is None:
            if singleton_record.lineage_proof.parent_name != launcher_id:
                raise ValueError(f"Have not found the parent of singleton with launcher ID {launcher_id}")
            else:
                launcher_coin: Optional[Coin] = await self.wallet_state_manager.dl_store.get_launcher(launcher_id)
                if launcher_coin is None:
                    raise ValueError(f"DL Wallet does not have launcher info for id {launcher_id}")
                else:
                    parent_lineage = LineageProof(launcher_coin.parent_coin_info, None, uint64(launcher_coin.amount))
        else:
            parent_lineage = parent_singleton.lineage_proof

        return singleton_record, parent_lineage

    async def get_owned_singletons(self) -> list[SingletonRecord]:
        launcher_ids = await self.wallet_state_manager.dl_store.get_all_launchers()

        collected = []

        for launcher_id in launcher_ids:
            singleton_record = await self.wallet_state_manager.dl_store.get_latest_singleton(launcher_id=launcher_id)
            if singleton_record is None:
                # this is likely due to a race between getting the list and acquiring the extra data
                continue

            inner_puzzle_derivation: Optional[
                DerivationRecord
            ] = await self.wallet_state_manager.puzzle_store.get_derivation_record_for_puzzle_hash(
                singleton_record.inner_puzzle_hash
            )
            if inner_puzzle_derivation is not None:
                collected.append(singleton_record)

        return collected

    async def create_new_mirror(
        self,
        launcher_id: bytes32,
        amount: uint64,
        urls: list[bytes],
        action_scope: WalletActionScope,
        fee: uint64 = uint64(0),
        extra_conditions: tuple[Condition, ...] = tuple(),
    ) -> None:
        await self.standard_wallet.generate_signed_transaction(
            amounts=[amount],
            puzzle_hashes=[create_mirror_puzzle().get_tree_hash()],
            action_scope=action_scope,
            fee=fee,
            memos=[[launcher_id, *(url for url in urls)]],
            extra_conditions=extra_conditions,
        )

    async def delete_mirror(
        self,
        mirror_id: bytes32,
        peer: WSChiaConnection,
        action_scope: WalletActionScope,
        fee: uint64 = uint64(0),
        extra_conditions: tuple[Condition, ...] = tuple(),
    ) -> None:
        mirror: Mirror = await self.get_mirror(mirror_id)
        mirror_coin: Coin = (await self.wallet_state_manager.wallet_node.get_coin_state([mirror.coin_id], peer=peer))[
            0
        ].coin
        parent_coin: Coin = (
            await self.wallet_state_manager.wallet_node.get_coin_state([mirror_coin.parent_coin_info], peer=peer)
        )[0].coin
        inner_puzzle_derivation: Optional[
            DerivationRecord
        ] = await self.wallet_state_manager.puzzle_store.get_derivation_record_for_puzzle_hash(parent_coin.puzzle_hash)
        if inner_puzzle_derivation is None:
            raise ValueError(f"DL Wallet does not have permission to delete mirror with ID {mirror_id}")

        parent_inner_puzzle: Program = self.standard_wallet.puzzle_for_pk(inner_puzzle_derivation.pubkey)
        new_puzhash: bytes32 = await action_scope.get_puzzle_hash(self.wallet_state_manager)
        excess_fee: int = fee - mirror_coin.amount
        inner_sol: Program = self.standard_wallet.make_solution(
            primaries=[CreateCoin(new_puzhash, uint64(mirror_coin.amount - fee))] if excess_fee < 0 else [],
            conditions=(*extra_conditions, CreateCoinAnnouncement(b"$")) if excess_fee > 0 else extra_conditions,
        )
        mirror_spend = CoinSpend(
            mirror_coin,
            SerializedProgram.from_program(create_mirror_puzzle()),
            SerializedProgram.to(
                [
                    parent_coin.parent_coin_info,
                    parent_inner_puzzle,
                    parent_coin.amount,
                    inner_sol,
                ]
            ),
        )
        mirror_bundle = WalletSpendBundle([mirror_spend], G2Element())

        async with action_scope.use() as interface:
            interface.side_effects.transactions.append(
                TransactionRecord(
                    confirmed_at_height=uint32(0),
                    created_at_time=uint64(int(time.time())),
                    to_puzzle_hash=new_puzhash,
                    amount=uint64(mirror_coin.amount),
                    fee_amount=fee,
                    confirmed=False,
                    sent=uint32(10),
                    spend_bundle=mirror_bundle,
                    additions=mirror_bundle.additions(),
                    removals=mirror_bundle.removals(),
                    memos=list(compute_memos(mirror_bundle).items()),
                    wallet_id=self.id(),  # This is being called before the wallet is created so we're using a ID of 0
                    sent_to=[],
                    trade_id=None,
                    type=uint32(TransactionType.OUTGOING_TX.value),
                    name=mirror_bundle.name(),
                    valid_times=parse_timelock_info(extra_conditions),
                )
            )

        if excess_fee > 0:
            await self.wallet_state_manager.main_wallet.generate_signed_transaction(
                [uint64(1)],
                [new_puzhash],
                action_scope,
                fee=uint64(excess_fee),
                extra_conditions=(AssertCoinAnnouncement(asserted_id=mirror_coin.name(), asserted_msg=b"$"),),
            )

    ###########
    # SYNCING #
    ###########

    async def coin_added(self, coin: Coin, height: uint32, peer: WSChiaConnection, coin_data: Optional[object]) -> None:
        if coin.puzzle_hash == create_mirror_puzzle().get_tree_hash():
            parent_state: CoinState = (
                await self.wallet_state_manager.wallet_node.get_coin_state([coin.parent_coin_info], peer=peer)
            )[0]
            parent_spend = await fetch_coin_spend(height, parent_state.coin, peer)
            assert parent_spend is not None
            launcher_id, urls = get_mirror_info(parent_spend.puzzle_reveal, parent_spend.solution)
            # Don't track mirrors with empty url list.
            if not urls:
                return
            if await self.wallet_state_manager.dl_store.is_launcher_tracked(launcher_id):
                ours: bool = await self.wallet_state_manager.get_wallet_for_coin(coin.parent_coin_info) is not None
                await self.wallet_state_manager.dl_store.add_mirror(
                    Mirror(
                        coin.name(),
                        launcher_id,
                        uint64(coin.amount),
                        urls,
                        ours,
                        height,
                    )
                )
                await self.wallet_state_manager.add_interested_coin_ids([coin.name()])

    async def singleton_removed(self, parent_spend: CoinSpend, height: uint32) -> None:
        parent_name = parent_spend.coin.name()
        puzzle = parent_spend.puzzle_reveal
        solution = parent_spend.solution

        matched, _ = match_dl_singleton(puzzle)
        if matched:
            self.log.info(f"DL singleton removed: {parent_spend.coin}")
            singleton_record: Optional[SingletonRecord] = await self.wallet_state_manager.dl_store.get_singleton_record(
                parent_name
            )
            if singleton_record is None:
                self.log.warning(f"DL wallet received coin it does not have parent for. Expected parent {parent_name}.")
                return

            # Information we need to create the singleton record
            full_puzzle_hash: bytes32
            amount: uint64
            root: bytes32
            inner_puzzle_hash: bytes32

            conditions = puzzle.run_with_cost(self.wallet_state_manager.constants.MAX_BLOCK_COST_CLVM, solution)[
                1
            ].as_python()
            found_singleton: bool = False
            for condition in conditions:
                if condition[0] == ConditionOpcode.CREATE_COIN and int.from_bytes(condition[2], "big") % 2 == 1:
                    full_puzzle_hash = bytes32(condition[1])
                    amount = uint64(int.from_bytes(condition[2], "big"))
                    try:
                        root = bytes32(condition[3][1])
                        inner_puzzle_hash = bytes32(condition[3][2])
                    except IndexError:
                        self.log.warning(
                            f"Parent {parent_name} with launcher {singleton_record.launcher_id} "
                            "did not hint its child properly"
                        )
                        return
                    found_singleton = True
                    break

            if not found_singleton:
                self.log.warning(f"Singleton with launcher ID {singleton_record.launcher_id} was melted")
                return

            new_singleton = Coin(parent_name, full_puzzle_hash, amount)
            timestamp = await self.wallet_state_manager.wallet_node.get_timestamp_for_height(height)
            await self.wallet_state_manager.dl_store.add_singleton_record(
                SingletonRecord(
                    coin_id=new_singleton.name(),
                    launcher_id=singleton_record.launcher_id,
                    root=root,
                    inner_puzzle_hash=inner_puzzle_hash,
                    confirmed=True,
                    confirmed_at_height=height,
                    timestamp=timestamp,
                    lineage_proof=LineageProof(
                        parent_name,
                        create_host_layer_puzzle(inner_puzzle_hash, root).get_tree_hash_precalc(inner_puzzle_hash),
                        amount,
                    ),
                    generation=uint32(singleton_record.generation + 1),
                )
            )
            await self.wallet_state_manager.add_interested_coin_ids(
                [new_singleton.name()],
            )
        elif parent_spend.coin.puzzle_hash == create_mirror_puzzle().get_tree_hash():
            await self.wallet_state_manager.dl_store.delete_mirror(parent_name)

    async def stop_tracking_singleton(self, launcher_id: bytes32) -> None:
        await self.wallet_state_manager.dl_store.delete_singleton_records_by_launcher_id(launcher_id)
        await self.wallet_state_manager.dl_store.delete_launcher(launcher_id)

    ###########
    # UTILITY #
    ###########

    async def get_latest_singleton(
        self, launcher_id: bytes32, only_confirmed: bool = False
    ) -> Optional[SingletonRecord]:
        singleton: Optional[SingletonRecord] = await self.wallet_state_manager.dl_store.get_latest_singleton(
            launcher_id, only_confirmed
        )
        return singleton

    async def get_history(
        self,
        launcher_id: bytes32,
        min_generation: Optional[uint32] = None,
        max_generation: Optional[uint32] = None,
        num_results: Optional[uint32] = None,
    ) -> list[SingletonRecord]:
        history: list[SingletonRecord] = await self.wallet_state_manager.dl_store.get_all_singletons_for_launcher(
            launcher_id,
            min_generation,
            max_generation,
            num_results,
        )
        return history

    async def get_singleton_record(self, coin_id: bytes32) -> Optional[SingletonRecord]:
        singleton: Optional[SingletonRecord] = await self.wallet_state_manager.dl_store.get_singleton_record(coin_id)
        return singleton

    async def get_singletons_by_root(self, launcher_id: bytes32, root: bytes32) -> list[SingletonRecord]:
        singletons: list[SingletonRecord] = await self.wallet_state_manager.dl_store.get_singletons_by_root(
            launcher_id, root
        )
        return singletons

    async def get_mirrors_for_launcher(self, launcher_id: bytes32) -> list[Mirror]:
        return await self.wallet_state_manager.dl_store.get_mirrors(launcher_id)

    async def get_mirror(self, coin_id: bytes32) -> Mirror:
        return await self.wallet_state_manager.dl_store.get_mirror(coin_id)

    ##########
    # WALLET #
    ##########

    def require_derivation_paths(self) -> bool:
        return True

    def puzzle_hash_for_pk(self, pubkey: G1Element) -> bytes32:
        puzzle: Program = self.puzzle_for_pk(pubkey)
        return puzzle.get_tree_hash()

    def puzzle_for_pk(self, pubkey: G1Element) -> Program:
        return self.standard_wallet.puzzle_for_pk(pubkey)

    async def new_peak(self, peak: BlockRecord) -> None:
        pass

    async def get_confirmed_balance(self, record_list: Optional[set[WalletCoinRecord]] = None) -> uint128:
        return uint128(0)

    async def get_unconfirmed_balance(self, record_list: Optional[set[WalletCoinRecord]] = None) -> uint128:
        return uint128(0)

    async def get_spendable_balance(self, unspent_records: Optional[set[WalletCoinRecord]] = None) -> uint128:
        return uint128(0)

    async def get_pending_change_balance(self) -> uint64:
        return uint64(0)

    async def get_max_send_amount(self, unspent_records: Optional[set[WalletCoinRecord]] = None) -> uint128:
        return uint128(0)

    def get_name(self) -> str:
        return self.wallet_info.name

    ##########
    # OFFERS #
    ##########

    async def get_puzzle_info(self, launcher_id: bytes32) -> PuzzleInfo:
        record = await self.get_latest_singleton(launcher_id)
        if record is None:
            raise ValueError(f"DL wallet does not know about launcher ID {launcher_id}")
        return PuzzleInfo(
            {
                "type": AssetType.SINGLETON.value,
                "launcher_id": "0x" + launcher_id.hex(),
                "launcher_ph": "0x" + SINGLETON_LAUNCHER_PUZZLE_HASH.hex(),
                "also": {
                    "type": AssetType.METADATA.value,
                    "metadata": f"(0x{record.root} . ())",
                    "updater_hash": "0x" + ACS_MU_PH.hex(),
                },
            }
        )

    async def get_coins_to_offer(self, launcher_id: bytes32, *args: Any, **kwargs: Any) -> set[Coin]:
        record = await self.get_latest_singleton(launcher_id)
        if record is None:
            raise ValueError(f"DL wallet does not know about launcher ID {launcher_id}")
        puzhash: bytes32 = create_host_fullpuz(
            record.inner_puzzle_hash, record.root, launcher_id
        ).get_tree_hash_precalc(record.inner_puzzle_hash)
        assert record.lineage_proof.parent_name is not None
        assert record.lineage_proof.amount is not None
        return {Coin(record.lineage_proof.parent_name, puzhash, record.lineage_proof.amount)}

    @staticmethod
    async def make_update_offer(
        wallet_state_manager: Any,
        offer_dict: dict[Optional[bytes32], int],
        driver_dict: dict[bytes32, PuzzleInfo],
        solver: Solver,
        action_scope: WalletActionScope,
        fee: uint64 = uint64(0),
        extra_conditions: tuple[Condition, ...] = tuple(),
    ) -> Offer:
        dl_wallet = None
        for wallet in wallet_state_manager.wallets.values():
            if wallet.type() == WalletType.DATA_LAYER.value:
                dl_wallet = wallet
                break
        if dl_wallet is None:
            raise ValueError("DL Wallet is not initialized")

        offered_launchers: list[bytes32] = [k for k, v in offer_dict.items() if v < 0 and k is not None]
        fee_left_to_pay: uint64 = fee
        all_transactions: list[TransactionRecord] = []
        for launcher in offered_launchers:
            try:
                this_solver: Solver = solver[launcher.hex()]
            except KeyError:
                this_solver = solver["0x" + launcher.hex()]
            new_root: bytes32 = this_solver["new_root"]
            new_ph: bytes32 = await action_scope.get_puzzle_hash(wallet_state_manager)
            async with wallet_state_manager.new_action_scope(
                action_scope.config.tx_config, push=False
            ) as inner_action_scope:
                await dl_wallet.generate_signed_transaction(
                    [uint64(1)],
                    [new_ph],
                    inner_action_scope,
                    fee=fee_left_to_pay,
                    launcher_id=launcher,
                    new_root_hash=new_root,
                    announce_new_state=True,
                    extra_conditions=extra_conditions,
                )
                fee_left_to_pay = uint64(0)
                extra_conditions = tuple()

                async with inner_action_scope.use() as interface:
                    dl_spend: CoinSpend = next(
                        cs
                        for tx in interface.side_effects.transactions
                        for cs in tx.spend_bundle.coin_spends
                        if tx.spend_bundle is not None and match_dl_singleton(cs.puzzle_reveal)[0]
                    )
                dl_solution: Program = dl_spend.solution.to_program()
                old_graftroot: Program = dl_solution.at("rrffrf")
                new_graftroot: Program = create_graftroot_offer_puz(
                    [bytes32(dep["launcher_id"]) for dep in this_solver["dependencies"]],
                    [list(v for v in dep["values_to_prove"]) for dep in this_solver["dependencies"]],
                    old_graftroot,
                )

                new_solution: Program = dl_solution.replace(rrffrf=new_graftroot, rrffrrf=Program.to([None] * 5))
                new_spend: CoinSpend = dl_spend.replace(solution=SerializedProgram.from_program(new_solution))
                async with inner_action_scope.use() as interface:
                    for i, tx in enumerate(interface.side_effects.transactions):
                        if tx.spend_bundle is not None and dl_spend in tx.spend_bundle.coin_spends:
                            break
                    else:
                        # No test coverage for this line because it should never be reached
                        raise RuntimeError("Internal logic error while constructing update offer")  # pragma: no cover
                    new_bundle = WalletSpendBundle(
                        [
                            *(
                                cs
                                for cs in interface.side_effects.transactions[i].spend_bundle.coin_spends
                                if cs != dl_spend
                            ),
                            new_spend,
                        ],
                        G2Element(),
                    )
                    interface.side_effects.transactions[i] = dataclasses.replace(
                        interface.side_effects.transactions[i], spend_bundle=new_bundle, name=new_bundle.name()
                    )

            all_transactions.extend(inner_action_scope.side_effects.transactions)

        # create some dummy requested payments
        requested_payments = {
            k: [NotarizedPayment(bytes32.zeros, uint64(v), [], bytes32.zeros)] for k, v in offer_dict.items() if v > 0
        }

        async with action_scope.use() as interface:
            interface.side_effects.transactions.extend(all_transactions)

        return Offer(
            requested_payments,
            WalletSpendBundle.aggregate([tx.spend_bundle for tx in all_transactions if tx.spend_bundle is not None]),
            driver_dict,
        )

    @staticmethod
    async def finish_graftroot_solutions(offer: Offer, solver: Solver) -> Offer:
        # Build a mapping of launcher IDs to their new innerpuz
        singleton_to_innerpuzhash: dict[bytes32, bytes32] = {}
        singleton_to_root: dict[bytes32, bytes32] = {}
        all_parent_ids: list[bytes32] = [cs.coin.parent_coin_info for cs in offer.coin_spends()]
        for spend in offer.coin_spends():
            matched, curried_args = match_dl_singleton(spend.puzzle_reveal)
            if matched and spend.coin.name() not in all_parent_ids:
                innerpuz, root_prg, launcher_id = curried_args
                singleton_struct = launcher_to_struct(bytes32(launcher_id.as_python())).get_tree_hash()
                singleton_to_root[singleton_struct] = bytes32(root_prg.as_python())
                singleton_to_innerpuzhash[singleton_struct] = innerpuz.get_tree_hash()

        # Create all of the new solutions
        new_spends: list[CoinSpend] = []
        for spend in offer.coin_spends():
            solution = spend.solution.to_program()
            if match_dl_singleton(spend.puzzle_reveal)[0]:
                try:
                    graftroot: Program = solution.at("rrffrf")
                except EvalError:
                    new_spends.append(spend)
                    continue
                mod, curried_args_prg = graftroot.uncurry()
                if mod == GRAFTROOT_DL_OFFERS:
                    _, singleton_structs, _, values_to_prove = curried_args_prg.as_iter()
                    all_proofs = []
                    roots = []
                    for singleton, values in zip(singleton_structs.as_iter(), values_to_prove.as_python()):
                        asserted_root: Optional[str] = None
                        proofs_of_inclusion = []
                        for value in values:
                            for proof_of_inclusion in solver["proofs_of_inclusion"]:
                                root: str = proof_of_inclusion[0]
                                proof: tuple[int, list[bytes32]] = (proof_of_inclusion[1], proof_of_inclusion[2])
                                calculated_root: bytes32 = _simplify_merkle_proof(value, proof)
                                if (
                                    calculated_root == bytes32.from_hexstr(root)
                                    and calculated_root == singleton_to_root[singleton.get_tree_hash()]
                                ):
                                    proofs_of_inclusion.append(proof)
                                    if asserted_root is None:
                                        asserted_root = root
                                    elif asserted_root != root:
                                        raise ValueError("Malformed DL offer")
                                    break
                        roots.append(asserted_root)
                        all_proofs.append(proofs_of_inclusion)
                    if sum(len(proofs) for proofs in all_proofs) < sum(1 for _ in values_to_prove.as_iter()):
                        raise ValueError("One or more proofs of inclusion were invalid")
                    new_solution: Program = solution.replace(
                        rrffrrf=Program.to(
                            [
                                all_proofs,
                                [Program.to((bytes32.from_hexstr(root), None)) for root in roots if root is not None],
                                [ACS_MU_PH] * len(all_proofs),
                                [
                                    singleton_to_innerpuzhash[struct.get_tree_hash()]
                                    for struct in singleton_structs.as_iter()
                                ],
                                solution.at("rrffrrfrrrrf"),
                            ]
                        )
                    )
                    new_spend: CoinSpend = spend.replace(solution=SerializedProgram.from_program(new_solution))
                    spend = new_spend
            new_spends.append(spend)

        return Offer({}, WalletSpendBundle(new_spends, offer.aggregated_signature()), offer.driver_dict)

    @staticmethod
    async def get_offer_summary(offer: Offer) -> dict[str, Any]:
        summary: dict[str, Any] = {"offered": []}
        for spend in offer.coin_spends():
            solution = spend.solution.to_program()
            matched, curried_args = match_dl_singleton(spend.puzzle_reveal)
            if matched:
                try:
                    graftroot: Program = solution.at("rrffrf")
                except EvalError:
                    continue
                mod, graftroot_curried_args = graftroot.uncurry()
                if mod == GRAFTROOT_DL_OFFERS:
                    child_spend: CoinSpend = next(
                        cs for cs in offer.coin_spends() if cs.coin.parent_coin_info == spend.coin.name()
                    )
                    _, child_curried_args = match_dl_singleton(child_spend.puzzle_reveal)
                    singleton_summary = {
                        "launcher_id": list(curried_args)[2].as_python().hex(),
                        "new_root": list(child_curried_args)[1].as_python().hex(),
                        "dependencies": [],
                    }
                    _, singleton_structs, _, values_to_prove = graftroot_curried_args.as_iter()
                    for struct, values in zip(singleton_structs.as_iter(), values_to_prove.as_iter()):
                        singleton_summary["dependencies"].append(
                            {
                                "launcher_id": struct.at("rf").as_python().hex(),
                                "values_to_prove": [value.as_python().hex() for value in values.as_iter()],
                            }
                        )
                    summary["offered"].append(singleton_summary)
        return summary

    async def select_coins(
        self,
        amount: uint64,
        action_scope: WalletActionScope,
    ) -> set[Coin]:
        raise RuntimeError("DataLayerWallet does not support select_coins()")

    async def match_hinted_coin(self, coin: Coin, hint: bytes32) -> bool:
        return coin.amount % 2 == 1 and await self.wallet_state_manager.dl_store.get_launcher(hint) is not None


def verify_offer(
    maker: tuple[StoreProofs, ...],
    taker: tuple[OfferStore, ...],
    summary: dict[str, Any],
) -> None:
    # TODO: consistency in error messages
    # TODO: custom exceptions
    # TODO: show data in errors?
    # TODO: collect and report all failures
    # TODO: review for case coverage (and test those cases)

    if len({store_proof.store_id for store_proof in maker}) != len(maker):
        raise OfferIntegrityError("maker: repeated store id")

    for store_proof in maker:
        proofs: list[ProofOfInclusion] = []
        for reference_proof in store_proof.proofs:
            proof = ProofOfInclusion(
                node_hash=reference_proof.node_hash,
                layers=[
                    ProofOfInclusionLayer(
                        other_hash_side=layer.other_hash_side,
                        other_hash=layer.other_hash,
                        combined_hash=layer.combined_hash,
                    )
                    for layer in reference_proof.layers
                ],
            )

            proofs.append(proof)

            if leaf_hash(key=reference_proof.key, value=reference_proof.value) != proof.node_hash:
                raise OfferIntegrityError("maker: node hash does not match key and value")

            if not proof.valid():
                raise OfferIntegrityError("maker: invalid proof of inclusion found")

        # TODO: verify each kv hash to the proof's node hash
        roots = {proof.root_hash() for proof in proofs}
        if len(roots) > 1:
            raise OfferIntegrityError("maker: multiple roots referenced for a single store id")
        if len(roots) < 1:
            raise OfferIntegrityError("maker: no roots referenced for store id")

    # TODO: what about validating duplicate entries are consistent?
    maker_from_offer = {
        bytes32.from_hexstr(offered["launcher_id"]): bytes32.from_hexstr(offered["new_root"])
        for offered in summary["offered"]
    }

    maker_from_reference = {
        # verified above that there is at least one proof and all combined hashes match
        store_proof.store_id: store_proof.proofs[0].root()
        for store_proof in maker
    }

    if maker_from_offer != maker_from_reference:
        raise OfferIntegrityError("maker: offered stores and their roots do not match the reference data")

    taker_from_offer = {
        bytes32.from_hexstr(dependency["launcher_id"]): [
            bytes32.from_hexstr(value) for value in dependency["values_to_prove"]
        ]
        for offered in summary["offered"]
        for dependency in offered["dependencies"]
    }

    taker_from_reference = {
        store.store_id: [leaf_hash(key=inclusion.key, value=inclusion.value) for inclusion in store.inclusions]
        for store in taker
    }

    if taker_from_offer != taker_from_reference:
        raise OfferIntegrityError("taker: reference and offer inclusions do not match")<|MERGE_RESOLUTION|>--- conflicted
+++ resolved
@@ -5,12 +5,8 @@
 import time
 from typing import TYPE_CHECKING, Any, ClassVar, Optional, cast
 
-<<<<<<< HEAD
-from chia_rs import G1Element, G2Element
+from chia_rs import BlockRecord, CoinSpend, CoinState, G1Element, G2Element
 from chia_rs.datalayer import ProofOfInclusion, ProofOfInclusionLayer
-=======
-from chia_rs import BlockRecord, CoinSpend, CoinState, G1Element, G2Element
->>>>>>> a8a30e35
 from chia_rs.sized_bytes import bytes32
 from chia_rs.sized_ints import uint8, uint32, uint64, uint128
 from clvm.EvalError import EvalError
