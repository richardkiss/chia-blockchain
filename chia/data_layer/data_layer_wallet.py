--- conflicted
+++ resolved
@@ -163,15 +163,9 @@
         )
         self.wallet_id = uint8(self.wallet_info.id)
 
-<<<<<<< HEAD
-        await self.wallet_state_manager.add_new_wallet(self, self.wallet_info.id, in_transaction=in_transaction)
-        await self.wallet_state_manager.interested_store.add_interested_puzzle_hash(
-            create_mirror_puzzle().get_tree_hash(), self.id(), in_transaction
-=======
         await self.wallet_state_manager.add_new_wallet(self, self.wallet_info.id)
         await self.wallet_state_manager.interested_store.add_interested_puzzle_hash(
             create_mirror_puzzle().get_tree_hash(), self.id()
->>>>>>> a8f5a6f9
         )
 
         return self
@@ -440,10 +434,6 @@
         sign: bool = True,
         add_pending_singleton: bool = True,
         announce_new_state: bool = False,
-<<<<<<< HEAD
-        in_transaction: bool = False,
-=======
->>>>>>> a8f5a6f9
     ) -> List[TransactionRecord]:
         singleton_record, parent_lineage = await self.get_spendable_singleton_info(launcher_id)
 
@@ -646,18 +636,10 @@
         if add_pending_singleton:
             await self.wallet_state_manager.dl_store.add_singleton_record(
                 new_singleton_record,
-<<<<<<< HEAD
-                in_transaction=in_transaction,
-=======
->>>>>>> a8f5a6f9
             )
             if announce_new_state:
                 await self.wallet_state_manager.dl_store.add_singleton_record(
                     second_singleton_record,
-<<<<<<< HEAD
-                    in_transaction=in_transaction,
-=======
->>>>>>> a8f5a6f9
                 )
 
         return txs
@@ -789,11 +771,8 @@
         if inner_puzzle_derivation is None:
             raise ValueError(f"DL Wallet does not have permission to delete mirror with ID {mirror_id}")
 
-<<<<<<< HEAD
         await self.standard_wallet.hack_populate_secret_key_for_puzzle_hash(parent_coin.puzzle_hash)
 
-=======
->>>>>>> a8f5a6f9
         parent_inner_puzzle: Program = self.standard_wallet.puzzle_for_pk(inner_puzzle_derivation.pubkey)
         new_puzhash: bytes32 = await self.get_new_puzzlehash()
         excess_fee: int = fee - mirror_coin.amount
@@ -877,20 +856,11 @@
                     uint64(coin.amount),
                     urls,
                     ours,
-<<<<<<< HEAD
-                ),
-                True,
-            )
-            await self.wallet_state_manager.add_interested_coin_ids([coin.name()], True)
-
-    async def singleton_removed(self, parent_spend: CoinSpend, height: uint32, in_transaction: bool = False) -> None:
-=======
                 )
             )
             await self.wallet_state_manager.add_interested_coin_ids([coin.name()])
 
     async def singleton_removed(self, parent_spend: CoinSpend, height: uint32) -> None:
->>>>>>> a8f5a6f9
         parent_name = parent_spend.coin.name()
         puzzle = parent_spend.puzzle_reveal
         solution = parent_spend.solution
@@ -957,11 +927,7 @@
             await self.wallet_state_manager.add_interested_coin_ids(
                 [new_singleton.name()],
             )
-<<<<<<< HEAD
-            await self.potentially_handle_resubmit(singleton_record.launcher_id, in_transaction=in_transaction)
-=======
             await self.potentially_handle_resubmit(singleton_record.launcher_id)
->>>>>>> a8f5a6f9
         elif parent_spend.coin.puzzle_hash == create_mirror_puzzle().get_tree_hash():
             await self.wallet_state_manager.dl_store.delete_mirror(parent_name)
 
@@ -1272,16 +1238,9 @@
                         asserted_root: Optional[str] = None
                         proofs_of_inclusion = []
                         for value in values:
-<<<<<<< HEAD
-                            for root in solver["proofs_of_inclusion"].info:
-                                proof: Tuple[int, List[bytes32]] = tuple(  # type: ignore
-                                    solver["proofs_of_inclusion"][root]
-                                )
-=======
                             for proof_of_inclusion in solver["proofs_of_inclusion"]:
                                 root: str = proof_of_inclusion[0]
                                 proof: Tuple[int, List[bytes32]] = (proof_of_inclusion[1], proof_of_inclusion[2])
->>>>>>> a8f5a6f9
                                 if simplify_merkle_proof(value, proof) == bytes32.from_hexstr(root):
                                     proofs_of_inclusion.append(proof)
                                     if asserted_root is None:
