from __future__ import annotations

import dataclasses
import logging
import time
from typing import TYPE_CHECKING, Any, ClassVar, Optional, cast

from chia_rs import G1Element, G2Element
<<<<<<< HEAD
from chia_rs.datalayer import ProofOfInclusion, ProofOfInclusionLayer
=======
from chia_rs.sized_bytes import bytes32
>>>>>>> 329ce24c
from chia_rs.sized_ints import uint8, uint32, uint64, uint128
from clvm.EvalError import EvalError
from typing_extensions import Unpack, final

from chia.consensus.block_record import BlockRecord
from chia.data_layer.data_layer_errors import LauncherCoinNotFoundError, OfferIntegrityError
from chia.data_layer.data_layer_util import OfferStore, StoreProofs, leaf_hash
from chia.data_layer.singleton_record import SingletonRecord
from chia.protocols.wallet_protocol import CoinState
from chia.server.ws_connection import WSChiaConnection
from chia.types.blockchain_format.coin import Coin
from chia.types.blockchain_format.program import Program
from chia.types.blockchain_format.serialized_program import SerializedProgram
from chia.types.coin_spend import CoinSpend, compute_additions
from chia.types.condition_opcodes import ConditionOpcode
from chia.wallet.conditions import (
    AssertAnnouncement,
    AssertCoinAnnouncement,
    AssertPuzzleAnnouncement,
    Condition,
    CreateCoin,
    CreateCoinAnnouncement,
    UnknownCondition,
    parse_timelock_info,
)
from chia.wallet.db_wallet.db_wallet_puzzles import (
    ACS_MU,
    ACS_MU_PH,
    GRAFTROOT_DL_OFFERS,
    create_graftroot_offer_puz,
    create_host_fullpuz,
    create_host_layer_puzzle,
    create_mirror_puzzle,
    get_mirror_info,
    launch_solution_to_singleton_info,
    launcher_to_struct,
    match_dl_singleton,
)
from chia.wallet.derivation_record import DerivationRecord
from chia.wallet.lineage_proof import LineageProof
from chia.wallet.outer_puzzles import AssetType
from chia.wallet.puzzle_drivers import PuzzleInfo, Solver
from chia.wallet.singleton import SINGLETON_LAUNCHER_PUZZLE, SINGLETON_LAUNCHER_PUZZLE_HASH
from chia.wallet.trading.offer import NotarizedPayment, Offer
from chia.wallet.transaction_record import TransactionRecord
from chia.wallet.util.compute_memos import compute_memos
from chia.wallet.util.merkle_utils import _simplify_merkle_proof
from chia.wallet.util.transaction_type import TransactionType
from chia.wallet.util.wallet_sync_utils import fetch_coin_spend, fetch_coin_spend_for_coin_state
from chia.wallet.util.wallet_types import WalletType
from chia.wallet.wallet import Wallet
from chia.wallet.wallet_action_scope import WalletActionScope
from chia.wallet.wallet_coin_record import WalletCoinRecord
from chia.wallet.wallet_info import WalletInfo
from chia.wallet.wallet_protocol import GSTOptionalArgs, WalletProtocol
from chia.wallet.wallet_spend_bundle import WalletSpendBundle

if TYPE_CHECKING:
    from chia.wallet.wallet_state_manager import WalletStateManager


@dataclasses.dataclass(frozen=True)
class Mirror:
    coin_id: bytes32
    launcher_id: bytes32
    amount: uint64
    urls: list[bytes]
    ours: bool
    confirmed_at_height: Optional[uint32]

    def to_json_dict(self) -> dict[str, Any]:
        return {
            "coin_id": self.coin_id.hex(),
            "launcher_id": self.launcher_id.hex(),
            "amount": self.amount,
            "urls": [url.decode("utf8") for url in self.urls],
            "ours": self.ours,
            "confirmed_at_height": self.confirmed_at_height,
        }

    @classmethod
    def from_json_dict(cls, json_dict: dict[str, Any]) -> Mirror:
        return cls(
            bytes32.from_hexstr(json_dict["coin_id"]),
            bytes32.from_hexstr(json_dict["launcher_id"]),
            json_dict["amount"],
            [bytes(url, "utf8") for url in json_dict["urls"]],
            json_dict["ours"],
            json_dict["confirmed_at_height"],
        )


@final
class DataLayerWallet:
    if TYPE_CHECKING:
        # TODO Create DataLayer coin data model if necessary
        _protocol_check: ClassVar[WalletProtocol[object]] = cast("DataLayerWallet", None)

    wallet_state_manager: WalletStateManager
    log: logging.Logger
    wallet_info: WalletInfo
    wallet_id: uint8
    standard_wallet: Wallet
    """
    interface used by datalayer for interacting with the chain
    """

    @classmethod
    async def create(
        cls,
        wallet_state_manager: WalletStateManager,
        wallet_info: WalletInfo,
    ) -> DataLayerWallet:
        self = cls()
        self.wallet_state_manager = wallet_state_manager
        self.log = logging.getLogger(__name__)
        self.standard_wallet = wallet_state_manager.main_wallet
        self.wallet_info = wallet_info
        self.wallet_id = uint8(self.wallet_info.id)

        return self

    @classmethod
    def type(cls) -> WalletType:
        return WalletType.DATA_LAYER

    def id(self) -> uint32:
        return self.wallet_info.id

    @classmethod
    async def create_new_dl_wallet(cls, wallet_state_manager: WalletStateManager) -> DataLayerWallet:
        """
        This must be called under the wallet state manager lock
        """

        self = cls()
        self.wallet_state_manager = wallet_state_manager
        self.log = logging.getLogger(__name__)
        self.standard_wallet = wallet_state_manager.main_wallet

        for _, w in self.wallet_state_manager.wallets.items():
            if w.type() == WalletType.DATA_LAYER:
                raise ValueError("DataLayer Wallet already exists for this key")

        self.wallet_info = await wallet_state_manager.user_store.create_wallet(
            "DataLayer Wallet",
            WalletType.DATA_LAYER.value,
            "",
        )
        await self.wallet_state_manager.add_new_wallet(self)

        return self

    #############
    # LAUNCHING #
    #############

    @staticmethod
    async def match_dl_launcher(launcher_spend: CoinSpend) -> tuple[bool, Optional[bytes32]]:
        # Sanity check it's a launcher
        if launcher_spend.puzzle_reveal.to_program() != SINGLETON_LAUNCHER_PUZZLE:
            return False, None

        # Let's make sure the solution looks how we expect it to
        try:
            full_puzhash, amount, root, inner_puzhash = launch_solution_to_singleton_info(
                launcher_spend.solution.to_program()
            )
        except ValueError:
            return False, None

        # Now let's check that the full puzzle is an odd data layer singleton
        if (
            full_puzhash
            != create_host_fullpuz(inner_puzhash, root, launcher_spend.coin.name()).get_tree_hash_precalc(inner_puzhash)
            or amount % 2 == 0
        ):
            return False, None

        return True, inner_puzhash

    async def get_launcher_coin_state(self, launcher_id: bytes32, peer: WSChiaConnection) -> CoinState:
        coin_states: list[CoinState] = await self.wallet_state_manager.wallet_node.get_coin_state(
            [launcher_id], peer=peer
        )

        if len(coin_states) == 0:
            raise LauncherCoinNotFoundError(f"Launcher ID {launcher_id} is not a valid coin")
        if coin_states[0].coin.puzzle_hash != SINGLETON_LAUNCHER_PUZZLE_HASH:
            raise ValueError(f"Coin with ID {launcher_id} is not a singleton launcher")
        if coin_states[0].created_height is None:
            raise ValueError(f"Launcher with ID {launcher_id} has not been created (maybe reorged)")
        if coin_states[0].spent_height is None:
            raise ValueError(f"Launcher with ID {launcher_id} has not been spent")

        return coin_states[0]

    # This is the entry point for non-owned singletons
    async def track_new_launcher_id(
        self,
        launcher_id: bytes32,
        peer: WSChiaConnection,
        spend: Optional[CoinSpend] = None,
        height: Optional[uint32] = None,
    ) -> None:
        if await self.wallet_state_manager.dl_store.get_launcher(launcher_id) is not None:
            self.log.info(f"Spend of launcher {launcher_id} has already been processed")
            return None
        if spend is None or height is None:
            launcher_state: CoinState = await self.get_launcher_coin_state(launcher_id, peer)
            spend = await fetch_coin_spend_for_coin_state(launcher_state, peer)
            assert launcher_state.spent_height is not None
            height = uint32(launcher_state.spent_height)

        assert spend.coin.name() == launcher_id, "coin_id should always match the launcher_id here"

        full_puzhash, amount, root, inner_puzhash = launch_solution_to_singleton_info(spend.solution.to_program())
        new_singleton = Coin(launcher_id, full_puzhash, amount)

        singleton_record: Optional[SingletonRecord] = await self.wallet_state_manager.dl_store.get_latest_singleton(
            launcher_id
        )
        if singleton_record is not None:
            if (  # This is an unconfirmed singleton that we know about
                singleton_record.coin_id == new_singleton.name() and not singleton_record.confirmed
            ):
                timestamp = await self.wallet_state_manager.wallet_node.get_timestamp_for_height(height)
                await self.wallet_state_manager.dl_store.set_confirmed(singleton_record.coin_id, height, timestamp)
            else:
                self.log.info(f"Spend of launcher {launcher_id} has already been processed")
                return None
        else:
            timestamp = await self.wallet_state_manager.wallet_node.get_timestamp_for_height(height)
            await self.wallet_state_manager.dl_store.add_singleton_record(
                SingletonRecord(
                    coin_id=new_singleton.name(),
                    launcher_id=launcher_id,
                    root=root,
                    inner_puzzle_hash=inner_puzhash,
                    confirmed=True,
                    confirmed_at_height=height,
                    timestamp=timestamp,
                    lineage_proof=LineageProof(
                        launcher_id,
                        create_host_layer_puzzle(inner_puzhash, root).get_tree_hash_precalc(inner_puzhash),
                        amount,
                    ),
                    generation=uint32(0),
                )
            )

        await self.wallet_state_manager.dl_store.add_launcher(spend.coin, height)
        await self.wallet_state_manager.add_interested_puzzle_hashes([launcher_id], [self.id()])
        await self.wallet_state_manager.add_interested_coin_ids([new_singleton.name()])

        new_singleton_coin_record: Optional[
            WalletCoinRecord
        ] = await self.wallet_state_manager.coin_store.get_coin_record(new_singleton.name())
        while new_singleton_coin_record is not None and new_singleton_coin_record.spent_block_height > 0:
            # We've already synced this before, so we need to sort of force a resync
            parent_spend = await fetch_coin_spend(new_singleton_coin_record.spent_block_height, new_singleton, peer)
            await self.singleton_removed(parent_spend, new_singleton_coin_record.spent_block_height)
            try:
                additions = compute_additions(parent_spend)
                new_singleton = next(coin for coin in additions if coin.amount % 2 != 0)
                new_singleton_coin_record = await self.wallet_state_manager.coin_store.get_coin_record(
                    new_singleton.name()
                )
            except StopIteration:
                new_singleton_coin_record = None

    ################
    # TRANSACTIONS #
    ################

    async def generate_new_reporter(
        self,
        initial_root: bytes32,
        action_scope: WalletActionScope,
        fee: uint64 = uint64(0),
        extra_conditions: tuple[Condition, ...] = tuple(),
    ) -> bytes32:
        """
        Creates the initial singleton, which includes spending an origin coin, the launcher, and creating a singleton
        """

        coins: set[Coin] = await self.standard_wallet.select_coins(uint64(fee + 1), action_scope)
        if coins is None:
            raise ValueError("Not enough coins to create new data layer singleton")

        launcher_parent: Coin = next(iter(coins))
        launcher_coin: Coin = Coin(launcher_parent.name(), SINGLETON_LAUNCHER_PUZZLE_HASH, uint64(1))

        inner_puzzle: Program = await self.standard_wallet.get_puzzle(
            new=not action_scope.config.tx_config.reuse_puzhash
        )
        full_puzzle: Program = create_host_fullpuz(inner_puzzle, initial_root, launcher_coin.name())

        genesis_launcher_solution: Program = Program.to(
            [full_puzzle.get_tree_hash(), 1, [initial_root, inner_puzzle.get_tree_hash()]]
        )
        announcement_message: bytes32 = genesis_launcher_solution.get_tree_hash()
        announcement = AssertCoinAnnouncement(asserted_id=launcher_coin.name(), asserted_msg=announcement_message)

        await self.standard_wallet.generate_signed_transaction(
            amounts=[uint64(1)],
            puzzle_hashes=[SINGLETON_LAUNCHER_PUZZLE_HASH],
            action_scope=action_scope,
            fee=fee,
            origin_id=launcher_parent.name(),
            coins=coins,
            extra_conditions=(*extra_conditions, announcement),
        )

        launcher_cs: CoinSpend = CoinSpend(
            launcher_coin,
            SerializedProgram.from_program(SINGLETON_LAUNCHER_PUZZLE),
            SerializedProgram.from_program(genesis_launcher_solution),
        )
        launcher_sb = WalletSpendBundle([launcher_cs], G2Element())
        launcher_id = launcher_coin.name()

        async with action_scope.use() as interface:
            interface.side_effects.extra_spends.append(launcher_sb)
            interface.side_effects.singleton_records.append(
                SingletonRecord(
                    coin_id=Coin(launcher_id, full_puzzle.get_tree_hash(), uint64(1)).name(),
                    launcher_id=launcher_id,
                    root=initial_root,
                    inner_puzzle_hash=inner_puzzle.get_tree_hash(),
                    confirmed=False,
                    confirmed_at_height=uint32(0),
                    timestamp=uint64(0),
                    lineage_proof=LineageProof(
                        launcher_id,
                        create_host_layer_puzzle(inner_puzzle, initial_root).get_tree_hash(),
                        uint64(1),
                    ),
                    generation=uint32(0),
                )
            )

        await self.wallet_state_manager.add_interested_puzzle_hashes([launcher_id], [self.id()])

        return launcher_id

    async def create_tandem_xch_tx(
        self,
        fee: uint64,
        announcement_to_assert: AssertAnnouncement,
        action_scope: WalletActionScope,
    ) -> None:
        await self.standard_wallet.generate_signed_transaction(
            amounts=[],
            puzzle_hashes=[],
            action_scope=action_scope,
            fee=fee,
            negative_change_allowed=False,
            extra_conditions=(announcement_to_assert,),
        )

    async def create_update_state_spend(
        self,
        launcher_id: bytes32,
        root_hash: Optional[bytes32],
        action_scope: WalletActionScope,
        new_puz_hash: Optional[bytes32] = None,
        new_amount: Optional[uint64] = None,
        fee: uint64 = uint64(0),
        announce_new_state: bool = False,
        extra_conditions: tuple[Condition, ...] = tuple(),
    ) -> None:
        singleton_record, parent_lineage = await self.get_spendable_singleton_info(launcher_id)

        if root_hash is None:
            root_hash = singleton_record.root

        inner_puzzle_derivation: Optional[
            DerivationRecord
        ] = await self.wallet_state_manager.puzzle_store.get_derivation_record_for_puzzle_hash(
            singleton_record.inner_puzzle_hash
        )
        if inner_puzzle_derivation is None:
            raise ValueError(f"DL Wallet does not have permission to update Singleton with launcher ID {launcher_id}")

        # Make the child's puzzles
        if new_puz_hash is None:
            new_puz_hash = await self.standard_wallet.get_puzzle_hash(
                new=not action_scope.config.tx_config.reuse_puzhash
            )
        assert new_puz_hash is not None
        next_full_puz_hash: bytes32 = create_host_fullpuz(new_puz_hash, root_hash, launcher_id).get_tree_hash_precalc(
            new_puz_hash
        )

        # Construct the current puzzles
        current_inner_puzzle: Program = self.standard_wallet.puzzle_for_pk(inner_puzzle_derivation.pubkey)
        current_full_puz = create_host_fullpuz(
            current_inner_puzzle,
            singleton_record.root,
            launcher_id,
        )
        assert singleton_record.lineage_proof.parent_name is not None
        assert singleton_record.lineage_proof.amount is not None
        current_coin = Coin(
            singleton_record.lineage_proof.parent_name,
            current_full_puz.get_tree_hash(),
            singleton_record.lineage_proof.amount,
        )

        new_singleton_record = SingletonRecord(
            coin_id=Coin(current_coin.name(), next_full_puz_hash, singleton_record.lineage_proof.amount).name(),
            launcher_id=launcher_id,
            root=root_hash,
            inner_puzzle_hash=new_puz_hash,
            confirmed=False,
            confirmed_at_height=uint32(0),
            timestamp=uint64(0),
            lineage_proof=LineageProof(
                singleton_record.coin_id,
                new_puz_hash,
                singleton_record.lineage_proof.amount,
            ),
            generation=uint32(singleton_record.generation + 1),
        )

        # Optionally add an ephemeral spend to announce
        if announce_new_state:
            announce_only: Program = Program.to(
                (
                    1,
                    [
                        [
                            51,
                            new_puz_hash,
                            singleton_record.lineage_proof.amount,
                            [launcher_id, root_hash, new_puz_hash],
                        ],
                        [62, b"$"],
                    ],
                )
            )
            second_full_puz: Program = create_host_fullpuz(
                announce_only,
                root_hash,
                launcher_id,
            )
            second_coin = Coin(
                current_coin.name(), second_full_puz.get_tree_hash(), singleton_record.lineage_proof.amount
            )
            second_coin_spend = CoinSpend(
                second_coin,
                SerializedProgram.from_program(second_full_puz),
                SerializedProgram.to(
                    [
                        LineageProof(
                            current_coin.parent_coin_info,
                            create_host_layer_puzzle(current_inner_puzzle, singleton_record.root).get_tree_hash(),
                            singleton_record.lineage_proof.amount,
                        ).to_program(),
                        singleton_record.lineage_proof.amount,
                        [[]],
                    ]
                ),
            )
            extra_conditions += (
                AssertPuzzleAnnouncement(asserted_ph=second_full_puz.get_tree_hash(), asserted_msg=b"$"),
            )
            second_singleton_record = SingletonRecord(
                coin_id=second_coin.name(),
                launcher_id=launcher_id,
                root=root_hash,
                inner_puzzle_hash=announce_only.get_tree_hash(),
                confirmed=False,
                confirmed_at_height=uint32(0),
                timestamp=uint64(0),
                lineage_proof=LineageProof(
                    second_coin.parent_coin_info,
                    announce_only.get_tree_hash(),
                    singleton_record.lineage_proof.amount,
                ),
                generation=uint32(singleton_record.generation + 1),
            )
            new_singleton_record = dataclasses.replace(
                new_singleton_record,
                coin_id=Coin(second_coin.name(), next_full_puz_hash, singleton_record.lineage_proof.amount).name(),
                lineage_proof=LineageProof(
                    second_coin.name(),
                    next_full_puz_hash,
                    singleton_record.lineage_proof.amount,
                ),
                generation=uint32(second_singleton_record.generation + 1),
            )

        # Create the solution
        primaries = [
            CreateCoin(
                announce_only.get_tree_hash() if announce_new_state else new_puz_hash,
                singleton_record.lineage_proof.amount if new_amount is None else new_amount,
                [
                    launcher_id,
                    root_hash,
                    announce_only.get_tree_hash() if announce_new_state else new_puz_hash,
                ],
            )
        ]
        if root_hash != singleton_record.root:
            extra_conditions = (
                *extra_conditions,
                UnknownCondition(
                    opcode=Program.to(-24),
                    args=[
                        ACS_MU,
                        Program.to([[(root_hash, None), ACS_MU_PH], None]),
                    ],
                ),
            )
        inner_sol: Program = self.standard_wallet.make_solution(
            primaries=primaries,
            conditions=(*extra_conditions, CreateCoinAnnouncement(b"$")) if fee > 0 else extra_conditions,
        )
        db_layer_sol = Program.to([inner_sol])
        full_sol = Program.to(
            [
                parent_lineage.to_program(),
                singleton_record.lineage_proof.amount,
                db_layer_sol,
            ]
        )

        # Create the spend
        coin_spend = CoinSpend(
            current_coin,
            SerializedProgram.from_program(current_full_puz),
            SerializedProgram.from_program(full_sol),
        )

        spend_bundle = WalletSpendBundle([coin_spend], G2Element())

        if announce_new_state:
            spend_bundle = WalletSpendBundle([coin_spend, second_coin_spend], spend_bundle.aggregated_signature)

        dl_tx = TransactionRecord(
            confirmed_at_height=uint32(0),
            created_at_time=uint64(int(time.time())),
            to_puzzle_hash=new_puz_hash,
            amount=uint64(singleton_record.lineage_proof.amount),
            fee_amount=fee,
            confirmed=False,
            sent=uint32(10),
            spend_bundle=spend_bundle,
            additions=spend_bundle.additions(),
            removals=spend_bundle.removals(),
            memos=list(compute_memos(spend_bundle).items()),
            wallet_id=self.id(),
            sent_to=[],
            trade_id=None,
            type=uint32(TransactionType.OUTGOING_TX.value),
            name=singleton_record.coin_id,
            valid_times=parse_timelock_info(extra_conditions),
        )
        assert dl_tx.spend_bundle is not None
        if fee > 0:
            await self.create_tandem_xch_tx(
                fee,
                AssertAnnouncement(True, asserted_origin_id=current_coin.name(), asserted_msg=b"$"),
                action_scope,
            )

        async with action_scope.use() as interface:
            interface.side_effects.transactions.append(dl_tx)
            interface.side_effects.singleton_records.append(
                new_singleton_record,
            )
            if announce_new_state:
                interface.side_effects.singleton_records.append(
                    second_singleton_record,
                )

    async def generate_signed_transaction(
        self,
        amounts: list[uint64],
        puzzle_hashes: list[bytes32],
        action_scope: WalletActionScope,
        fee: uint64 = uint64(0),
        coins: Optional[set[Coin]] = None,
        memos: Optional[list[list[bytes]]] = None,  # ignored
        extra_conditions: tuple[Condition, ...] = tuple(),
        **kwargs: Unpack[GSTOptionalArgs],
    ) -> None:
        launcher_id: Optional[bytes32] = kwargs.get("launcher_id", None)
        new_root_hash: Optional[bytes32] = kwargs.get("new_root_hash", None)
        announce_new_state: bool = kwargs.get("announce_new_state", False)
        # Figure out the launcher ID
        if coins is None or len(coins) == 0:
            if launcher_id is None:
                raise ValueError("Not enough info to know which DL coin to send")
        else:
            if len(coins) != 1:
                raise ValueError("The wallet can only send one DL coin at a time")
            else:
                record = await self.wallet_state_manager.dl_store.get_singleton_record(next(iter(coins)).name())
                if record is None:
                    raise ValueError("The specified coin is not a tracked DL")
                else:
                    launcher_id = record.launcher_id

        if len(amounts) != 1 or len(puzzle_hashes) != 1:
            raise ValueError("The wallet can only send one DL coin to one place at a time")

        await self.create_update_state_spend(
            launcher_id,
            new_root_hash,
            action_scope,
            puzzle_hashes[0],
            amounts[0],
            fee,
            announce_new_state,
            extra_conditions,
        )

    async def get_spendable_singleton_info(self, launcher_id: bytes32) -> tuple[SingletonRecord, LineageProof]:
        # First, let's make sure this is a singleton that we track and that we can spend
        singleton_record: Optional[SingletonRecord] = await self.get_latest_singleton(launcher_id)
        if singleton_record is None:
            raise ValueError(f"Singleton with launcher ID {launcher_id} is not tracked by DL Wallet")

        # Next, the singleton should be confirmed or else we shouldn't be ready to spend it
        if not singleton_record.confirmed:
            raise ValueError(f"Singleton with launcher ID {launcher_id} is currently pending")

        # Next, let's verify we have all of the relevant coin information
        if singleton_record.lineage_proof.parent_name is None or singleton_record.lineage_proof.amount is None:
            raise ValueError(f"Singleton with launcher ID {launcher_id} has insufficient information to spend")

        # Finally, let's get the parent record for its lineage proof
        parent_singleton: Optional[SingletonRecord] = await self.wallet_state_manager.dl_store.get_singleton_record(
            singleton_record.lineage_proof.parent_name
        )
        parent_lineage: LineageProof
        if parent_singleton is None:
            if singleton_record.lineage_proof.parent_name != launcher_id:
                raise ValueError(f"Have not found the parent of singleton with launcher ID {launcher_id}")
            else:
                launcher_coin: Optional[Coin] = await self.wallet_state_manager.dl_store.get_launcher(launcher_id)
                if launcher_coin is None:
                    raise ValueError(f"DL Wallet does not have launcher info for id {launcher_id}")
                else:
                    parent_lineage = LineageProof(launcher_coin.parent_coin_info, None, uint64(launcher_coin.amount))
        else:
            parent_lineage = parent_singleton.lineage_proof

        return singleton_record, parent_lineage

    async def get_owned_singletons(self) -> list[SingletonRecord]:
        launcher_ids = await self.wallet_state_manager.dl_store.get_all_launchers()

        collected = []

        for launcher_id in launcher_ids:
            singleton_record = await self.wallet_state_manager.dl_store.get_latest_singleton(launcher_id=launcher_id)
            if singleton_record is None:
                # this is likely due to a race between getting the list and acquiring the extra data
                continue

            inner_puzzle_derivation: Optional[
                DerivationRecord
            ] = await self.wallet_state_manager.puzzle_store.get_derivation_record_for_puzzle_hash(
                singleton_record.inner_puzzle_hash
            )
            if inner_puzzle_derivation is not None:
                collected.append(singleton_record)

        return collected

    async def create_new_mirror(
        self,
        launcher_id: bytes32,
        amount: uint64,
        urls: list[bytes],
        action_scope: WalletActionScope,
        fee: uint64 = uint64(0),
        extra_conditions: tuple[Condition, ...] = tuple(),
    ) -> None:
        await self.standard_wallet.generate_signed_transaction(
            amounts=[amount],
            puzzle_hashes=[create_mirror_puzzle().get_tree_hash()],
            action_scope=action_scope,
            fee=fee,
            memos=[[launcher_id, *(url for url in urls)]],
            extra_conditions=extra_conditions,
        )

    async def delete_mirror(
        self,
        mirror_id: bytes32,
        peer: WSChiaConnection,
        action_scope: WalletActionScope,
        fee: uint64 = uint64(0),
        extra_conditions: tuple[Condition, ...] = tuple(),
    ) -> None:
        mirror: Mirror = await self.get_mirror(mirror_id)
        mirror_coin: Coin = (await self.wallet_state_manager.wallet_node.get_coin_state([mirror.coin_id], peer=peer))[
            0
        ].coin
        parent_coin: Coin = (
            await self.wallet_state_manager.wallet_node.get_coin_state([mirror_coin.parent_coin_info], peer=peer)
        )[0].coin
        inner_puzzle_derivation: Optional[
            DerivationRecord
        ] = await self.wallet_state_manager.puzzle_store.get_derivation_record_for_puzzle_hash(parent_coin.puzzle_hash)
        if inner_puzzle_derivation is None:
            raise ValueError(f"DL Wallet does not have permission to delete mirror with ID {mirror_id}")

        parent_inner_puzzle: Program = self.standard_wallet.puzzle_for_pk(inner_puzzle_derivation.pubkey)
        new_puzhash: bytes32 = await self.standard_wallet.get_puzzle_hash(
            new=not action_scope.config.tx_config.reuse_puzhash
        )
        excess_fee: int = fee - mirror_coin.amount
        inner_sol: Program = self.standard_wallet.make_solution(
            primaries=[CreateCoin(new_puzhash, uint64(mirror_coin.amount - fee))] if excess_fee < 0 else [],
            conditions=(*extra_conditions, CreateCoinAnnouncement(b"$")) if excess_fee > 0 else extra_conditions,
        )
        mirror_spend = CoinSpend(
            mirror_coin,
            SerializedProgram.from_program(create_mirror_puzzle()),
            SerializedProgram.to(
                [
                    parent_coin.parent_coin_info,
                    parent_inner_puzzle,
                    parent_coin.amount,
                    inner_sol,
                ]
            ),
        )
        mirror_bundle = WalletSpendBundle([mirror_spend], G2Element())

        async with action_scope.use() as interface:
            interface.side_effects.transactions.append(
                TransactionRecord(
                    confirmed_at_height=uint32(0),
                    created_at_time=uint64(int(time.time())),
                    to_puzzle_hash=new_puzhash,
                    amount=uint64(mirror_coin.amount),
                    fee_amount=fee,
                    confirmed=False,
                    sent=uint32(10),
                    spend_bundle=mirror_bundle,
                    additions=mirror_bundle.additions(),
                    removals=mirror_bundle.removals(),
                    memos=list(compute_memos(mirror_bundle).items()),
                    wallet_id=self.id(),  # This is being called before the wallet is created so we're using a ID of 0
                    sent_to=[],
                    trade_id=None,
                    type=uint32(TransactionType.OUTGOING_TX.value),
                    name=mirror_bundle.name(),
                    valid_times=parse_timelock_info(extra_conditions),
                )
            )

        if excess_fee > 0:
            await self.wallet_state_manager.main_wallet.generate_signed_transaction(
                [uint64(1)],
                [new_puzhash],
                action_scope,
                fee=uint64(excess_fee),
                extra_conditions=(AssertCoinAnnouncement(asserted_id=mirror_coin.name(), asserted_msg=b"$"),),
            )

    ###########
    # SYNCING #
    ###########

    async def coin_added(self, coin: Coin, height: uint32, peer: WSChiaConnection, coin_data: Optional[object]) -> None:
        if coin.puzzle_hash == create_mirror_puzzle().get_tree_hash():
            parent_state: CoinState = (
                await self.wallet_state_manager.wallet_node.get_coin_state([coin.parent_coin_info], peer=peer)
            )[0]
            parent_spend = await fetch_coin_spend(height, parent_state.coin, peer)
            assert parent_spend is not None
            launcher_id, urls = get_mirror_info(parent_spend.puzzle_reveal, parent_spend.solution)
            # Don't track mirrors with empty url list.
            if not urls:
                return
            if await self.wallet_state_manager.dl_store.is_launcher_tracked(launcher_id):
                ours: bool = await self.wallet_state_manager.get_wallet_for_coin(coin.parent_coin_info) is not None
                await self.wallet_state_manager.dl_store.add_mirror(
                    Mirror(
                        coin.name(),
                        launcher_id,
                        uint64(coin.amount),
                        urls,
                        ours,
                        height,
                    )
                )
                await self.wallet_state_manager.add_interested_coin_ids([coin.name()])

    async def singleton_removed(self, parent_spend: CoinSpend, height: uint32) -> None:
        parent_name = parent_spend.coin.name()
        puzzle = parent_spend.puzzle_reveal
        solution = parent_spend.solution

        matched, _ = match_dl_singleton(puzzle)
        if matched:
            self.log.info(f"DL singleton removed: {parent_spend.coin}")
            singleton_record: Optional[SingletonRecord] = await self.wallet_state_manager.dl_store.get_singleton_record(
                parent_name
            )
            if singleton_record is None:
                self.log.warning(f"DL wallet received coin it does not have parent for. Expected parent {parent_name}.")
                return

            # Information we need to create the singleton record
            full_puzzle_hash: bytes32
            amount: uint64
            root: bytes32
            inner_puzzle_hash: bytes32

            conditions = puzzle.run_with_cost(self.wallet_state_manager.constants.MAX_BLOCK_COST_CLVM, solution)[
                1
            ].as_python()
            found_singleton: bool = False
            for condition in conditions:
                if condition[0] == ConditionOpcode.CREATE_COIN and int.from_bytes(condition[2], "big") % 2 == 1:
                    full_puzzle_hash = bytes32(condition[1])
                    amount = uint64(int.from_bytes(condition[2], "big"))
                    try:
                        root = bytes32(condition[3][1])
                        inner_puzzle_hash = bytes32(condition[3][2])
                    except IndexError:
                        self.log.warning(
                            f"Parent {parent_name} with launcher {singleton_record.launcher_id} "
                            "did not hint its child properly"
                        )
                        return
                    found_singleton = True
                    break

            if not found_singleton:
                self.log.warning(f"Singleton with launcher ID {singleton_record.launcher_id} was melted")
                return

            new_singleton = Coin(parent_name, full_puzzle_hash, amount)
            timestamp = await self.wallet_state_manager.wallet_node.get_timestamp_for_height(height)
            await self.wallet_state_manager.dl_store.add_singleton_record(
                SingletonRecord(
                    coin_id=new_singleton.name(),
                    launcher_id=singleton_record.launcher_id,
                    root=root,
                    inner_puzzle_hash=inner_puzzle_hash,
                    confirmed=True,
                    confirmed_at_height=height,
                    timestamp=timestamp,
                    lineage_proof=LineageProof(
                        parent_name,
                        create_host_layer_puzzle(inner_puzzle_hash, root).get_tree_hash_precalc(inner_puzzle_hash),
                        amount,
                    ),
                    generation=uint32(singleton_record.generation + 1),
                )
            )
            await self.wallet_state_manager.add_interested_coin_ids(
                [new_singleton.name()],
            )
        elif parent_spend.coin.puzzle_hash == create_mirror_puzzle().get_tree_hash():
            await self.wallet_state_manager.dl_store.delete_mirror(parent_name)

    async def stop_tracking_singleton(self, launcher_id: bytes32) -> None:
        await self.wallet_state_manager.dl_store.delete_singleton_records_by_launcher_id(launcher_id)
        await self.wallet_state_manager.dl_store.delete_launcher(launcher_id)

    ###########
    # UTILITY #
    ###########

    async def get_latest_singleton(
        self, launcher_id: bytes32, only_confirmed: bool = False
    ) -> Optional[SingletonRecord]:
        singleton: Optional[SingletonRecord] = await self.wallet_state_manager.dl_store.get_latest_singleton(
            launcher_id, only_confirmed
        )
        return singleton

    async def get_history(
        self,
        launcher_id: bytes32,
        min_generation: Optional[uint32] = None,
        max_generation: Optional[uint32] = None,
        num_results: Optional[uint32] = None,
    ) -> list[SingletonRecord]:
        history: list[SingletonRecord] = await self.wallet_state_manager.dl_store.get_all_singletons_for_launcher(
            launcher_id,
            min_generation,
            max_generation,
            num_results,
        )
        return history

    async def get_singleton_record(self, coin_id: bytes32) -> Optional[SingletonRecord]:
        singleton: Optional[SingletonRecord] = await self.wallet_state_manager.dl_store.get_singleton_record(coin_id)
        return singleton

    async def get_singletons_by_root(self, launcher_id: bytes32, root: bytes32) -> list[SingletonRecord]:
        singletons: list[SingletonRecord] = await self.wallet_state_manager.dl_store.get_singletons_by_root(
            launcher_id, root
        )
        return singletons

    async def get_mirrors_for_launcher(self, launcher_id: bytes32) -> list[Mirror]:
        return await self.wallet_state_manager.dl_store.get_mirrors(launcher_id)

    async def get_mirror(self, coin_id: bytes32) -> Mirror:
        return await self.wallet_state_manager.dl_store.get_mirror(coin_id)

    ##########
    # WALLET #
    ##########

    def require_derivation_paths(self) -> bool:
        return True

    def puzzle_hash_for_pk(self, pubkey: G1Element) -> bytes32:
        puzzle: Program = self.puzzle_for_pk(pubkey)
        return puzzle.get_tree_hash()

    def puzzle_for_pk(self, pubkey: G1Element) -> Program:
        return self.standard_wallet.puzzle_for_pk(pubkey)

    async def get_new_puzzle(self) -> Program:
        return self.puzzle_for_pk(
            (await self.wallet_state_manager.get_unused_derivation_record(self.wallet_info.id)).pubkey
        )

    async def get_new_puzzlehash(self) -> bytes32:
        return (await self.get_new_puzzle()).get_tree_hash()

    async def new_peak(self, peak: BlockRecord) -> None:
        pass

    async def get_confirmed_balance(self, record_list: Optional[set[WalletCoinRecord]] = None) -> uint128:
        return uint128(0)

    async def get_unconfirmed_balance(self, record_list: Optional[set[WalletCoinRecord]] = None) -> uint128:
        return uint128(0)

    async def get_spendable_balance(self, unspent_records: Optional[set[WalletCoinRecord]] = None) -> uint128:
        return uint128(0)

    async def get_pending_change_balance(self) -> uint64:
        return uint64(0)

    async def get_max_send_amount(self, unspent_records: Optional[set[WalletCoinRecord]] = None) -> uint128:
        return uint128(0)

    def get_name(self) -> str:
        return self.wallet_info.name

    ##########
    # OFFERS #
    ##########

    async def get_puzzle_info(self, launcher_id: bytes32) -> PuzzleInfo:
        record = await self.get_latest_singleton(launcher_id)
        if record is None:
            raise ValueError(f"DL wallet does not know about launcher ID {launcher_id}")
        return PuzzleInfo(
            {
                "type": AssetType.SINGLETON.value,
                "launcher_id": "0x" + launcher_id.hex(),
                "launcher_ph": "0x" + SINGLETON_LAUNCHER_PUZZLE_HASH.hex(),
                "also": {
                    "type": AssetType.METADATA.value,
                    "metadata": f"(0x{record.root} . ())",
                    "updater_hash": "0x" + ACS_MU_PH.hex(),
                },
            }
        )

    async def get_coins_to_offer(self, launcher_id: bytes32, *args: Any, **kwargs: Any) -> set[Coin]:
        record = await self.get_latest_singleton(launcher_id)
        if record is None:
            raise ValueError(f"DL wallet does not know about launcher ID {launcher_id}")
        puzhash: bytes32 = create_host_fullpuz(
            record.inner_puzzle_hash, record.root, launcher_id
        ).get_tree_hash_precalc(record.inner_puzzle_hash)
        assert record.lineage_proof.parent_name is not None
        assert record.lineage_proof.amount is not None
        return {Coin(record.lineage_proof.parent_name, puzhash, record.lineage_proof.amount)}

    @staticmethod
    async def make_update_offer(
        wallet_state_manager: Any,
        offer_dict: dict[Optional[bytes32], int],
        driver_dict: dict[bytes32, PuzzleInfo],
        solver: Solver,
        action_scope: WalletActionScope,
        fee: uint64 = uint64(0),
        extra_conditions: tuple[Condition, ...] = tuple(),
    ) -> Offer:
        dl_wallet = None
        for wallet in wallet_state_manager.wallets.values():
            if wallet.type() == WalletType.DATA_LAYER.value:
                dl_wallet = wallet
                break
        if dl_wallet is None:
            raise ValueError("DL Wallet is not initialized")

        offered_launchers: list[bytes32] = [k for k, v in offer_dict.items() if v < 0 and k is not None]
        fee_left_to_pay: uint64 = fee
        all_transactions: list[TransactionRecord] = []
        for launcher in offered_launchers:
            try:
                this_solver: Solver = solver[launcher.hex()]
            except KeyError:
                this_solver = solver["0x" + launcher.hex()]
            new_root: bytes32 = this_solver["new_root"]
            new_ph: bytes32 = await wallet_state_manager.main_wallet.get_puzzle_hash(
                new=not action_scope.config.tx_config.reuse_puzhash
            )
            async with wallet_state_manager.new_action_scope(
                action_scope.config.tx_config, push=False
            ) as inner_action_scope:
                await dl_wallet.generate_signed_transaction(
                    [uint64(1)],
                    [new_ph],
                    inner_action_scope,
                    fee=fee_left_to_pay,
                    launcher_id=launcher,
                    new_root_hash=new_root,
                    announce_new_state=True,
                    extra_conditions=extra_conditions,
                )
                fee_left_to_pay = uint64(0)
                extra_conditions = tuple()

                async with inner_action_scope.use() as interface:
                    dl_spend: CoinSpend = next(
                        cs
                        for tx in interface.side_effects.transactions
                        for cs in tx.spend_bundle.coin_spends
                        if tx.spend_bundle is not None and match_dl_singleton(cs.puzzle_reveal)[0]
                    )
                dl_solution: Program = dl_spend.solution.to_program()
                old_graftroot: Program = dl_solution.at("rrffrf")
                new_graftroot: Program = create_graftroot_offer_puz(
                    [bytes32(dep["launcher_id"]) for dep in this_solver["dependencies"]],
                    [list(v for v in dep["values_to_prove"]) for dep in this_solver["dependencies"]],
                    old_graftroot,
                )

                new_solution: Program = dl_solution.replace(rrffrf=new_graftroot, rrffrrf=Program.to([None] * 5))
                new_spend: CoinSpend = dl_spend.replace(solution=SerializedProgram.from_program(new_solution))
                async with inner_action_scope.use() as interface:
                    for i, tx in enumerate(interface.side_effects.transactions):
                        if tx.spend_bundle is not None and dl_spend in tx.spend_bundle.coin_spends:
                            break
                    else:
                        # No test coverage for this line because it should never be reached
                        raise RuntimeError("Internal logic error while constructing update offer")  # pragma: no cover
                    new_bundle = WalletSpendBundle(
                        [
                            *(
                                cs
                                for cs in interface.side_effects.transactions[i].spend_bundle.coin_spends
                                if cs != dl_spend
                            ),
                            new_spend,
                        ],
                        G2Element(),
                    )
                    interface.side_effects.transactions[i] = dataclasses.replace(
                        interface.side_effects.transactions[i], spend_bundle=new_bundle, name=new_bundle.name()
                    )

            all_transactions.extend(inner_action_scope.side_effects.transactions)

        # create some dummy requested payments
        requested_payments = {
            k: [NotarizedPayment(bytes32.zeros, uint64(v), [], bytes32.zeros)] for k, v in offer_dict.items() if v > 0
        }

        async with action_scope.use() as interface:
            interface.side_effects.transactions.extend(all_transactions)

        return Offer(
            requested_payments,
            WalletSpendBundle.aggregate([tx.spend_bundle for tx in all_transactions if tx.spend_bundle is not None]),
            driver_dict,
        )

    @staticmethod
    async def finish_graftroot_solutions(offer: Offer, solver: Solver) -> Offer:
        # Build a mapping of launcher IDs to their new innerpuz
        singleton_to_innerpuzhash: dict[bytes32, bytes32] = {}
        singleton_to_root: dict[bytes32, bytes32] = {}
        all_parent_ids: list[bytes32] = [cs.coin.parent_coin_info for cs in offer.coin_spends()]
        for spend in offer.coin_spends():
            matched, curried_args = match_dl_singleton(spend.puzzle_reveal)
            if matched and spend.coin.name() not in all_parent_ids:
                innerpuz, root_prg, launcher_id = curried_args
                singleton_struct = launcher_to_struct(bytes32(launcher_id.as_python())).get_tree_hash()
                singleton_to_root[singleton_struct] = bytes32(root_prg.as_python())
                singleton_to_innerpuzhash[singleton_struct] = innerpuz.get_tree_hash()

        # Create all of the new solutions
        new_spends: list[CoinSpend] = []
        for spend in offer.coin_spends():
            solution = spend.solution.to_program()
            if match_dl_singleton(spend.puzzle_reveal)[0]:
                try:
                    graftroot: Program = solution.at("rrffrf")
                except EvalError:
                    new_spends.append(spend)
                    continue
                mod, curried_args_prg = graftroot.uncurry()
                if mod == GRAFTROOT_DL_OFFERS:
                    _, singleton_structs, _, values_to_prove = curried_args_prg.as_iter()
                    all_proofs = []
                    roots = []
                    for singleton, values in zip(singleton_structs.as_iter(), values_to_prove.as_python()):
                        asserted_root: Optional[str] = None
                        proofs_of_inclusion = []
                        for value in values:
                            for proof_of_inclusion in solver["proofs_of_inclusion"]:
                                root: str = proof_of_inclusion[0]
                                proof: tuple[int, list[bytes32]] = (proof_of_inclusion[1], proof_of_inclusion[2])
                                calculated_root: bytes32 = _simplify_merkle_proof(value, proof)
                                if (
                                    calculated_root == bytes32.from_hexstr(root)
                                    and calculated_root == singleton_to_root[singleton.get_tree_hash()]
                                ):
                                    proofs_of_inclusion.append(proof)
                                    if asserted_root is None:
                                        asserted_root = root
                                    elif asserted_root != root:
                                        raise ValueError("Malformed DL offer")
                                    break
                        roots.append(asserted_root)
                        all_proofs.append(proofs_of_inclusion)
                    if sum(len(proofs) for proofs in all_proofs) < sum(1 for _ in values_to_prove.as_iter()):
                        raise ValueError("One or more proofs of inclusion were invalid")
                    new_solution: Program = solution.replace(
                        rrffrrf=Program.to(
                            [
                                all_proofs,
                                [Program.to((bytes32.from_hexstr(root), None)) for root in roots if root is not None],
                                [ACS_MU_PH] * len(all_proofs),
                                [
                                    singleton_to_innerpuzhash[struct.get_tree_hash()]
                                    for struct in singleton_structs.as_iter()
                                ],
                                solution.at("rrffrrfrrrrf"),
                            ]
                        )
                    )
                    new_spend: CoinSpend = spend.replace(solution=SerializedProgram.from_program(new_solution))
                    spend = new_spend
            new_spends.append(spend)

        return Offer({}, WalletSpendBundle(new_spends, offer.aggregated_signature()), offer.driver_dict)

    @staticmethod
    async def get_offer_summary(offer: Offer) -> dict[str, Any]:
        summary: dict[str, Any] = {"offered": []}
        for spend in offer.coin_spends():
            solution = spend.solution.to_program()
            matched, curried_args = match_dl_singleton(spend.puzzle_reveal)
            if matched:
                try:
                    graftroot: Program = solution.at("rrffrf")
                except EvalError:
                    continue
                mod, graftroot_curried_args = graftroot.uncurry()
                if mod == GRAFTROOT_DL_OFFERS:
                    child_spend: CoinSpend = next(
                        cs for cs in offer.coin_spends() if cs.coin.parent_coin_info == spend.coin.name()
                    )
                    _, child_curried_args = match_dl_singleton(child_spend.puzzle_reveal)
                    singleton_summary = {
                        "launcher_id": list(curried_args)[2].as_python().hex(),
                        "new_root": list(child_curried_args)[1].as_python().hex(),
                        "dependencies": [],
                    }
                    _, singleton_structs, _, values_to_prove = graftroot_curried_args.as_iter()
                    for struct, values in zip(singleton_structs.as_iter(), values_to_prove.as_iter()):
                        singleton_summary["dependencies"].append(
                            {
                                "launcher_id": struct.at("rf").as_python().hex(),
                                "values_to_prove": [value.as_python().hex() for value in values.as_iter()],
                            }
                        )
                    summary["offered"].append(singleton_summary)
        return summary

    async def select_coins(
        self,
        amount: uint64,
        action_scope: WalletActionScope,
    ) -> set[Coin]:
        raise RuntimeError("DataLayerWallet does not support select_coins()")

    async def match_hinted_coin(self, coin: Coin, hint: bytes32) -> bool:
        return coin.amount % 2 == 1 and await self.wallet_state_manager.dl_store.get_launcher(hint) is not None


def verify_offer(
    maker: tuple[StoreProofs, ...],
    taker: tuple[OfferStore, ...],
    summary: dict[str, Any],
) -> None:
    # TODO: consistency in error messages
    # TODO: custom exceptions
    # TODO: show data in errors?
    # TODO: collect and report all failures
    # TODO: review for case coverage (and test those cases)

    if len({store_proof.store_id for store_proof in maker}) != len(maker):
        raise OfferIntegrityError("maker: repeated store id")

    for store_proof in maker:
        proofs: list[ProofOfInclusion] = []
        for reference_proof in store_proof.proofs:
            proof = ProofOfInclusion(
                node_hash=reference_proof.node_hash,
                layers=[
                    ProofOfInclusionLayer(
                        other_hash_side=layer.other_hash_side,
                        other_hash=layer.other_hash,
                        combined_hash=layer.combined_hash,
                    )
                    for layer in reference_proof.layers
                ],
            )

            proofs.append(proof)

            if leaf_hash(key=reference_proof.key, value=reference_proof.value) != proof.node_hash:
                raise OfferIntegrityError("maker: node hash does not match key and value")

            if not proof.valid():
                raise OfferIntegrityError("maker: invalid proof of inclusion found")

        # TODO: verify each kv hash to the proof's node hash
        roots = {proof.root_hash() for proof in proofs}
        if len(roots) > 1:
            raise OfferIntegrityError("maker: multiple roots referenced for a single store id")
        if len(roots) < 1:
            raise OfferIntegrityError("maker: no roots referenced for store id")

    # TODO: what about validating duplicate entries are consistent?
    maker_from_offer = {
        bytes32.from_hexstr(offered["launcher_id"]): bytes32.from_hexstr(offered["new_root"])
        for offered in summary["offered"]
    }

    maker_from_reference = {
        # verified above that there is at least one proof and all combined hashes match
        store_proof.store_id: store_proof.proofs[0].root()
        for store_proof in maker
    }

    if maker_from_offer != maker_from_reference:
        raise OfferIntegrityError("maker: offered stores and their roots do not match the reference data")

    taker_from_offer = {
        bytes32.from_hexstr(dependency["launcher_id"]): [
            bytes32.from_hexstr(value) for value in dependency["values_to_prove"]
        ]
        for offered in summary["offered"]
        for dependency in offered["dependencies"]
    }

    taker_from_reference = {
        store.store_id: [leaf_hash(key=inclusion.key, value=inclusion.value) for inclusion in store.inclusions]
        for store in taker
    }

    if taker_from_offer != taker_from_reference:
        raise OfferIntegrityError("taker: reference and offer inclusions do not match")<|MERGE_RESOLUTION|>--- conflicted
+++ resolved
@@ -6,11 +6,8 @@
 from typing import TYPE_CHECKING, Any, ClassVar, Optional, cast
 
 from chia_rs import G1Element, G2Element
-<<<<<<< HEAD
 from chia_rs.datalayer import ProofOfInclusion, ProofOfInclusionLayer
-=======
 from chia_rs.sized_bytes import bytes32
->>>>>>> 329ce24c
 from chia_rs.sized_ints import uint8, uint32, uint64, uint128
 from clvm.EvalError import EvalError
 from typing_extensions import Unpack, final
