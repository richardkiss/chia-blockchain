from __future__ import annotations

import contextlib
import copy
import logging
from collections import defaultdict
from collections.abc import AsyncIterator, Awaitable
from contextlib import asynccontextmanager
from dataclasses import dataclass, replace
from pathlib import Path
from typing import Any, BinaryIO, Callable, Optional, Union

import aiosqlite

from chia.data_layer.data_layer_errors import KeyNotFoundError, MerkleBlobNotFoundError, TreeGenerationIncrementingError
from chia.data_layer.data_layer_util import (
    DiffData,
    InsertResult,
    InternalNode,
    KeysPaginationData,
    KeysValuesCompressed,
    KeysValuesPaginationData,
    KVDiffPaginationData,
    Node,
    NodeType,
    OperationType,
    ProofOfInclusion,
    Root,
    SerializedNode,
    ServerInfo,
    Side,
    Status,
    Subscription,
    TerminalNode,
    Unspecified,
    get_delta_filename_path,
    get_hashes_for_page,
    internal_hash,
    key_hash,
    leaf_hash,
    row_to_node,
    unspecified,
)
from chia.data_layer.util.merkle_blob import (
    KeyId,
    KeyOrValueId,
    MerkleBlob,
    RawInternalMerkleNode,
    RawLeafMerkleNode,
    TreeIndex,
    ValueId,
)
from chia.types.blockchain_format.sized_bytes import bytes32
from chia.util.batches import to_batches
from chia.util.db_wrapper import SQLITE_MAX_VARIABLE_NUMBER, DBWrapper2
from chia.util.lru_cache import LRUCache

log = logging.getLogger(__name__)


# TODO: review exceptions for values that shouldn't be displayed
# TODO: pick exception types other than Exception


@dataclass
class DataStore:
    """A key/value store with the pairs being terminal nodes in a CLVM object tree."""

    db_wrapper: DBWrapper2
    recent_merkle_blobs: LRUCache[bytes32, MerkleBlob]

    @classmethod
    @contextlib.asynccontextmanager
    async def managed(
        cls, database: Union[str, Path], uri: bool = False, sql_log_path: Optional[Path] = None
    ) -> AsyncIterator[DataStore]:
        async with DBWrapper2.managed(
            database=database,
            uri=uri,
            journal_mode="WAL",
            # Setting to FULL despite other locations being configurable.  If there are
            # performance issues we can consider other the implications of other options.
            synchronous="FULL",
            # If foreign key checking gets turned off, please add corresponding check
            # methods and enable foreign key checking in the tests.
            foreign_keys=True,
            row_factory=aiosqlite.Row,
            log_path=sql_log_path,
        ) as db_wrapper:
            recent_merkle_blobs: LRUCache[bytes32, MerkleBlob] = LRUCache(capacity=128)
            self = cls(db_wrapper=db_wrapper, recent_merkle_blobs=recent_merkle_blobs)

            async with db_wrapper.writer() as writer:
                await writer.execute(
                    f"""
                    CREATE TABLE IF NOT EXISTS root(
                        tree_id BLOB NOT NULL CHECK(length(tree_id) == 32),
                        generation INTEGER NOT NULL CHECK(generation >= 0),
                        node_hash BLOB,
                        status INTEGER NOT NULL CHECK(
                            {" OR ".join(f"status == {status}" for status in Status)}
                        ),
                        PRIMARY KEY(tree_id, generation)
                    )
                    """
                )
                await writer.execute(
                    """
                    CREATE TABLE IF NOT EXISTS subscriptions(
                        tree_id BLOB NOT NULL CHECK(length(tree_id) == 32),
                        url TEXT,
                        ignore_till INTEGER,
                        num_consecutive_failures INTEGER,
                        from_wallet tinyint CHECK(from_wallet == 0 OR from_wallet == 1),
                        PRIMARY KEY(tree_id, url)
                    )
                    """
                )
                await writer.execute(
                    """
                    CREATE TABLE IF NOT EXISTS schema(
                        version_id TEXT PRIMARY KEY,
                        applied_at TIMESTAMP NOT NULL DEFAULT CURRENT_TIMESTAMP
                    )
                    """
                )
                await writer.execute(
                    """
                    CREATE INDEX IF NOT EXISTS node_hash ON root(node_hash)
                    """
                )
                await writer.execute(
                    """
                    CREATE TABLE IF NOT EXISTS merkleblob(
                        hash BLOB,
                        blob BLOB,
                        store_id BLOB NOT NULL CHECK(length(store_id) == 32),
                        PRIMARY KEY(store_id, hash)
                    )
                    """
                )
                await writer.execute(
                    """
                    CREATE TABLE IF NOT EXISTS ids(
                        kv_id INTEGER PRIMARY KEY AUTOINCREMENT,
                        blob BLOB,
                        store_id BLOB NOT NULL CHECK(length(store_id) == 32)
                    )
                    """
                )
                await writer.execute(
                    """
                    CREATE TABLE IF NOT EXISTS hashes(
                        hash BLOB,
                        kid INTEGER,
                        vid INTEGER,
                        store_id BLOB NOT NULL CHECK(length(store_id) == 32),
                        PRIMARY KEY(store_id, hash),
                        FOREIGN KEY (kid) REFERENCES ids(kv_id),
                        FOREIGN KEY (vid) REFERENCES ids(kv_id)
                    )
                    """
                )
                await writer.execute(
                    """
                    CREATE TABLE IF NOT EXISTS nodes(
                        store_id BLOB NOT NULL CHECK(length(store_id) == 32),
                        hash BLOB NOT NULL,
                        root_hash BLOB NOT NULL,
                        generation INTEGER NOT NULL CHECK(generation >= 0),
                        idx INTEGER NOT NULL,
                        PRIMARY KEY(store_id, hash)
                    )
                    """
                )
                await writer.execute(
                    """
                    CREATE INDEX IF NOT EXISTS ids_blob_index ON ids(blob, store_id)
                    """
                )

            yield self

    @asynccontextmanager
    async def transaction(self) -> AsyncIterator[None]:
        async with self.db_wrapper.writer():
            yield

    async def insert_into_data_store_from_file(
        self,
        store_id: bytes32,
        root_hash: Optional[bytes32],
        filename: Path,
    ) -> None:
        internal_nodes: dict[bytes32, tuple[bytes32, bytes32]] = {}
        terminal_nodes: dict[bytes32, tuple[KeyId, ValueId]] = {}

        with open(filename, "rb") as reader:
            while True:
                chunk = b""
                while len(chunk) < 4:
                    size_to_read = 4 - len(chunk)
                    cur_chunk = reader.read(size_to_read)
                    if cur_chunk is None or cur_chunk == b"":
                        if size_to_read < 4:
                            raise Exception("Incomplete read of length.")
                        break
                    chunk += cur_chunk
                if chunk == b"":
                    break

                size = int.from_bytes(chunk, byteorder="big")
                serialize_nodes_bytes = b""
                while len(serialize_nodes_bytes) < size:
                    size_to_read = size - len(serialize_nodes_bytes)
                    cur_chunk = reader.read(size_to_read)
                    if cur_chunk is None or cur_chunk == b"":
                        raise Exception("Incomplete read of blob.")
                    serialize_nodes_bytes += cur_chunk
                serialized_node = SerializedNode.from_bytes(serialize_nodes_bytes)

                node_type = NodeType.TERMINAL if serialized_node.is_terminal else NodeType.INTERNAL
                if node_type == NodeType.INTERNAL:
                    node_hash = internal_hash(bytes32(serialized_node.value1), bytes32(serialized_node.value2))
                    internal_nodes[node_hash] = (bytes32(serialized_node.value1), bytes32(serialized_node.value2))
                else:
                    kid, vid = await self.add_key_value(serialized_node.value1, serialized_node.value2, store_id)
                    node_hash = leaf_hash(serialized_node.value1, serialized_node.value2)
                    terminal_nodes[node_hash] = (kid, vid)

        missing_hashes: list[bytes32] = []
        merkle_blob_queries: dict[bytes32, list[int]] = defaultdict(list)

        for _, (left, right) in internal_nodes.items():
            for node_hash in (left, right):
                if node_hash not in internal_nodes and node_hash not in terminal_nodes:
                    missing_hashes.append(node_hash)

        batch_size = min(500, SQLITE_MAX_VARIABLE_NUMBER - 10)
        found_hashes: set[bytes32] = set()

        async with self.db_wrapper.reader() as reader:
            for batch in to_batches(missing_hashes, batch_size):
                placeholders = ",".join(["?"] * len(batch.entries))
                query = f"""
                    SELECT hash, root_hash, idx
                    FROM nodes
                    WHERE store_id = ? AND hash IN ({placeholders})
                    LIMIT {len(placeholders)}
                """

                async with reader.execute(query, (store_id, *batch.entries)) as cursor:
                    rows = await cursor.fetchall()
                    for row in rows:
                        node_hash = bytes32(row["hash"])
                        root_hash_blob = bytes32(row["root_hash"])
                        index = row["idx"]
                        if node_hash in found_hashes:
                            raise Exception("Internal error: duplicate node_hash found in nodes table")
                        merkle_blob_queries[root_hash_blob].append(index)
                        found_hashes.add(node_hash)

        if found_hashes != set(missing_hashes):
            raise Exception("Invalid delta file, cannot find all the required hashes")

        for root_hash_blob, indexes in merkle_blob_queries.items():
            merkle_blob = await self.get_merkle_blob(root_hash_blob, read_only=True)
            for index in indexes:
                nodes = merkle_blob.get_nodes_with_indexes(index=index)
                index_to_hash = {index: bytes32(node.hash) for index, node in nodes}
                for _, node in nodes:
                    if isinstance(node, RawLeafMerkleNode):
                        terminal_nodes[bytes32(node.hash)] = (node.key, node.value)
                    elif isinstance(node, RawInternalMerkleNode):
                        internal_nodes[bytes32(node.hash)] = (index_to_hash[node.left], index_to_hash[node.right])

        merkle_blob = MerkleBlob.from_node_list(internal_nodes, terminal_nodes, root_hash)
        await self.insert_root_from_merkle_blob(merkle_blob, store_id, Status.COMMITTED)
        await self.add_node_hashes(store_id)

    async def migrate_db(self, server_files_location: Path) -> None:
        async with self.db_wrapper.reader() as reader:
            cursor = await reader.execute("SELECT * FROM schema")
            rows = await cursor.fetchall()
            all_versions = {"v1.0", "v2.0"}

            for row in rows:
                version = row["version_id"]
                if version not in all_versions:
                    raise Exception("Unknown version")
                if version == "v2.0":
                    log.info(f"Found DB schema version {version}. No migration needed.")
                    return

        version = "v2.0"
        old_tables = ["node", "root", "ancestors"]
        all_stores = await self.get_store_ids()
        all_roots: list[list[Root]] = []
        for store_id in all_stores:
            try:
                root = await self.get_tree_root(store_id=store_id)
                roots = await self.get_roots_between(store_id, 1, root.generation)
                all_roots.append([*roots, root])
            except Exception as e:
                if "unable to find root for id, generation" in str(e):
                    log.error(f"Cannot find roots for {store_id}. Skipping it.")

        log.info(f"Initiating migration to version {version}. Found {len(all_roots)} stores to migrate")

        async with self.db_wrapper.writer(foreign_key_enforcement_enabled=False) as writer:
            await writer.execute(
                f"""
                CREATE TABLE IF NOT EXISTS new_root(
                    tree_id BLOB NOT NULL CHECK(length(tree_id) == 32),
                    generation INTEGER NOT NULL CHECK(generation >= 0),
                    node_hash BLOB,
                    status INTEGER NOT NULL CHECK(
                        {" OR ".join(f"status == {status}" for status in Status)}
                    ),
                    PRIMARY KEY(tree_id, generation)
                )
                """
            )
            for old_table in old_tables:
                await writer.execute(f"DROP TABLE IF EXISTS {old_table}")
            await writer.execute("ALTER TABLE new_root RENAME TO root")
            await writer.execute("INSERT INTO schema (version_id) VALUES (?)", (version,))
            log.info(f"Initialized new DB schema {version}.")

            for roots in all_roots:
                assert len(roots) > 0
                store_id = roots[0].store_id
                await self.create_tree(store_id=store_id, status=Status.COMMITTED)

                for root in roots:
                    recovery_filename: Optional[Path] = None

                    for group_by_store in (True, False):
                        filename = get_delta_filename_path(
                            server_files_location,
                            store_id,
                            bytes32([0] * 32) if root.node_hash is None else root.node_hash,
                            root.generation,
                            group_by_store,
                        )

                        if filename.exists():
                            log.info(f"Found filename {filename}. Recovering data from it")
                            recovery_filename = filename
                            break

                    if recovery_filename is None:
                        log.error(f"Cannot find any recovery file for root {root}")
                        break

                    try:
                        await self.insert_into_data_store_from_file(store_id, root.node_hash, recovery_filename)
                    except Exception as e:
                        log.error(f"Cannot recover data from {filename}: {e}")
                        break

    async def get_merkle_blob(self, root_hash: Optional[bytes32], read_only: bool = False) -> MerkleBlob:
        if root_hash is None:
            return MerkleBlob(blob=bytearray())

        existing_blob = self.recent_merkle_blobs.get(root_hash)
        if existing_blob is not None:
            return existing_blob if read_only else copy.deepcopy(existing_blob)

        async with self.db_wrapper.reader() as reader:
            cursor = await reader.execute(
                "SELECT blob FROM merkleblob WHERE hash == :root_hash",
                {
                    "root_hash": root_hash,
                },
            )

            row = await cursor.fetchone()

            if row is None:
                raise MerkleBlobNotFoundError(root_hash=root_hash)

            merkle_blob = MerkleBlob(blob=bytearray(row["blob"]))
            self.recent_merkle_blobs.put(root_hash, copy.deepcopy(merkle_blob))
            return merkle_blob

    async def insert_root_from_merkle_blob(
        self,
        merkle_blob: MerkleBlob,
        store_id: bytes32,
        status: Status,
        old_root: Optional[Root] = None,
    ) -> Root:
        if not merkle_blob.empty():
            merkle_blob.calculate_lazy_hashes()

        root_hash = merkle_blob.get_root_hash()
        if old_root is not None and old_root.node_hash == root_hash:
            raise ValueError("Changelist resulted in no change to tree data")

        if root_hash is not None:
            async with self.db_wrapper.writer() as writer:
                await writer.execute(
                    """
                    INSERT OR REPLACE INTO merkleblob (hash, blob, store_id)
                    VALUES (?, ?, ?)
                    """,
                    (root_hash, merkle_blob.blob, store_id),
                )
            self.recent_merkle_blobs.put(root_hash, copy.deepcopy(merkle_blob))

        return await self._insert_root(store_id, root_hash, status)

    async def get_kvid(self, blob: bytes, store_id: bytes32) -> Optional[KeyOrValueId]:
        async with self.db_wrapper.reader() as reader:
            cursor = await reader.execute(
                "SELECT kv_id FROM ids WHERE blob = ? AND store_id = ?",
                (
                    blob,
                    store_id,
                ),
            )
            row = await cursor.fetchone()

            if row is None:
                return None

            return KeyOrValueId(row[0])

    async def get_blob_from_kvid(self, kv_id: KeyOrValueId, store_id: bytes32) -> Optional[bytes]:
        async with self.db_wrapper.reader() as reader:
            cursor = await reader.execute(
                "SELECT blob FROM ids WHERE kv_id = ? AND store_id = ?",
                (
                    kv_id,
                    store_id,
                ),
            )
            row = await cursor.fetchone()

            if row is None:
                return None

            return bytes(row[0])

    async def get_terminal_node(self, kid: KeyId, vid: ValueId, store_id: bytes32) -> TerminalNode:
        key = await self.get_blob_from_kvid(kid, store_id)
        value = await self.get_blob_from_kvid(vid, store_id)
        if key is None or value is None:
            raise Exception("Cannot find the key/value pair")

        return TerminalNode(hash=leaf_hash(key, value), key=key, value=value)

    async def add_kvid(self, blob: bytes, store_id: bytes32) -> KeyOrValueId:
        kv_id = await self.get_kvid(blob, store_id)
        if kv_id is not None:
            return kv_id

        async with self.db_wrapper.writer() as writer:
            await writer.execute(
                "INSERT INTO ids (blob, store_id) VALUES (?, ?)",
                (
                    blob,
                    store_id,
                ),
            )

        kv_id = await self.get_kvid(blob, store_id)
        if kv_id is None:
            raise Exception("Internal error")
        return kv_id

    async def add_key_value(self, key: bytes, value: bytes, store_id: bytes32) -> tuple[KeyId, ValueId]:
        kid = KeyId(await self.add_kvid(key, store_id))
        vid = ValueId(await self.add_kvid(value, store_id))
        hash = leaf_hash(key, value)
        async with self.db_wrapper.writer() as writer:
            await writer.execute(
                "INSERT OR REPLACE INTO hashes (hash, kid, vid, store_id) VALUES (?, ?, ?, ?)",
                (
                    hash,
                    kid,
                    vid,
                    store_id,
                ),
            )
        return (kid, vid)

    async def get_node_by_hash(self, hash: bytes32, store_id: bytes32) -> tuple[KeyId, ValueId]:
        async with self.db_wrapper.reader() as reader:
            cursor = await reader.execute(
                "SELECT * FROM hashes WHERE hash = ? AND store_id = ?",
                (
                    hash,
                    store_id,
                ),
            )

            row = await cursor.fetchone()

            if row is None:
                raise Exception(f"Cannot find node by hash {hash.hex()}")

            kid = KeyId(row["kid"])
            vid = ValueId(row["vid"])
            return (kid, vid)

    async def get_terminal_node_by_hash(self, node_hash: bytes32, store_id: bytes32) -> TerminalNode:
        kid, vid = await self.get_node_by_hash(node_hash, store_id)
        return await self.get_terminal_node(kid, vid, store_id)

    async def get_first_generation(self, node_hash: bytes32, store_id: bytes32) -> Optional[int]:
        async with self.db_wrapper.reader() as reader:
            cursor = await reader.execute(
                "SELECT generation FROM nodes WHERE hash = ? AND store_id = ?",
                (
                    node_hash,
                    store_id,
                ),
            )

            row = await cursor.fetchone()
            if row is None:
                return None

            return int(row[0])

    async def get_existing_hashes(self, node_hashes: list[bytes32], store_id: bytes32) -> set[bytes32]:
        result: set[bytes32] = set()
        batch_size = min(500, SQLITE_MAX_VARIABLE_NUMBER - 10)

        for i in range(0, len(node_hashes), batch_size):
            chunk = node_hashes[i : i + batch_size]
            placeholders = ",".join(["?"] * len(chunk))
            query = f"SELECT hash FROM nodes WHERE store_id = ? AND hash IN ({placeholders}) LIMIT {len(chunk)}"

            async with self.db_wrapper.reader() as reader:
                async with reader.execute(query, (store_id, *chunk)) as cursor:
                    rows = await cursor.fetchall()
                    result.update(row["hash"] for row in rows)

        return result

    async def add_node_hash(
        self, store_id: bytes32, hash: bytes32, root_hash: bytes32, generation: int, index: int
    ) -> None:
        async with self.db_wrapper.writer() as writer:
            await writer.execute(
                """
                INSERT INTO nodes(store_id, hash, root_hash, generation, idx)
                VALUES (?, ?, ?, ?, ?)
                """,
                (store_id, hash, root_hash, generation, index),
            )

    async def add_node_hashes(self, store_id: bytes32) -> None:
        root = await self.get_tree_root(store_id=store_id)
        if root.node_hash is None:
            return

        merkle_blob = await self.get_merkle_blob(root_hash=root.node_hash)
        hash_to_index = merkle_blob.get_hashes_indexes()

        existing_hashes = await self.get_existing_hashes(list(hash_to_index.keys()), store_id)
        for hash, index in hash_to_index.items():
            if hash not in existing_hashes:
                await self.add_node_hash(store_id, hash, root.node_hash, root.generation, index)

    async def _insert_root(
        self,
        store_id: bytes32,
        node_hash: Optional[bytes32],
        status: Status,
        generation: Optional[int] = None,
    ) -> Root:
        # This should be replaced by an SQLite schema level check.
        # https://github.com/Chia-Network/chia-blockchain/pull/9284
        store_id = bytes32(store_id)

        async with self.db_wrapper.writer() as writer:
            if generation is None:
                try:
                    existing_generation = await self.get_tree_generation(store_id=store_id)
                except Exception as e:
                    if not str(e).startswith("No generations found for store ID:"):
                        raise
                    generation = 0
                else:
                    generation = existing_generation + 1

            new_root = Root(
                store_id=store_id,
                node_hash=node_hash,
                generation=generation,
                status=status,
            )

            await writer.execute(
                """
                INSERT INTO root(tree_id, generation, node_hash, status)
                VALUES(:tree_id, :generation, :node_hash, :status)
                """,
                new_root.to_row(),
            )
            return new_root

    async def get_pending_root(self, store_id: bytes32) -> Optional[Root]:
        async with self.db_wrapper.reader() as reader:
            cursor = await reader.execute(
                """
                SELECT * FROM root WHERE tree_id == :tree_id
                AND status IN (:pending_status, :pending_batch_status) LIMIT 2
                """,
                {
                    "tree_id": store_id,
                    "pending_status": Status.PENDING.value,
                    "pending_batch_status": Status.PENDING_BATCH.value,
                },
            )

            row = await cursor.fetchone()

            if row is None:
                return None

            maybe_extra_result = await cursor.fetchone()
            if maybe_extra_result is not None:
                raise Exception(f"multiple pending roots found for id: {store_id.hex()}")

        return Root.from_row(row=row)

    async def clear_pending_roots(self, store_id: bytes32) -> Optional[Root]:
        async with self.db_wrapper.writer() as writer:
            pending_root = await self.get_pending_root(store_id=store_id)

            if pending_root is not None:
                await writer.execute(
                    "DELETE FROM root WHERE tree_id == :tree_id AND status IN (:pending_status, :pending_batch_status)",
                    {
                        "tree_id": store_id,
                        "pending_status": Status.PENDING.value,
                        "pending_batch_status": Status.PENDING_BATCH.value,
                    },
                )

        return pending_root

    async def shift_root_generations(self, store_id: bytes32, shift_size: int) -> None:
        async with self.db_wrapper.writer():
            root = await self.get_tree_root(store_id=store_id)
            for _ in range(shift_size):
                await self._insert_root(store_id=store_id, node_hash=root.node_hash, status=Status.COMMITTED)

    async def change_root_status(self, root: Root, status: Status = Status.PENDING) -> None:
        async with self.db_wrapper.writer() as writer:
            await writer.execute(
                "UPDATE root SET status = ? WHERE tree_id=? and generation = ?",
                (
                    status.value,
                    root.store_id,
                    root.generation,
                ),
            )
            if root.node_hash is not None and status == Status.COMMITTED:
                await self.add_node_hashes(root.store_id)

    async def check(self) -> None:
        for check in self._checks:
            await check(self)

    async def _check_roots_are_incrementing(self) -> None:
        async with self.db_wrapper.reader() as reader:
            cursor = await reader.execute("SELECT * FROM root ORDER BY tree_id, generation")
            roots = [Root.from_row(row=row) async for row in cursor]

            roots_by_tree: dict[bytes32, list[Root]] = defaultdict(list)
            for root in roots:
                roots_by_tree[root.store_id].append(root)

            bad_trees = []
            for store_id, roots in roots_by_tree.items():
                current_generation = roots[-1].generation
                expected_generations = list(range(current_generation + 1))
                actual_generations = [root.generation for root in roots]
                if actual_generations != expected_generations:
                    bad_trees.append(store_id)

            if len(bad_trees) > 0:
                raise TreeGenerationIncrementingError(store_ids=bad_trees)

    _checks: tuple[Callable[[DataStore], Awaitable[None]], ...] = (_check_roots_are_incrementing,)

    async def create_tree(self, store_id: bytes32, status: Status = Status.PENDING) -> bool:
        await self._insert_root(store_id=store_id, node_hash=None, status=status)

        return True

    async def table_is_empty(self, store_id: bytes32) -> bool:
        tree_root = await self.get_tree_root(store_id=store_id)

        return tree_root.node_hash is None

    async def get_store_ids(self) -> set[bytes32]:
        async with self.db_wrapper.reader() as reader:
            cursor = await reader.execute("SELECT DISTINCT tree_id FROM root")

            store_ids = {bytes32(row["tree_id"]) async for row in cursor}

        return store_ids

    async def get_tree_generation(self, store_id: bytes32) -> int:
        async with self.db_wrapper.reader() as reader:
            cursor = await reader.execute(
                "SELECT MAX(generation) FROM root WHERE tree_id == :tree_id AND status == :status",
                {"tree_id": store_id, "status": Status.COMMITTED.value},
            )
            row = await cursor.fetchone()

        if row is not None:
            generation: Optional[int] = row["MAX(generation)"]

            if generation is not None:
                return generation

        raise Exception(f"No generations found for store ID: {store_id.hex()}")

    async def get_tree_root(self, store_id: bytes32, generation: Optional[int] = None) -> Root:
        async with self.db_wrapper.reader() as reader:
            if generation is None:
                generation = await self.get_tree_generation(store_id=store_id)
            cursor = await reader.execute(
                """
                SELECT *
                FROM root
                WHERE tree_id == :tree_id AND generation == :generation AND status == :status
                LIMIT 1
                """,
                {"tree_id": store_id, "generation": generation, "status": Status.COMMITTED.value},
            )
            row = await cursor.fetchone()

            if row is None:
                raise Exception(f"unable to find root for id, generation: {store_id.hex()}, {generation}")

        return Root.from_row(row=row)

    async def get_all_pending_batches_roots(self) -> list[Root]:
        async with self.db_wrapper.reader() as reader:
            cursor = await reader.execute(
                """
                SELECT * FROM root WHERE status == :status
                """,
                {"status": Status.PENDING_BATCH.value},
            )
            roots = [Root.from_row(row=row) async for row in cursor]
            store_ids = [root.store_id for root in roots]
            if len(set(store_ids)) != len(store_ids):
                raise Exception("Internal error: multiple pending batches for a store")
            return roots

    async def store_id_exists(self, store_id: bytes32) -> bool:
        async with self.db_wrapper.reader() as reader:
            cursor = await reader.execute(
                "SELECT 1 FROM root WHERE tree_id == :tree_id AND status == :status LIMIT 1",
                {"tree_id": store_id, "status": Status.COMMITTED.value},
            )
            row = await cursor.fetchone()

        if row is None:
            return False
        return True

    async def get_roots_between(self, store_id: bytes32, generation_begin: int, generation_end: int) -> list[Root]:
        async with self.db_wrapper.reader() as reader:
            cursor = await reader.execute(
                "SELECT * FROM root WHERE tree_id == :tree_id "
                "AND generation >= :generation_begin AND generation < :generation_end ORDER BY generation ASC",
                {"tree_id": store_id, "generation_begin": generation_begin, "generation_end": generation_end},
            )
            roots = [Root.from_row(row=row) async for row in cursor]

        return roots

    async def get_last_tree_root_by_hash(
        self, store_id: bytes32, hash: Optional[bytes32], max_generation: Optional[int] = None
    ) -> Optional[Root]:
        async with self.db_wrapper.reader() as reader:
            max_generation_str = "AND generation < :max_generation " if max_generation is not None else ""
            node_hash_str = "AND node_hash == :node_hash " if hash is not None else "AND node_hash is NULL "
            cursor = await reader.execute(
                "SELECT * FROM root WHERE tree_id == :tree_id "
                f"{max_generation_str}"
                f"{node_hash_str}"
                "ORDER BY generation DESC LIMIT 1",
                {"tree_id": store_id, "node_hash": hash, "max_generation": max_generation},
            )
            row = await cursor.fetchone()

        if row is None:
            return None
        return Root.from_row(row=row)

    async def get_ancestors(
        self,
        node_hash: bytes32,
        store_id: bytes32,
        root_hash: Optional[bytes32] = None,
        generation: Optional[int] = None,
    ) -> list[InternalNode]:
        async with self.db_wrapper.reader():
            if root_hash is None:
                root = await self.get_tree_root(store_id=store_id, generation=generation)
                root_hash = root.node_hash
            if root_hash is None:
                raise Exception(f"Root hash is unspecified for store ID: {store_id.hex()}")

            merkle_blob = await self.get_merkle_blob(root_hash=root_hash)
            reference_kid, _ = await self.get_node_by_hash(node_hash, store_id)

        return merkle_blob.get_lineage_by_key_id(reference_kid)

    async def get_internal_nodes(self, store_id: bytes32, root_hash: Optional[bytes32] = None) -> list[InternalNode]:
        async with self.db_wrapper.reader() as reader:
            if root_hash is None:
                root = await self.get_tree_root(store_id=store_id)
                root_hash = root.node_hash
            cursor = await reader.execute(
                """
                WITH RECURSIVE
                    tree_from_root_hash(hash, node_type, left, right, key, value) AS (
                        SELECT node.* FROM node WHERE node.hash == :root_hash
                        UNION ALL
                        SELECT node.* FROM node, tree_from_root_hash WHERE node.hash == tree_from_root_hash.left
                        OR node.hash == tree_from_root_hash.right
                    )
                SELECT * FROM tree_from_root_hash
                WHERE node_type == :node_type
                """,
                {"root_hash": root_hash, "node_type": NodeType.INTERNAL},
            )

            internal_nodes: list[InternalNode] = []
            async for row in cursor:
                node = row_to_node(row=row)
                if not isinstance(node, InternalNode):
                    raise Exception(f"Unexpected internal node found: {node.hash.hex()}")
                internal_nodes.append(node)

        return internal_nodes

    async def get_keys_values(
        self,
        store_id: bytes32,
        root_hash: Union[bytes32, Unspecified] = unspecified,
    ) -> list[TerminalNode]:
        async with self.db_wrapper.reader():
            resolved_root_hash: Optional[bytes32]
            if root_hash is unspecified:
                root = await self.get_tree_root(store_id=store_id)
                resolved_root_hash = root.node_hash
            else:
                resolved_root_hash = root_hash

            try:
                merkle_blob = await self.get_merkle_blob(root_hash=resolved_root_hash)
            except MerkleBlobNotFoundError:
                return []

            kv_ids = merkle_blob.get_keys_values()

            terminal_nodes: list[TerminalNode] = []
            for kid, vid in kv_ids.items():
                terminal_node = await self.get_terminal_node(kid, vid, store_id)
                terminal_nodes.append(terminal_node)

        return terminal_nodes

    async def get_keys_values_compressed(
        self,
        store_id: bytes32,
        root_hash: Union[bytes32, Unspecified] = unspecified,
    ) -> KeysValuesCompressed:
        async with self.db_wrapper.reader():
            resolved_root_hash: Optional[bytes32]
            if root_hash is unspecified:
                root = await self.get_tree_root(store_id=store_id)
                resolved_root_hash = root.node_hash
            else:
                resolved_root_hash = root_hash

            keys_values_hashed: dict[bytes32, bytes32] = {}
            key_hash_to_length: dict[bytes32, int] = {}
            leaf_hash_to_length: dict[bytes32, int] = {}
            if resolved_root_hash is not None:
                try:
                    merkle_blob = await self.get_merkle_blob(root_hash=resolved_root_hash)
                except MerkleBlobNotFoundError:
                    return KeysValuesCompressed({}, {}, {}, resolved_root_hash)

                kv_ids = merkle_blob.get_keys_values()
                for kid, vid in kv_ids.items():
                    node = await self.get_terminal_node(kid, vid, store_id)

                    keys_values_hashed[key_hash(node.key)] = leaf_hash(node.key, node.value)
                    key_hash_to_length[key_hash(node.key)] = len(node.key)
                    leaf_hash_to_length[leaf_hash(node.key, node.value)] = len(node.key) + len(node.value)

            return KeysValuesCompressed(keys_values_hashed, key_hash_to_length, leaf_hash_to_length, resolved_root_hash)

    async def get_keys_paginated(
        self,
        store_id: bytes32,
        page: int,
        max_page_size: int,
        root_hash: Union[bytes32, Unspecified] = unspecified,
    ) -> KeysPaginationData:
        keys_values_compressed = await self.get_keys_values_compressed(store_id, root_hash)
        pagination_data = get_hashes_for_page(page, keys_values_compressed.key_hash_to_length, max_page_size)

        keys: list[bytes] = []
        for hash in pagination_data.hashes:
            leaf_hash = keys_values_compressed.keys_values_hashed[hash]
            node = await self.get_terminal_node_by_hash(leaf_hash, store_id)
            assert isinstance(node, TerminalNode)
            keys.append(node.key)

        return KeysPaginationData(
            pagination_data.total_pages,
            pagination_data.total_bytes,
            keys,
            keys_values_compressed.root_hash,
        )

    async def get_keys_values_paginated(
        self,
        store_id: bytes32,
        page: int,
        max_page_size: int,
        root_hash: Union[bytes32, Unspecified] = unspecified,
    ) -> KeysValuesPaginationData:
        keys_values_compressed = await self.get_keys_values_compressed(store_id, root_hash)
        pagination_data = get_hashes_for_page(page, keys_values_compressed.leaf_hash_to_length, max_page_size)

        keys_values: list[TerminalNode] = []
        for hash in pagination_data.hashes:
            node = await self.get_terminal_node_by_hash(hash, store_id)
            assert isinstance(node, TerminalNode)
            keys_values.append(node)

        return KeysValuesPaginationData(
            pagination_data.total_pages,
            pagination_data.total_bytes,
            keys_values,
            keys_values_compressed.root_hash,
        )

    async def get_kv_diff_paginated(
        self,
        store_id: bytes32,
        page: int,
        max_page_size: int,
        # NOTE: empty is expressed as zeros
        hash1: bytes32,
        hash2: bytes32,
    ) -> KVDiffPaginationData:
        old_pairs = await self.get_keys_values_compressed(store_id, hash1)
        if len(old_pairs.keys_values_hashed) == 0 and hash1 != bytes32.zeros:
            raise Exception(f"Unable to diff: Can't find keys and values for {hash1}")

        new_pairs = await self.get_keys_values_compressed(store_id, hash2)
        if len(new_pairs.keys_values_hashed) == 0 and hash2 != bytes32.zeros:
            raise Exception(f"Unable to diff: Can't find keys and values for {hash2}")

        old_pairs_leaf_hashes = {v for v in old_pairs.keys_values_hashed.values()}
        new_pairs_leaf_hashes = {v for v in new_pairs.keys_values_hashed.values()}
        insertions = {k for k in new_pairs_leaf_hashes if k not in old_pairs_leaf_hashes}
        deletions = {k for k in old_pairs_leaf_hashes if k not in new_pairs_leaf_hashes}
        lengths = {}
        for hash in insertions:
            lengths[hash] = new_pairs.leaf_hash_to_length[hash]
        for hash in deletions:
            lengths[hash] = old_pairs.leaf_hash_to_length[hash]

        pagination_data = get_hashes_for_page(page, lengths, max_page_size)
        kv_diff: list[DiffData] = []

        for hash in pagination_data.hashes:
            node = await self.get_terminal_node_by_hash(hash, store_id)
            assert isinstance(node, TerminalNode)
            if hash in insertions:
                kv_diff.append(DiffData(OperationType.INSERT, node.key, node.value))
            else:
                kv_diff.append(DiffData(OperationType.DELETE, node.key, node.value))

        return KVDiffPaginationData(
            pagination_data.total_pages,
            pagination_data.total_bytes,
            kv_diff,
        )

    async def get_node_type(self, node_hash: bytes32) -> NodeType:
        async with self.db_wrapper.reader() as reader:
            cursor = await reader.execute(
                "SELECT node_type FROM node WHERE hash == :hash LIMIT 1",
                {"hash": node_hash},
            )
            raw_node_type = await cursor.fetchone()

        if raw_node_type is None:
            raise Exception(f"No node found for specified hash: {node_hash.hex()}")

        return NodeType(raw_node_type["node_type"])

    async def autoinsert(
        self,
        key: bytes,
        value: bytes,
        store_id: bytes32,
        status: Status = Status.PENDING,
        root: Optional[Root] = None,
    ) -> InsertResult:
        return await self.insert(
            key=key,
            value=value,
            store_id=store_id,
            reference_node_hash=None,
            side=None,
            status=status,
            root=root,
        )

    async def get_keys_values_dict(
        self,
        store_id: bytes32,
        root_hash: Union[bytes32, Unspecified] = unspecified,
    ) -> dict[bytes, bytes]:
        pairs = await self.get_keys_values(store_id=store_id, root_hash=root_hash)
        return {node.key: node.value for node in pairs}

    async def get_keys(
        self,
        store_id: bytes32,
        root_hash: Union[bytes32, Unspecified] = unspecified,
    ) -> list[bytes]:
        async with self.db_wrapper.reader():
            if root_hash is unspecified:
                root = await self.get_tree_root(store_id=store_id)
                resolved_root_hash = root.node_hash
            else:
                resolved_root_hash = root_hash

            try:
                merkle_blob = await self.get_merkle_blob(root_hash=resolved_root_hash)
            except MerkleBlobNotFoundError:
                return []

            kv_ids = merkle_blob.get_keys_values()
            keys: list[bytes] = []
            for kid in kv_ids.keys():
                key = await self.get_blob_from_kvid(kid, store_id)
                if key is None:
                    raise Exception(f"Unknown key corresponding to KeyId: {kid}")
                keys.append(key)

        return keys

    def get_reference_kid_side(self, merkle_blob: MerkleBlob, seed: bytes32) -> tuple[KeyId, Side]:
        side_seed = bytes(seed)[0]
        side = Side.LEFT if side_seed < 128 else Side.RIGHT
        reference_node = merkle_blob.get_random_leaf_node(seed)
        kid = reference_node.key
        return (kid, side)

    async def get_terminal_node_from_kid(self, merkle_blob: MerkleBlob, kid: KeyId, store_id: bytes32) -> TerminalNode:
        index = merkle_blob.key_to_index[kid]
        raw_node = merkle_blob.get_raw_node(index)
        assert isinstance(raw_node, RawLeafMerkleNode)
        return await self.get_terminal_node(raw_node.key, raw_node.value, store_id)

    async def get_terminal_node_for_seed(self, seed: bytes32, store_id: bytes32) -> Optional[TerminalNode]:
        root = await self.get_tree_root(store_id=store_id)
        if root is None or root.node_hash is None:
            return None

        merkle_blob = await self.get_merkle_blob(root.node_hash)
        assert not merkle_blob.empty()
        kid, _ = self.get_reference_kid_side(merkle_blob, seed)
        return await self.get_terminal_node_from_kid(merkle_blob, kid, store_id)

    async def insert(
        self,
        key: bytes,
        value: bytes,
        store_id: bytes32,
        reference_node_hash: Optional[bytes32] = None,
        side: Optional[Side] = None,
        status: Status = Status.PENDING,
        root: Optional[Root] = None,
    ) -> InsertResult:
        async with self.db_wrapper.writer():
            if root is None:
                root = await self.get_tree_root(store_id=store_id)
            merkle_blob = await self.get_merkle_blob(root_hash=root.node_hash)

            kid, vid = await self.add_key_value(key, value, store_id)
            hash = leaf_hash(key, value)
            reference_kid = None
            if reference_node_hash is not None:
                reference_kid, _ = await self.get_node_by_hash(reference_node_hash, store_id)

            was_empty = root.node_hash is None
            if not was_empty and reference_kid is None:
                if side is not None:
                    raise Exception("Side specified without reference node hash")

                seed = leaf_hash(key=key, value=value)
                reference_kid, side = self.get_reference_kid_side(merkle_blob, seed)

            try:
                merkle_blob.insert(kid, vid, hash, reference_kid, side)
            except Exception as e:
                # TODO: this exception should just be more specific to avoid the case sensitivity concerns
                if str(e).casefold() == "Key already present".casefold():
                    raise Exception(f"Key already present: {key.hex()}")
                raise

            new_root = await self.insert_root_from_merkle_blob(merkle_blob, store_id, status)
            return InsertResult(node_hash=hash, root=new_root)

    async def delete(
        self,
        key: bytes,
        store_id: bytes32,
        status: Status = Status.PENDING,
        root: Optional[Root] = None,
    ) -> Optional[Root]:
        async with self.db_wrapper.writer():
            if root is None:
                root = await self.get_tree_root(store_id=store_id)
            merkle_blob = await self.get_merkle_blob(root_hash=root.node_hash)

            kid = await self.get_kvid(key, store_id)
            if kid is not None:
                merkle_blob.delete(KeyId(kid))

            new_root = await self.insert_root_from_merkle_blob(merkle_blob, store_id, status)

        return new_root

    async def upsert(
        self,
        key: bytes,
        new_value: bytes,
        store_id: bytes32,
        status: Status = Status.PENDING,
        root: Optional[Root] = None,
    ) -> InsertResult:
        async with self.db_wrapper.writer():
            if root is None:
                root = await self.get_tree_root(store_id=store_id)
            merkle_blob = await self.get_merkle_blob(root_hash=root.node_hash)

            kid, vid = await self.add_key_value(key, new_value, store_id)
            hash = leaf_hash(key, new_value)
            merkle_blob.upsert(kid, vid, hash)

            new_root = await self.insert_root_from_merkle_blob(merkle_blob, store_id, status)
            return InsertResult(node_hash=hash, root=new_root)

    async def insert_batch(
        self,
        store_id: bytes32,
        changelist: list[dict[str, Any]],
        status: Status = Status.PENDING,
        enable_batch_autoinsert: bool = True,
    ) -> Optional[bytes32]:
        async with self.transaction():
            old_root = await self.get_tree_root(store_id=store_id)
            pending_root = await self.get_pending_root(store_id=store_id)
            if pending_root is not None:
                if pending_root.status == Status.PENDING_BATCH:
                    # We have an unfinished batch, continue the current batch on top of it.
                    if pending_root.generation != old_root.generation + 1:
                        raise Exception("Internal error")
                    old_root = pending_root
                    await self.clear_pending_roots(store_id)
                else:
                    raise Exception("Internal error")

            merkle_blob = await self.get_merkle_blob(root_hash=old_root.node_hash)

            key_hash_frequency: dict[bytes32, int] = {}
            first_action: dict[bytes32, str] = {}
            last_action: dict[bytes32, str] = {}

            for change in changelist:
                key = change["key"]
                hash = key_hash(key)
                key_hash_frequency[hash] = key_hash_frequency.get(hash, 0) + 1
                if hash not in first_action:
                    first_action[hash] = change["action"]
                last_action[hash] = change["action"]

<<<<<<< HEAD
            batch_keys_values: list[tuple[KVId, KVId]] = []
=======
            batch_keys_values: list[tuple[KeyId, ValueId]] = []
>>>>>>> 137bd80a
            batch_hashes: list[bytes32] = []

            for change in changelist:
                if change["action"] == "insert":
                    key = change["key"]
                    value = change["value"]

                    reference_node_hash = change.get("reference_node_hash", None)
                    side = change.get("side", None)
                    reference_kid: Optional[KeyId] = None
                    if reference_node_hash is not None:
                        reference_kid, _ = await self.get_node_by_hash(reference_node_hash, store_id)

                    key_hashed = key_hash(key)
                    kid, vid = await self.add_key_value(key, value, store_id)
                    if merkle_blob.key_exists(kid):
                        raise Exception(f"Key already present: {key.hex()}")
                    hash = leaf_hash(key, value)

                    if reference_node_hash is None and side is None:
                        if enable_batch_autoinsert and reference_kid is None:
                            if key_hash_frequency[key_hashed] == 1 or (
                                key_hash_frequency[key_hashed] == 2 and first_action[key_hashed] == "delete"
                            ):
                                batch_keys_values.append((kid, vid))
                                batch_hashes.append(hash)
                                continue
                        if not merkle_blob.empty():
                            seed = leaf_hash(key=key, value=value)
                            reference_kid, side = self.get_reference_kid_side(merkle_blob, seed)

                    merkle_blob.insert(kid, vid, hash, reference_kid, side)
                elif change["action"] == "delete":
                    key = change["key"]
                    deletion_kid = await self.get_kvid(key, store_id)
                    if deletion_kid is not None:
                        merkle_blob.delete(KeyId(deletion_kid))
                elif change["action"] == "upsert":
                    key = change["key"]
                    new_value = change["value"]
                    kid, vid = await self.add_key_value(key, new_value, store_id)
                    hash = leaf_hash(key, new_value)
                    merkle_blob.upsert(kid, vid, hash)
                else:
                    raise Exception(f"Operation in batch is not insert or delete: {change}")

            if len(batch_keys_values) > 0:
                merkle_blob.batch_insert(batch_keys_values, batch_hashes)

            new_root = await self.insert_root_from_merkle_blob(merkle_blob, store_id, status, old_root)
            return new_root.node_hash

    async def _get_one_ancestor(
        self,
        node_hash: bytes32,
        store_id: bytes32,
        generation: Optional[int] = None,
    ) -> Optional[InternalNode]:
        async with self.db_wrapper.reader() as reader:
            if generation is None:
                generation = await self.get_tree_generation(store_id=store_id)
            cursor = await reader.execute(
                """
                SELECT * from node INNER JOIN (
                    SELECT ancestors.ancestor AS hash, MAX(ancestors.generation) AS generation
                    FROM ancestors
                    WHERE ancestors.hash == :hash
                    AND ancestors.tree_id == :tree_id
                    AND ancestors.generation <= :generation
                    GROUP BY hash
                ) asc on asc.hash == node.hash
                """,
                {"hash": node_hash, "tree_id": store_id, "generation": generation},
            )
            row = await cursor.fetchone()
            if row is None:
                return None
            return InternalNode.from_row(row=row)

    async def _get_one_ancestor_multiple_hashes(
        self,
        node_hashes: list[bytes32],
        store_id: bytes32,
        generation: Optional[int] = None,
    ) -> list[InternalNode]:
        async with self.db_wrapper.reader() as reader:
            node_hashes_place_holders = ",".join("?" for _ in node_hashes)
            if generation is None:
                generation = await self.get_tree_generation(store_id=store_id)
            cursor = await reader.execute(
                f"""
                SELECT * from node INNER JOIN (
                    SELECT ancestors.ancestor AS hash, MAX(ancestors.generation) AS generation
                    FROM ancestors
                    WHERE ancestors.hash IN ({node_hashes_place_holders})
                    AND ancestors.tree_id == ?
                    AND ancestors.generation <= ?
                    GROUP BY hash
                ) asc on asc.hash == node.hash
                """,
                [*node_hashes, store_id, generation],
            )
            rows = await cursor.fetchall()
            return [InternalNode.from_row(row=row) for row in rows]

    async def get_node_by_key(
        self,
        key: bytes,
        store_id: bytes32,
        root_hash: Union[bytes32, Unspecified] = unspecified,
    ) -> TerminalNode:
        async with self.db_wrapper.reader():
            resolved_root_hash: Optional[bytes32]
            if root_hash is unspecified:
                root = await self.get_tree_root(store_id=store_id)
                resolved_root_hash = root.node_hash
            else:
                resolved_root_hash = root_hash

            try:
                merkle_blob = await self.get_merkle_blob(root_hash=resolved_root_hash)
            except MerkleBlobNotFoundError:
                raise KeyNotFoundError(key=key)

            kvid = await self.get_kvid(key, store_id)
            if kvid is None:
                raise KeyNotFoundError(key=key)
            kid = KeyId(kvid)
            if not merkle_blob.key_exists(kid):
                raise KeyNotFoundError(key=key)
            return await self.get_terminal_node_from_kid(merkle_blob, kid, store_id)

    async def get_node(self, node_hash: bytes32) -> Node:
        async with self.db_wrapper.reader() as reader:
            cursor = await reader.execute("SELECT * FROM node WHERE hash == :hash LIMIT 1", {"hash": node_hash})
            row = await cursor.fetchone()

        if row is None:
            raise Exception(f"Node not found for requested hash: {node_hash.hex()}")

        node = row_to_node(row=row)
        return node

    async def get_tree_as_nodes(self, store_id: bytes32) -> Node:
        async with self.db_wrapper.reader():
            root = await self.get_tree_root(store_id=store_id)
            # TODO: consider actual proper behavior
            assert root.node_hash is not None

            merkle_blob = await self.get_merkle_blob(root_hash=root.node_hash)

            nodes = merkle_blob.get_nodes_with_indexes()
            hash_to_node: dict[bytes32, Node] = {}
            tree_node: Node
            for _, node in reversed(nodes):
                if isinstance(node, RawInternalMerkleNode):
                    left_hash = merkle_blob.get_hash_at_index(node.left)
                    right_hash = merkle_blob.get_hash_at_index(node.right)
                    tree_node = InternalNode.from_child_nodes(
                        left=hash_to_node[left_hash], right=hash_to_node[right_hash]
                    )
                else:
                    assert isinstance(node, RawLeafMerkleNode)
                    tree_node = await self.get_terminal_node(node.key, node.value, store_id)
                hash_to_node[bytes32(node.hash)] = tree_node

            root_node = hash_to_node[root.node_hash]

        return root_node

    async def get_proof_of_inclusion_by_hash(
        self,
        node_hash: bytes32,
        store_id: bytes32,
        root_hash: Optional[bytes32] = None,
    ) -> ProofOfInclusion:
        if root_hash is None:
            root = await self.get_tree_root(store_id=store_id)
            root_hash = root.node_hash
        merkle_blob = await self.get_merkle_blob(root_hash=root_hash)
        kid, _ = await self.get_node_by_hash(node_hash, store_id)
        return merkle_blob.get_proof_of_inclusion(kid)

    async def get_proof_of_inclusion_by_key(
        self,
        key: bytes,
        store_id: bytes32,
    ) -> ProofOfInclusion:
        root = await self.get_tree_root(store_id=store_id)
        merkle_blob = await self.get_merkle_blob(root_hash=root.node_hash)
        kvid = await self.get_kvid(key, store_id)
        if kvid is None:
            raise Exception(f"Cannot find key: {key.hex()}")
        kid = KeyId(kvid)
        return merkle_blob.get_proof_of_inclusion(kid)

    async def write_tree_to_file(
        self,
        root: Root,
        node_hash: bytes32,
        store_id: bytes32,
        deltas_only: bool,
        writer: BinaryIO,
        merkle_blob: Optional[MerkleBlob] = None,
        hash_to_index: Optional[dict[bytes32, TreeIndex]] = None,
    ) -> None:
        if node_hash == bytes32.zeros:
            return

        if merkle_blob is None:
            merkle_blob = await self.get_merkle_blob(root.node_hash)
        if hash_to_index is None:
            hash_to_index = merkle_blob.get_hashes_indexes()

        if deltas_only:
            generation = await self.get_first_generation(node_hash, store_id)
            # Root's generation is not the first time we see this hash, so it's not a new delta.
            if root.generation != generation:
                return

        raw_index = hash_to_index[node_hash]
        raw_node = merkle_blob.get_raw_node(raw_index)

        to_write = b""
        if isinstance(raw_node, RawInternalMerkleNode):
            left_hash = merkle_blob.get_hash_at_index(raw_node.left)
            right_hash = merkle_blob.get_hash_at_index(raw_node.right)
            await self.write_tree_to_file(root, left_hash, store_id, deltas_only, writer, merkle_blob, hash_to_index)
            await self.write_tree_to_file(root, right_hash, store_id, deltas_only, writer, merkle_blob, hash_to_index)
            to_write = bytes(SerializedNode(False, bytes(left_hash), bytes(right_hash)))
        elif isinstance(raw_node, RawLeafMerkleNode):
            node = await self.get_terminal_node(raw_node.key, raw_node.value, store_id)
            to_write = bytes(SerializedNode(True, node.key, node.value))
        else:
            raise Exception(f"Node is neither InternalNode nor TerminalNode: {raw_node}")

        writer.write(len(to_write).to_bytes(4, byteorder="big"))
        writer.write(to_write)

    async def update_subscriptions_from_wallet(self, store_id: bytes32, new_urls: list[str]) -> None:
        async with self.db_wrapper.writer() as writer:
            cursor = await writer.execute(
                "SELECT * FROM subscriptions WHERE from_wallet == 1 AND tree_id == :tree_id",
                {
                    "tree_id": store_id,
                },
            )
            old_urls = [row["url"] async for row in cursor]
            cursor = await writer.execute(
                "SELECT * FROM subscriptions WHERE from_wallet == 0 AND tree_id == :tree_id",
                {
                    "tree_id": store_id,
                },
            )
            from_subscriptions_urls = {row["url"] async for row in cursor}
            additions = {url for url in new_urls if url not in old_urls}
            removals = [url for url in old_urls if url not in new_urls]
            for url in removals:
                await writer.execute(
                    "DELETE FROM subscriptions WHERE url == :url AND tree_id == :tree_id",
                    {
                        "url": url,
                        "tree_id": store_id,
                    },
                )
            for url in additions:
                if url not in from_subscriptions_urls:
                    await writer.execute(
                        "INSERT INTO subscriptions(tree_id, url, ignore_till, num_consecutive_failures, from_wallet) "
                        "VALUES (:tree_id, :url, 0, 0, 1)",
                        {
                            "tree_id": store_id,
                            "url": url,
                        },
                    )

    async def subscribe(self, subscription: Subscription) -> None:
        async with self.db_wrapper.writer() as writer:
            # Add a fake subscription, so we always have the store_id, even with no URLs.
            await writer.execute(
                "INSERT INTO subscriptions(tree_id, url, ignore_till, num_consecutive_failures, from_wallet) "
                "VALUES (:tree_id, NULL, NULL, NULL, 0)",
                {
                    "tree_id": subscription.store_id,
                },
            )
            all_subscriptions = await self.get_subscriptions()
            old_subscription = next(
                (
                    old_subscription
                    for old_subscription in all_subscriptions
                    if old_subscription.store_id == subscription.store_id
                ),
                None,
            )
            old_urls = set()
            if old_subscription is not None:
                old_urls = {server_info.url for server_info in old_subscription.servers_info}
            new_servers = [server_info for server_info in subscription.servers_info if server_info.url not in old_urls]
            for server_info in new_servers:
                await writer.execute(
                    "INSERT INTO subscriptions(tree_id, url, ignore_till, num_consecutive_failures, from_wallet) "
                    "VALUES (:tree_id, :url, :ignore_till, :num_consecutive_failures, 0)",
                    {
                        "tree_id": subscription.store_id,
                        "url": server_info.url,
                        "ignore_till": server_info.ignore_till,
                        "num_consecutive_failures": server_info.num_consecutive_failures,
                    },
                )

    async def remove_subscriptions(self, store_id: bytes32, urls: list[str]) -> None:
        async with self.db_wrapper.writer() as writer:
            for url in urls:
                await writer.execute(
                    "DELETE FROM subscriptions WHERE tree_id == :tree_id AND url == :url",
                    {
                        "tree_id": store_id,
                        "url": url,
                    },
                )

    async def unsubscribe(self, store_id: bytes32) -> None:
        async with self.db_wrapper.writer() as writer:
            await writer.execute(
                "DELETE FROM subscriptions WHERE tree_id == :tree_id",
                {"tree_id": store_id},
            )
            await writer.execute(
                "DELETE FROM hashes WHERE store_id == :store_id",
                {"store_id": store_id},
            )
            await writer.execute(
                "DELETE FROM merkleblob WHERE store_id == :store_id",
                {"store_id": store_id},
            )
            await writer.execute(
                "DELETE FROM ids WHERE store_id == :store_id",
                {"store_id": store_id},
            )
            await writer.execute(
                "DELETE FROM nodes WHERE store_id == :store_id",
                {"store_id": store_id},
            )

    async def rollback_to_generation(self, store_id: bytes32, target_generation: int) -> None:
        async with self.db_wrapper.writer() as writer:
            await writer.execute(
                "DELETE FROM root WHERE tree_id == :tree_id AND generation > :target_generation",
                {"tree_id": store_id, "target_generation": target_generation},
            )
            await writer.execute(
                "DELETE FROM nodes WHERE store_id == :store_id AND generation > :target_generation",
                {"store_id": store_id, "target_generation": target_generation},
            )

    async def update_server_info(self, store_id: bytes32, server_info: ServerInfo) -> None:
        async with self.db_wrapper.writer() as writer:
            await writer.execute(
                "UPDATE subscriptions SET ignore_till = :ignore_till, "
                "num_consecutive_failures = :num_consecutive_failures WHERE tree_id = :tree_id AND url = :url",
                {
                    "ignore_till": server_info.ignore_till,
                    "num_consecutive_failures": server_info.num_consecutive_failures,
                    "tree_id": store_id,
                    "url": server_info.url,
                },
            )

    async def received_incorrect_file(self, store_id: bytes32, server_info: ServerInfo, timestamp: int) -> None:
        SEVEN_DAYS_BAN = 7 * 24 * 60 * 60
        new_server_info = replace(
            server_info,
            num_consecutive_failures=server_info.num_consecutive_failures + 1,
            ignore_till=max(server_info.ignore_till, timestamp + SEVEN_DAYS_BAN),
        )
        await self.update_server_info(store_id, new_server_info)

    async def received_correct_file(self, store_id: bytes32, server_info: ServerInfo) -> None:
        new_server_info = replace(
            server_info,
            num_consecutive_failures=0,
        )
        await self.update_server_info(store_id, new_server_info)

    async def server_misses_file(self, store_id: bytes32, server_info: ServerInfo, timestamp: int) -> ServerInfo:
        # Max banned time is 1 hour.
        BAN_TIME_BY_MISSING_COUNT = [5 * 60] * 3 + [15 * 60] * 3 + [30 * 60] * 2 + [60 * 60]
        index = min(server_info.num_consecutive_failures, len(BAN_TIME_BY_MISSING_COUNT) - 1)
        new_server_info = replace(
            server_info,
            num_consecutive_failures=server_info.num_consecutive_failures + 1,
            ignore_till=max(server_info.ignore_till, timestamp + BAN_TIME_BY_MISSING_COUNT[index]),
        )
        await self.update_server_info(store_id, new_server_info)
        return new_server_info

    async def get_available_servers_for_store(self, store_id: bytes32, timestamp: int) -> list[ServerInfo]:
        subscriptions = await self.get_subscriptions()
        subscription = next((subscription for subscription in subscriptions if subscription.store_id == store_id), None)
        if subscription is None:
            return []
        servers_info = []
        for server_info in subscription.servers_info:
            if timestamp > server_info.ignore_till:
                servers_info.append(server_info)
        return servers_info

    async def get_subscriptions(self) -> list[Subscription]:
        subscriptions: list[Subscription] = []

        async with self.db_wrapper.reader() as reader:
            cursor = await reader.execute(
                "SELECT * from subscriptions",
            )
            async for row in cursor:
                store_id = bytes32(row["tree_id"])
                url = row["url"]
                ignore_till = row["ignore_till"]
                num_consecutive_failures = row["num_consecutive_failures"]
                subscription = next(
                    (subscription for subscription in subscriptions if subscription.store_id == store_id), None
                )
                if subscription is None:
                    if url is not None and num_consecutive_failures is not None and ignore_till is not None:
                        subscriptions.append(
                            Subscription(store_id, [ServerInfo(url, num_consecutive_failures, ignore_till)])
                        )
                    else:
                        subscriptions.append(Subscription(store_id, []))
                else:
                    if url is not None and num_consecutive_failures is not None and ignore_till is not None:
                        new_servers_info = subscription.servers_info
                        new_servers_info.append(ServerInfo(url, num_consecutive_failures, ignore_till))
                        new_subscription = replace(subscription, servers_info=new_servers_info)
                        subscriptions.remove(subscription)
                        subscriptions.append(new_subscription)

        return subscriptions

    async def get_kv_diff(
        self,
        store_id: bytes32,
        # NOTE: empty is expressed as zeros
        hash_1: bytes32,
        hash_2: bytes32,
    ) -> set[DiffData]:
        async with self.db_wrapper.reader():
            old_pairs = set(await self.get_keys_values(store_id, hash_1))
            if len(old_pairs) == 0 and hash_1 != bytes32.zeros:
                raise Exception(f"Unable to diff: Can't find keys and values for {hash_1}")

            new_pairs = set(await self.get_keys_values(store_id, hash_2))
            if len(new_pairs) == 0 and hash_2 != bytes32.zeros:
                raise Exception(f"Unable to diff: Can't find keys and values for {hash_2}")

            insertions = {
                DiffData(type=OperationType.INSERT, key=node.key, value=node.value)
                for node in new_pairs
                if node not in old_pairs
            }
            deletions = {
                DiffData(type=OperationType.DELETE, key=node.key, value=node.value)
                for node in old_pairs
                if node not in new_pairs
            }
            return set.union(insertions, deletions)<|MERGE_RESOLUTION|>--- conflicted
+++ resolved
@@ -1201,11 +1201,7 @@
                     first_action[hash] = change["action"]
                 last_action[hash] = change["action"]
 
-<<<<<<< HEAD
-            batch_keys_values: list[tuple[KVId, KVId]] = []
-=======
             batch_keys_values: list[tuple[KeyId, ValueId]] = []
->>>>>>> 137bd80a
             batch_hashes: list[bytes32] = []
 
             for change in changelist:
