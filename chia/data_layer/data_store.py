--- conflicted
+++ resolved
@@ -280,27 +280,12 @@
                         LIMIT {len(placeholders)}
                     """
 
-<<<<<<< HEAD
-                async with reader.execute(query, (store_id, *batch.entries)) as cursor:
-                    rows = await cursor.fetchall()
-                    for row in rows:
-                        node_hash = bytes32(row["hash"])
-                        root_hash_blob = bytes32(row["root_hash"])
-                        index = TreeIndex(row["idx"])
-                        if node_hash in found_hashes:
-                            raise Exception("Internal error: duplicate node_hash found in nodes table")
-                        merkle_blob_queries[root_hash_blob].append(index)
-                        found_hashes.add(node_hash)
-
-        if found_hashes != set(missing_hashes):
-            raise Exception("Invalid delta file, cannot find all the required hashes")
-=======
                     async with reader.execute(query, (store_id, *batch.entries)) as cursor:
                         rows = await cursor.fetchall()
                         for row in rows:
                             node_hash = bytes32(row["hash"])
                             root_hash_blob = bytes32(row["root_hash"])
-                            index = row["idx"]
+                            index = TreeIndex(row["idx"])
                             if node_hash in found_hashes:
                                 raise Exception("Internal error: duplicate node_hash found in nodes table")
                             merkle_blob_queries[root_hash_blob].append(index)
@@ -315,7 +300,6 @@
 
                 await self.add_node_hashes(store_id, current_generation)
                 log.info(f"Missing hashes: added old hashes from generation {current_generation}")
->>>>>>> f83410e6
 
         for root_hash_blob, indexes in merkle_blob_queries.items():
             merkle_blob = await self.get_merkle_blob(root_hash_blob, read_only=True)
