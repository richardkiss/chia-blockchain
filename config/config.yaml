--- conflicted
+++ resolved
@@ -69,16 +69,11 @@
       host: 127.0.0.1
       port: 8446
   introducer_peer:
-      # host: 127.0.0.1
+      host: 127.0.0.1
       # host: 216.39.16.173
       # host: 2001:470:82f3:20:d250:99ff:fed1:5797
-<<<<<<< HEAD
       # host: 2600:1f18:63ed:e200:f7c5:9e28:9b5e:130
       port: 8445
-=======
-      host: 2600:1f18:63ed:e200:f7c5:9e28:9b5e:130
-      port: 8444
->>>>>>> 0cefcc8b
 
 introducer:
   host: 127.0.0.1
