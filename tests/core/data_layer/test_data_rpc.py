import asyncio
import contextlib
import copy
from dataclasses import dataclass
from pathlib import Path
from typing import Any, AsyncIterator, Dict, List, Optional, Tuple

import pytest
import pytest_asyncio

from chia.consensus.block_rewards import calculate_base_farmer_reward, calculate_pool_reward
from chia.data_layer.data_layer import DataLayer
from chia.data_layer.data_layer_errors import OfferIntegrityError
from chia.data_layer.data_layer_util import OfferStore, StoreProofs
from chia.data_layer.data_layer_wallet import DataLayerWallet, verify_offer
from chia.rpc.data_layer_rpc_api import DataLayerRpcApi
from chia.rpc.rpc_server import start_rpc_server
from chia.rpc.wallet_rpc_api import WalletRpcApi
from chia.server.start_data_layer import create_data_layer_service
from chia.simulator.block_tools import BlockTools
from chia.simulator.full_node_simulator import FullNodeSimulator, backoff_times
from chia.simulator.simulator_protocol import FarmNewBlockProtocol
from chia.simulator.time_out_assert import time_out_assert
from chia.types.blockchain_format.sized_bytes import bytes32
from chia.types.peer_info import PeerInfo
from chia.util.byte_types import hexstr_to_bytes
from chia.util.config import save_config
from chia.util.ints import uint16, uint32
from chia.wallet.trading.offer import Offer as TradingOffer
from chia.wallet.wallet import Wallet
from chia.wallet.wallet_node import WalletNode
from tests.setup_nodes import setup_simulators_and_wallets
from tests.util.wallet_is_synced import wallet_is_synced
from tests.wallet.rl_wallet.test_rl_rpc import is_transaction_confirmed

pytestmark = pytest.mark.data_layer
nodes = Tuple[WalletNode, FullNodeSimulator]
nodes_with_port = Tuple[WalletNode, FullNodeSimulator, uint16, BlockTools]
<<<<<<< HEAD
wallet_and_port_tuple = Tuple[WalletNode, uint16]
=======
nodes_with_port_bt_ph = Tuple[WalletRpcApi, FullNodeSimulator, uint16, bytes32, BlockTools]
wallet_and_port_tuple = Tuple[WalletNode, int]
>>>>>>> 792c3113
two_wallets_with_port = Tuple[Tuple[wallet_and_port_tuple, wallet_and_port_tuple], FullNodeSimulator, BlockTools]


@contextlib.asynccontextmanager
async def init_data_layer(wallet_rpc_port: uint16, bt: BlockTools, db_path: Path) -> AsyncIterator[DataLayer]:
    config = bt.config
    config["data_layer"]["wallet_peer"]["port"] = int(wallet_rpc_port)
    # TODO: running the data server causes the RPC tests to hang at the end
    config["data_layer"]["run_server"] = False
    config["data_layer"]["port"] = 0
    config["data_layer"]["rpc_port"] = 0
    config["data_layer"]["database_path"] = str(db_path.joinpath("db.sqlite"))
    save_config(bt.root_path, "config.yaml", config)
    service = create_data_layer_service(root_path=bt.root_path, config=config)
    await service.start()
    try:
        yield service._api.data_layer
    finally:
        service.stop()
        await service.wait_closed()


@pytest_asyncio.fixture(scope="function")
async def one_wallet_node_and_rpc() -> AsyncIterator[nodes_with_port]:
    async for nodes in setup_simulators_and_wallets(simulator_count=1, wallet_count=1, dic={}):
        full_nodes, wallets, bt = nodes
        [[wallet_node_0, wallet_server_0]] = wallets
        config = bt.config
        hostname = config["self_hostname"]
        daemon_port = config["daemon_port"]
        rpc_server = await start_rpc_server(
            WalletRpcApi(wallet_node_0),
            hostname,
            daemon_port,
            wallet_node_0.server._port,
            lambda: None,
            bt.root_path,
            config,
            connect_to_daemon=False,
        )
        yield wallet_node_0, full_nodes[0], rpc_server.listen_port, bt
        await rpc_server.await_closed()


@pytest_asyncio.fixture(scope="function")
async def two_wallet_node_and_rpc() -> AsyncIterator[two_wallets_with_port]:
    async for nodes in setup_simulators_and_wallets(simulator_count=1, wallet_count=2, dic={}):
        full_nodes, wallets, bt = nodes
        [full_node] = full_nodes
        [[wallet_node_0, wallet_server_0], [wallet_node_1, wallet_server_1]] = wallets
        config = bt.config
        hostname = config["self_hostname"]
        daemon_port = config["daemon_port"]
        rpc_server_0 = await start_rpc_server(
            WalletRpcApi(wallet_node_0),
            hostname,
            daemon_port,
            wallet_node_0.server._port,
            lambda: None,
            bt.root_path,
            config,
            connect_to_daemon=False,
        )
        rpc_server_1 = await start_rpc_server(
            WalletRpcApi(wallet_node_1),
            hostname,
            daemon_port,
            wallet_node_1.server._port,
            lambda: None,
            bt.root_path,
            config,
            connect_to_daemon=False,
        )
        yield ((wallet_node_0, rpc_server_0.listen_port), (wallet_node_1, rpc_server_1.listen_port)), full_node, bt
        await rpc_server_0.await_closed()
        await rpc_server_1.await_closed()


@pytest_asyncio.fixture(name="bare_data_layer_api")
async def bare_data_layer_api_fixture(tmp_path: Path, bt: BlockTools) -> AsyncIterator[DataLayerRpcApi]:
    # we won't use this port, this fixture is for _just_ a data layer rpc
    port = uint16(1)
    async with init_data_layer(wallet_rpc_port=port, bt=bt, db_path=tmp_path.joinpath(str(port))) as data_layer:
        data_rpc_api = DataLayerRpcApi(data_layer)
        yield data_rpc_api


async def init_wallet_and_node(one_wallet_node_and_rpc: nodes_with_port) -> nodes_with_port_bt_ph:
    wallet_node, full_node_api, wallet_rpc_port, bt = one_wallet_node_and_rpc
    assert wallet_node.server is not None
    await wallet_node.server.start_client(PeerInfo("localhost", uint16(full_node_api.server._port)), None)
    ph = await wallet_node.wallet_state_manager.main_wallet.get_new_puzzlehash()
    await full_node_api.farm_new_transaction_block(FarmNewBlockProtocol(ph))
    await full_node_api.farm_new_transaction_block(FarmNewBlockProtocol(ph))
    funds = calculate_pool_reward(uint32(1)) + calculate_base_farmer_reward(uint32(1))
    await time_out_assert(10, wallet_is_synced, True, wallet_node, full_node_api)
    balance = await wallet_node.wallet_state_manager.main_wallet.get_confirmed_balance()
    assert balance == funds
    wallet_rpc_api = WalletRpcApi(wallet_node)
    return wallet_rpc_api, full_node_api, wallet_rpc_port, ph, bt


async def farm_block_check_singelton(
    data_layer: DataLayer, full_node_api: FullNodeSimulator, ph: bytes32, store_id: bytes32
) -> None:
    await time_out_assert(10, check_mempool_spend_count, True, full_node_api, 1)
    await full_node_api.farm_new_transaction_block(FarmNewBlockProtocol(ph))
    await time_out_assert(10, check_singleton_confirmed, True, data_layer, store_id)


async def farm_block_with_spend(
    full_node_api: FullNodeSimulator, ph: bytes32, tx_rec: bytes32, wallet_rpc_api: WalletRpcApi
) -> None:
    await time_out_assert(10, check_mempool_spend_count, True, full_node_api, 1)
    await full_node_api.farm_new_transaction_block(FarmNewBlockProtocol(ph))
    await time_out_assert(10, is_transaction_confirmed, True, "this is unused", wallet_rpc_api, tx_rec)


def check_mempool_spend_count(full_node_api: FullNodeSimulator, num_of_spends: int) -> bool:
    return len(full_node_api.full_node.mempool_manager.mempool.sorted_spends) == num_of_spends


async def check_singleton_confirmed(dl: DataLayer, tree_id: bytes32) -> bool:
    return await dl.wallet_rpc.dl_latest_singleton(tree_id, True) is not None


@pytest.mark.asyncio
async def test_create_insert_get(one_wallet_node_and_rpc: nodes_with_port, tmp_path: Path) -> None:
    wallet_rpc_api, full_node_api, wallet_rpc_port, ph, bt = await init_wallet_and_node(one_wallet_node_and_rpc)
    async with init_data_layer(wallet_rpc_port=wallet_rpc_port, bt=bt, db_path=tmp_path) as data_layer:
        # test insert
        data_rpc_api = DataLayerRpcApi(data_layer)
        key = b"a"
        value = b"\x00\x01"
        changelist: List[Dict[str, str]] = [{"action": "insert", "key": key.hex(), "value": value.hex()}]
        res = await data_rpc_api.create_data_store({})
        assert res is not None
        store_id = bytes32(hexstr_to_bytes(res["id"]))
        await farm_block_check_singelton(data_layer, full_node_api, ph, store_id)
        res = await data_rpc_api.batch_update({"id": store_id.hex(), "changelist": changelist})
        update_tx_rec0 = res["tx_id"]
        await farm_block_with_spend(full_node_api, ph, update_tx_rec0, wallet_rpc_api)
        res = await data_rpc_api.get_value({"id": store_id.hex(), "key": key.hex()})
        wallet_root = await data_rpc_api.get_root({"id": store_id.hex()})
        local_root = await data_rpc_api.get_local_root({"id": store_id.hex()})
        assert wallet_root["hash"] == local_root["hash"]
        assert hexstr_to_bytes(res["value"]) == value

        # test delete unknown key
        unknown_key = b"b"
        changelist = [{"action": "delete", "key": unknown_key.hex()}]
        with pytest.raises(ValueError, match="Changelist resulted in no change to tree data"):
            await data_rpc_api.batch_update({"id": store_id.hex(), "changelist": changelist})

        # test delete
        changelist = [{"action": "delete", "key": key.hex()}]
        res = await data_rpc_api.batch_update({"id": store_id.hex(), "changelist": changelist})
        update_tx_rec1 = res["tx_id"]
        await farm_block_with_spend(full_node_api, ph, update_tx_rec1, wallet_rpc_api)
        with pytest.raises(Exception):
            await data_rpc_api.get_value({"id": store_id.hex(), "key": key.hex()})
        wallet_root = await data_rpc_api.get_root({"id": store_id.hex()})
        local_root = await data_rpc_api.get_local_root({"id": store_id.hex()})
        assert wallet_root["hash"] == bytes32([0] * 32)
        assert local_root["hash"] is None

        # test empty changelist
        changelist = []
        with pytest.raises(ValueError, match="Changelist resulted in no change to tree data"):
            await data_rpc_api.batch_update({"id": store_id.hex(), "changelist": changelist})


@pytest.mark.asyncio
async def test_upsert(one_wallet_node_and_rpc: nodes_with_port, tmp_path: Path) -> None:
    wallet_rpc_api, full_node_api, wallet_rpc_port, ph, bt = await init_wallet_and_node(one_wallet_node_and_rpc)
    async with init_data_layer(wallet_rpc_port=wallet_rpc_port, bt=bt, db_path=tmp_path) as data_layer:
        # test insert
        data_rpc_api = DataLayerRpcApi(data_layer)
        key = b"a"
        value = b"\x00\x01"
        changelist: List[Dict[str, str]] = [
            {"action": "delete", "key": key.hex()},
            {"action": "insert", "key": key.hex(), "value": value.hex()},
        ]
        res = await data_rpc_api.create_data_store({})
        assert res is not None
        store_id = bytes32.from_hexstr(res["id"])
        await farm_block_check_singelton(data_layer, full_node_api, ph, store_id)
        res = await data_rpc_api.batch_update({"id": store_id.hex(), "changelist": changelist})
        update_tx_rec0 = res["tx_id"]
        await farm_block_with_spend(full_node_api, ph, update_tx_rec0, wallet_rpc_api)
        res = await data_rpc_api.get_value({"id": store_id.hex(), "key": key.hex()})
        wallet_root = await data_rpc_api.get_root({"id": store_id.hex()})
        local_root = await data_rpc_api.get_local_root({"id": store_id.hex()})
        assert wallet_root["hash"] == local_root["hash"]
        assert hexstr_to_bytes(res["value"]) == value


@pytest.mark.asyncio
async def test_create_double_insert(one_wallet_node_and_rpc: nodes_with_port, tmp_path: Path) -> None:
    wallet_rpc_api, full_node_api, wallet_rpc_port, ph, bt = await init_wallet_and_node(one_wallet_node_and_rpc)
    async with init_data_layer(wallet_rpc_port=wallet_rpc_port, bt=bt, db_path=tmp_path) as data_layer:
        data_rpc_api = DataLayerRpcApi(data_layer)
        res = await data_rpc_api.create_data_store({})
        assert res is not None
        store_id = bytes32(hexstr_to_bytes(res["id"]))
        await farm_block_check_singelton(data_layer, full_node_api, ph, store_id)
        key1 = b"a"
        value1 = b"\x01\x02"
        changelist: List[Dict[str, str]] = [{"action": "insert", "key": key1.hex(), "value": value1.hex()}]
        res = await data_rpc_api.batch_update({"id": store_id.hex(), "changelist": changelist})
        update_tx_rec0 = res["tx_id"]
        await farm_block_with_spend(full_node_api, ph, update_tx_rec0, wallet_rpc_api)
        res = await data_rpc_api.get_value({"id": store_id.hex(), "key": key1.hex()})
        assert hexstr_to_bytes(res["value"]) == value1
        key2 = b"b"
        value2 = b"\x01\x23"
        changelist = [{"action": "insert", "key": key2.hex(), "value": value2.hex()}]
        res = await data_rpc_api.batch_update({"id": store_id.hex(), "changelist": changelist})
        update_tx_rec1 = res["tx_id"]
        await farm_block_with_spend(full_node_api, ph, update_tx_rec1, wallet_rpc_api)
        res = await data_rpc_api.get_value({"id": store_id.hex(), "key": key2.hex()})
        assert hexstr_to_bytes(res["value"]) == value2
        changelist = [{"action": "delete", "key": key1.hex()}]
        res = await data_rpc_api.batch_update({"id": store_id.hex(), "changelist": changelist})
        update_tx_rec2 = res["tx_id"]
        await farm_block_with_spend(full_node_api, ph, update_tx_rec2, wallet_rpc_api)
        with pytest.raises(Exception):
            await data_rpc_api.get_value({"id": store_id.hex(), "key": key1.hex()})


@pytest.mark.asyncio
async def test_keys_values_ancestors(one_wallet_node_and_rpc: nodes_with_port, tmp_path: Path) -> None:
    wallet_rpc_api, full_node_api, wallet_rpc_port, ph, bt = await init_wallet_and_node(one_wallet_node_and_rpc)
    # TODO: with this being a pseudo context manager'ish thing it doesn't actually handle shutdown
    async with init_data_layer(wallet_rpc_port=wallet_rpc_port, bt=bt, db_path=tmp_path) as data_layer:
        data_rpc_api = DataLayerRpcApi(data_layer)
        res = await data_rpc_api.create_data_store({})
        assert res is not None
        store_id = bytes32(hexstr_to_bytes(res["id"]))
        await farm_block_check_singelton(data_layer, full_node_api, ph, store_id)
        key1 = b"a"
        value1 = b"\x01\x02"
        changelist: List[Dict[str, str]] = [{"action": "insert", "key": key1.hex(), "value": value1.hex()}]
        key2 = b"b"
        value2 = b"\x03\x02"
        changelist.append({"action": "insert", "key": key2.hex(), "value": value2.hex()})
        key3 = b"c"
        value3 = b"\x04\x05"
        changelist.append({"action": "insert", "key": key3.hex(), "value": value3.hex()})
        key4 = b"d"
        value4 = b"\x06\x03"
        changelist.append({"action": "insert", "key": key4.hex(), "value": value4.hex()})
        key5 = b"e"
        value5 = b"\x07\x01"
        changelist.append({"action": "insert", "key": key5.hex(), "value": value5.hex()})
        res = await data_rpc_api.batch_update({"id": store_id.hex(), "changelist": changelist})
        update_tx_rec0 = res["tx_id"]
        await farm_block_with_spend(full_node_api, ph, update_tx_rec0, wallet_rpc_api)
        val = await data_rpc_api.get_keys_values({"id": store_id.hex()})
        keys = await data_rpc_api.get_keys({"id": store_id.hex()})
        dic = {}
        for item in val["keys_values"]:
            dic[item["key"]] = item["value"]
        assert dic["0x" + key1.hex()] == "0x" + value1.hex()
        assert dic["0x" + key2.hex()] == "0x" + value2.hex()
        assert dic["0x" + key3.hex()] == "0x" + value3.hex()
        assert dic["0x" + key4.hex()] == "0x" + value4.hex()
        assert dic["0x" + key5.hex()] == "0x" + value5.hex()
        assert len(keys["keys"]) == len(dic)
        for key in keys["keys"]:
            assert key in dic
        val = await data_rpc_api.get_ancestors({"id": store_id.hex(), "hash": val["keys_values"][4]["hash"]})
        # todo better assertions for get_ancestors result
        assert len(val["ancestors"]) == 3
        res_before = await data_rpc_api.get_root({"id": store_id.hex()})
        assert res_before["confirmed"] is True
        assert res_before["timestamp"] > 0
        key6 = b"tasdfsd"
        value6 = b"\x08\x02"
        changelist = [{"action": "insert", "key": key6.hex(), "value": value6.hex()}]
        key7 = b"basdff"
        value7 = b"\x09\x02"
        changelist.append({"action": "insert", "key": key7.hex(), "value": value7.hex()})
        res = await data_rpc_api.batch_update({"id": store_id.hex(), "changelist": changelist})
        update_tx_rec1 = res["tx_id"]
        await farm_block_with_spend(full_node_api, ph, update_tx_rec1, wallet_rpc_api)
        res_after = await data_rpc_api.get_root({"id": store_id.hex()})
        assert res_after["confirmed"] is True
        assert res_after["timestamp"] > res_before["timestamp"]
        pairs_before = await data_rpc_api.get_keys_values({"id": store_id.hex(), "root_hash": res_before["hash"].hex()})
        pairs_after = await data_rpc_api.get_keys_values({"id": store_id.hex(), "root_hash": res_after["hash"].hex()})
        keys_before = await data_rpc_api.get_keys({"id": store_id.hex(), "root_hash": res_before["hash"].hex()})
        keys_after = await data_rpc_api.get_keys({"id": store_id.hex(), "root_hash": res_after["hash"].hex()})
        assert len(pairs_before["keys_values"]) == len(keys_before["keys"]) == 5
        assert len(pairs_after["keys_values"]) == len(keys_after["keys"]) == 7


@pytest.mark.asyncio
async def test_get_roots(one_wallet_node_and_rpc: nodes_with_port, tmp_path: Path) -> None:
<<<<<<< HEAD
    wallet_node, full_node_api, wallet_rpc_port, bt = one_wallet_node_and_rpc
    num_blocks = 15
    assert wallet_node.server
    await wallet_node.server.start_client(PeerInfo("localhost", uint16(full_node_api.server._port)), None)
    ph = await wallet_node.wallet_state_manager.main_wallet.get_new_puzzlehash()
    for i in range(0, num_blocks):
        await full_node_api.farm_new_transaction_block(FarmNewBlockProtocol(ph))
        await asyncio.sleep(0.5)
    funds = sum(
        [calculate_pool_reward(uint32(i)) + calculate_base_farmer_reward(uint32(i)) for i in range(1, num_blocks)]
    )
    await time_out_assert(90, wallet_node.wallet_state_manager.main_wallet.get_confirmed_balance, funds)
    wallet_rpc_api = WalletRpcApi(wallet_node)
=======
    wallet_rpc_api, full_node_api, wallet_rpc_port, ph, bt = await init_wallet_and_node(one_wallet_node_and_rpc)
>>>>>>> 792c3113
    async with init_data_layer(wallet_rpc_port=wallet_rpc_port, bt=bt, db_path=tmp_path) as data_layer:
        data_rpc_api = DataLayerRpcApi(data_layer)
        res = await data_rpc_api.create_data_store({})
        assert res is not None
        store_id1 = bytes32(hexstr_to_bytes(res["id"]))
        await farm_block_check_singelton(data_layer, full_node_api, ph, store_id1)

        res = await data_rpc_api.create_data_store({})
        assert res is not None
        store_id2 = bytes32(hexstr_to_bytes(res["id"]))
        await farm_block_check_singelton(data_layer, full_node_api, ph, store_id2)

        key1 = b"a"
        value1 = b"\x01\x02"
        changelist: List[Dict[str, str]] = [{"action": "insert", "key": key1.hex(), "value": value1.hex()}]
        key2 = b"b"
        value2 = b"\x03\x02"
        changelist.append({"action": "insert", "key": key2.hex(), "value": value2.hex()})
        key3 = b"c"
        value3 = b"\x04\x05"
        changelist.append({"action": "insert", "key": key3.hex(), "value": value3.hex()})
        res = await data_rpc_api.batch_update({"id": store_id1.hex(), "changelist": changelist})
        update_tx_rec0 = res["tx_id"]
        await farm_block_with_spend(full_node_api, ph, update_tx_rec0, wallet_rpc_api)
        roots = await data_rpc_api.get_roots({"ids": [store_id1.hex(), store_id2.hex()]})
        assert roots["root_hashes"][1]["id"] == store_id2
        assert roots["root_hashes"][1]["hash"] == bytes32([0] * 32)
        assert roots["root_hashes"][1]["confirmed"] is True
        assert roots["root_hashes"][1]["timestamp"] > 0
        key4 = b"d"
        value4 = b"\x06\x03"
        changelist = [{"action": "insert", "key": key4.hex(), "value": value4.hex()}]
        key5 = b"e"
        value5 = b"\x07\x01"
        changelist.append({"action": "insert", "key": key5.hex(), "value": value5.hex()})
        res = await data_rpc_api.batch_update({"id": store_id2.hex(), "changelist": changelist})
        update_tx_rec1 = res["tx_id"]
        await farm_block_with_spend(full_node_api, ph, update_tx_rec1, wallet_rpc_api)
        roots = await data_rpc_api.get_roots({"ids": [store_id1.hex(), store_id2.hex()]})
        assert roots["root_hashes"][1]["id"] == store_id2
        assert roots["root_hashes"][1]["hash"] is not None
        assert roots["root_hashes"][1]["hash"] != bytes32([0] * 32)
        assert roots["root_hashes"][1]["confirmed"] is True
        assert roots["root_hashes"][1]["timestamp"] > 0


@pytest.mark.asyncio
async def test_get_root_history(one_wallet_node_and_rpc: nodes_with_port, tmp_path: Path) -> None:
    wallet_rpc_api, full_node_api, wallet_rpc_port, ph, bt = await init_wallet_and_node(one_wallet_node_and_rpc)
    async with init_data_layer(wallet_rpc_port=wallet_rpc_port, bt=bt, db_path=tmp_path) as data_layer:
        data_rpc_api = DataLayerRpcApi(data_layer)
        res = await data_rpc_api.create_data_store({})
        assert res is not None
        store_id1 = bytes32(hexstr_to_bytes(res["id"]))
        await farm_block_check_singelton(data_layer, full_node_api, ph, store_id1)
        key1 = b"a"
        value1 = b"\x01\x02"
        changelist: List[Dict[str, str]] = [{"action": "insert", "key": key1.hex(), "value": value1.hex()}]
        key2 = b"b"
        value2 = b"\x03\x02"
        changelist.append({"action": "insert", "key": key2.hex(), "value": value2.hex()})
        key3 = b"c"
        value3 = b"\x04\x05"
        changelist.append({"action": "insert", "key": key3.hex(), "value": value3.hex()})
        res = await data_rpc_api.batch_update({"id": store_id1.hex(), "changelist": changelist})
        update_tx_rec0 = res["tx_id"]
        await farm_block_with_spend(full_node_api, ph, update_tx_rec0, wallet_rpc_api)
        history1 = await data_rpc_api.get_root_history({"id": store_id1.hex()})
        assert len(history1["root_history"]) == 2
        assert history1["root_history"][0]["root_hash"] == bytes32([0] * 32)
        assert history1["root_history"][0]["confirmed"] is True
        assert history1["root_history"][0]["timestamp"] > 0
        assert history1["root_history"][1]["root_hash"] != bytes32([0] * 32)
        assert history1["root_history"][1]["confirmed"] is True
        assert history1["root_history"][1]["timestamp"] > 0
        key4 = b"d"
        value4 = b"\x06\x03"
        changelist = [{"action": "insert", "key": key4.hex(), "value": value4.hex()}]
        key5 = b"e"
        value5 = b"\x07\x01"
        changelist.append({"action": "insert", "key": key5.hex(), "value": value5.hex()})
        res = await data_rpc_api.batch_update({"id": store_id1.hex(), "changelist": changelist})
        update_tx_rec1 = res["tx_id"]
        await farm_block_with_spend(full_node_api, ph, update_tx_rec1, wallet_rpc_api)
        history2 = await data_rpc_api.get_root_history({"id": store_id1.hex()})
        assert len(history2["root_history"]) == 3
        assert history2["root_history"][0]["root_hash"] == bytes32([0] * 32)
        assert history2["root_history"][0]["confirmed"] is True
        assert history2["root_history"][0]["timestamp"] > 0
        assert history2["root_history"][1]["root_hash"] == history1["root_history"][1]["root_hash"]
        assert history2["root_history"][1]["confirmed"] is True
        assert history2["root_history"][1]["timestamp"] > history2["root_history"][0]["timestamp"]
        assert history2["root_history"][2]["confirmed"] is True
        assert history2["root_history"][2]["timestamp"] > history2["root_history"][1]["timestamp"]


@pytest.mark.asyncio
async def test_get_kv_diff(one_wallet_node_and_rpc: nodes_with_port, tmp_path: Path) -> None:
    wallet_rpc_api, full_node_api, wallet_rpc_port, ph, bt = await init_wallet_and_node(one_wallet_node_and_rpc)
    async with init_data_layer(wallet_rpc_port=wallet_rpc_port, bt=bt, db_path=tmp_path) as data_layer:
        data_rpc_api = DataLayerRpcApi(data_layer)
        res = await data_rpc_api.create_data_store({})
        assert res is not None
        store_id1 = bytes32(hexstr_to_bytes(res["id"]))
        await farm_block_check_singelton(data_layer, full_node_api, ph, store_id1)
        key1 = b"a"
        value1 = b"\x01\x02"
        changelist: List[Dict[str, str]] = [{"action": "insert", "key": key1.hex(), "value": value1.hex()}]
        key2 = b"b"
        value2 = b"\x03\x02"
        changelist.append({"action": "insert", "key": key2.hex(), "value": value2.hex()})
        key3 = b"c"
        value3 = b"\x04\x05"
        changelist.append({"action": "insert", "key": key3.hex(), "value": value3.hex()})
        res = await data_rpc_api.batch_update({"id": store_id1.hex(), "changelist": changelist})
        update_tx_rec0 = res["tx_id"]
        await farm_block_with_spend(full_node_api, ph, update_tx_rec0, wallet_rpc_api)
        history = await data_rpc_api.get_root_history({"id": store_id1.hex()})
        diff_res = await data_rpc_api.get_kv_diff(
            {
                "id": store_id1.hex(),
                "hash_1": bytes32([0] * 32).hex(),
                "hash_2": history["root_history"][1]["root_hash"].hex(),
            }
        )
        assert len(diff_res["diff"]) == 3
        diff1 = {"type": "INSERT", "key": key1.hex(), "value": value1.hex()}
        diff2 = {"type": "INSERT", "key": key2.hex(), "value": value2.hex()}
        diff3 = {"type": "INSERT", "key": key3.hex(), "value": value3.hex()}
        assert diff1 in diff_res["diff"]
        assert diff2 in diff_res["diff"]
        assert diff3 in diff_res["diff"]
        key4 = b"d"
        value4 = b"\x06\x03"
        changelist = [{"action": "insert", "key": key4.hex(), "value": value4.hex()}]
        key5 = b"e"
        value5 = b"\x07\x01"
        changelist.append({"action": "insert", "key": key5.hex(), "value": value5.hex()})
        changelist.append({"action": "delete", "key": key1.hex()})
        res = await data_rpc_api.batch_update({"id": store_id1.hex(), "changelist": changelist})
        update_tx_rec1 = res["tx_id"]
        await farm_block_with_spend(full_node_api, ph, update_tx_rec1, wallet_rpc_api)
        history = await data_rpc_api.get_root_history({"id": store_id1.hex()})
        diff_res = await data_rpc_api.get_kv_diff(
            {
                "id": store_id1.hex(),
                "hash_1": history["root_history"][1]["root_hash"].hex(),
                "hash_2": history["root_history"][2]["root_hash"].hex(),
            }
        )
        assert len(diff_res["diff"]) == 3
        diff1 = {"type": "DELETE", "key": key1.hex(), "value": value1.hex()}
        diff4 = {"type": "INSERT", "key": key4.hex(), "value": value4.hex()}
        diff5 = {"type": "INSERT", "key": key5.hex(), "value": value5.hex()}
        assert diff4 in diff_res["diff"]
        assert diff5 in diff_res["diff"]
        assert diff1 in diff_res["diff"]


@pytest.mark.asyncio
async def test_batch_update_matches_single_operations(one_wallet_node_and_rpc: nodes_with_port, tmp_path: Path) -> None:
    wallet_rpc_api, full_node_api, wallet_rpc_port, ph, bt = await init_wallet_and_node(one_wallet_node_and_rpc)
    async with init_data_layer(wallet_rpc_port=wallet_rpc_port, bt=bt, db_path=tmp_path) as data_layer:
        data_rpc_api = DataLayerRpcApi(data_layer)
        res = await data_rpc_api.create_data_store({})
        assert res is not None
        store_id = bytes32(hexstr_to_bytes(res["id"]))
        await farm_block_check_singelton(data_layer, full_node_api, ph, store_id)

        key = b"a"
        value = b"\x00\x01"
        changelist: List[Dict[str, str]] = [{"action": "insert", "key": key.hex(), "value": value.hex()}]
        res = await data_rpc_api.batch_update({"id": store_id.hex(), "changelist": changelist})
        update_tx_rec0 = res["tx_id"]
        await farm_block_with_spend(full_node_api, ph, update_tx_rec0, wallet_rpc_api)

        key_2 = b"b"
        value_2 = b"\x00\x01"
        changelist = [{"action": "insert", "key": key_2.hex(), "value": value_2.hex()}]
        res = await data_rpc_api.batch_update({"id": store_id.hex(), "changelist": changelist})
        update_tx_rec1 = res["tx_id"]
        await farm_block_with_spend(full_node_api, ph, update_tx_rec1, wallet_rpc_api)

        key_3 = b"c"
        value_3 = b"\x00\x01"
        changelist = [{"action": "insert", "key": key_3.hex(), "value": value_3.hex()}]
        res = await data_rpc_api.batch_update({"id": store_id.hex(), "changelist": changelist})
        update_tx_rec2 = res["tx_id"]
        await farm_block_with_spend(full_node_api, ph, update_tx_rec2, wallet_rpc_api)

        changelist = [{"action": "delete", "key": key_3.hex()}]
        res = await data_rpc_api.batch_update({"id": store_id.hex(), "changelist": changelist})
        update_tx_rec3 = res["tx_id"]
        await farm_block_with_spend(full_node_api, ph, update_tx_rec3, wallet_rpc_api)

        root_1 = await data_rpc_api.get_roots({"ids": [store_id.hex()]})
        expected_res_hash = root_1["root_hashes"][0]["hash"]
        assert expected_res_hash != bytes32([0] * 32)

        changelist = [{"action": "delete", "key": key_2.hex()}]
        res = await data_rpc_api.batch_update({"id": store_id.hex(), "changelist": changelist})
        update_tx_rec4 = res["tx_id"]
        await farm_block_with_spend(full_node_api, ph, update_tx_rec4, wallet_rpc_api)

        changelist = [{"action": "delete", "key": key.hex()}]
        res = await data_rpc_api.batch_update({"id": store_id.hex(), "changelist": changelist})
        update_tx_rec5 = res["tx_id"]
        await farm_block_with_spend(full_node_api, ph, update_tx_rec5, wallet_rpc_api)

        root_2 = await data_rpc_api.get_roots({"ids": [store_id.hex()]})
        hash_2 = root_2["root_hashes"][0]["hash"]
        assert hash_2 == bytes32([0] * 32)

        changelist = [{"action": "insert", "key": key.hex(), "value": value.hex()}]
        changelist.append({"action": "insert", "key": key_2.hex(), "value": value_2.hex()})
        changelist.append({"action": "insert", "key": key_3.hex(), "value": value_3.hex()})
        changelist.append({"action": "delete", "key": key_3.hex()})

        res = await data_rpc_api.batch_update({"id": store_id.hex(), "changelist": changelist})
        update_tx_rec6 = res["tx_id"]
        await farm_block_with_spend(full_node_api, ph, update_tx_rec6, wallet_rpc_api)

        root_3 = await data_rpc_api.get_roots({"ids": [store_id.hex()]})
        batch_hash = root_3["root_hashes"][0]["hash"]
        assert batch_hash == expected_res_hash


@pytest.mark.asyncio
async def test_get_owned_stores(one_wallet_node_and_rpc: nodes_with_port, tmp_path: Path) -> None:
    wallet_node, full_node_api, wallet_rpc_port, bt = one_wallet_node_and_rpc
    num_blocks = 4
    assert wallet_node.server is not None
    await wallet_node.server.start_client(PeerInfo("localhost", uint16(full_node_api.server._port)), None)
    ph = await wallet_node.wallet_state_manager.main_wallet.get_new_puzzlehash()
    for i in range(0, num_blocks):
        await full_node_api.farm_new_transaction_block(FarmNewBlockProtocol(ph))
    funds = sum(
        [calculate_pool_reward(uint32(i)) + calculate_base_farmer_reward(uint32(i)) for i in range(1, num_blocks)]
    )
    await time_out_assert(15, wallet_node.wallet_state_manager.main_wallet.get_confirmed_balance, funds)
    async with init_data_layer(wallet_rpc_port=wallet_rpc_port, bt=bt, db_path=tmp_path) as data_layer:
        data_rpc_api = DataLayerRpcApi(data_layer)

        expected_store_ids = []

        for _ in range(3):
            res = await data_rpc_api.create_data_store({})
            assert res is not None
            launcher_id = bytes32.from_hexstr(res["id"])
            expected_store_ids.append(launcher_id)

        await time_out_assert(2, check_mempool_spend_count, True, full_node_api, 1)
        for i in range(0, num_blocks):
            await full_node_api.farm_new_transaction_block(FarmNewBlockProtocol(ph))
            await asyncio.sleep(0.5)

        response = await data_rpc_api.get_owned_stores(request={})
        store_ids = sorted(bytes32.from_hexstr(id) for id in response["store_ids"])

        assert store_ids == sorted(expected_store_ids)


@pytest.mark.asyncio
async def test_subscriptions(one_wallet_node_and_rpc: nodes_with_port, tmp_path: Path) -> None:
    wallet_rpc_api, full_node_api, wallet_rpc_port, ph, bt = await init_wallet_and_node(one_wallet_node_and_rpc)
    async with init_data_layer(wallet_rpc_port=wallet_rpc_port, bt=bt, db_path=tmp_path) as data_layer:
        data_rpc_api = DataLayerRpcApi(data_layer)

        res = await data_rpc_api.create_data_store({})
        assert res is not None
        store_id = bytes32.from_hexstr(res["id"])
        await farm_block_check_singelton(data_layer, full_node_api, ph, store_id)

        # This tests subscribe/unsubscribe to your own singletons, which isn't quite
        # the same thing as using a different wallet, but makes the tests much simpler
        response = await data_rpc_api.subscribe(request={"id": store_id.hex(), "urls": ["http://127.0.0.1/8000"]})
        assert response is not None

        # test subscriptions
        response = await data_rpc_api.subscriptions(request={})
        assert store_id.hex() in response.get("store_ids", [])

        # test unsubscribe
        response = await data_rpc_api.unsubscribe(request={"id": store_id.hex()})
        assert response is not None

        response = await data_rpc_api.subscriptions(request={})
        assert store_id.hex() not in response.get("store_ids", [])


@dataclass(frozen=True)
class StoreSetup:
    api: DataLayerRpcApi
    id: bytes32
    original_hash: bytes32
    data_layer: DataLayer


@dataclass(frozen=True)
class OfferSetup:
    maker: StoreSetup
    taker: StoreSetup
    full_node_api: FullNodeSimulator


@pytest_asyncio.fixture(name="offer_setup")
async def offer_setup_fixture(
    two_wallet_node_and_rpc: two_wallets_with_port,
    tmp_path: Path,
) -> AsyncIterator[OfferSetup]:
    wallet_nodes_and_ports, full_node_api, bt = two_wallet_node_and_rpc

    wallets: List[Wallet] = []
    for wallet_node, port in wallet_nodes_and_ports:
        assert wallet_node.server is not None
        await wallet_node.server.start_client(PeerInfo("localhost", uint16(full_node_api.server._port)), None)
        assert wallet_node.wallet_state_manager is not None
        wallet = wallet_node.wallet_state_manager.main_wallet
        wallets.append(wallet)

        await full_node_api.farm_blocks(count=1, wallet=wallet)

    async with contextlib.AsyncExitStack() as exit_stack:
        store_setups: List[StoreSetup] = []
        for wallet_node, port in wallet_nodes_and_ports:
            data_layer = await exit_stack.enter_async_context(
                init_data_layer(wallet_rpc_port=port, bt=bt, db_path=tmp_path.joinpath(str(port)))
            )
            data_rpc_api = DataLayerRpcApi(data_layer)

            create_response = await data_rpc_api.create_data_store({})
            await full_node_api.process_transaction_records(records=create_response["txs"])

            store_setups.append(
                StoreSetup(
                    api=data_rpc_api,
                    id=bytes32.from_hexstr(create_response["id"]),
                    original_hash=bytes32([0] * 32),
                    data_layer=data_layer,
                )
            )

        [maker, taker] = store_setups

        for sleep_time in backoff_times():
            await full_node_api.process_blocks(count=1)
            try:
                await maker.api.get_root({"id": maker.id.hex()})
                await taker.api.get_root({"id": taker.id.hex()})
            except Exception as e:
                # TODO: more specific exceptions...
                if "Failed to get root for" not in str(e):
                    raise
            else:
                break
            await asyncio.sleep(sleep_time)

        await maker.api.subscribe(request={"id": taker.id.hex(), "urls": ["http://127.0.0.1/8000"]})
        await taker.api.subscribe(request={"id": maker.id.hex(), "urls": ["http://127.0.0.1/8000"]})

        maker_original_singleton = await maker.data_layer.get_root(store_id=maker.id)
        assert maker_original_singleton is not None
        maker_original_root_hash = maker_original_singleton.root

        taker_original_singleton = await taker.data_layer.get_root(store_id=taker.id)
        assert taker_original_singleton is not None
        taker_original_root_hash = taker_original_singleton.root

        yield OfferSetup(
            maker=StoreSetup(
                api=maker.api,
                id=maker.id,
                original_hash=maker_original_root_hash,
                data_layer=maker.data_layer,
            ),
            taker=StoreSetup(
                api=taker.api,
                id=taker.id,
                original_hash=taker_original_root_hash,
                data_layer=taker.data_layer,
            ),
            full_node_api=full_node_api,
        )


async def populate_offer_setup(offer_setup: OfferSetup, count: int) -> OfferSetup:
    if count > 0:
        for store_setup, value_prefix in {offer_setup.maker: b"\x01", offer_setup.taker: b"\x02"}.items():
            await store_setup.api.batch_update(
                {
                    "id": store_setup.id.hex(),
                    "changelist": [
                        {
                            "action": "insert",
                            "key": value.to_bytes(length=1, byteorder="big").hex(),
                            "value": (value_prefix + value.to_bytes(length=1, byteorder="big")).hex(),
                        }
                        for value in range(count)
                    ],
                }
            )

        await process_for_data_layer_keys(
            expected_key=b"\x00",
            full_node_api=offer_setup.full_node_api,
            data_layer=offer_setup.maker.data_layer,
            store_id=offer_setup.maker.id,
        )
        await process_for_data_layer_keys(
            expected_key=b"\x00",
            full_node_api=offer_setup.full_node_api,
            data_layer=offer_setup.taker.data_layer,
            store_id=offer_setup.taker.id,
        )

    maker_original_singleton = await offer_setup.maker.data_layer.get_root(store_id=offer_setup.maker.id)
    assert maker_original_singleton is not None
    maker_original_root_hash = maker_original_singleton.root

    taker_original_singleton = await offer_setup.taker.data_layer.get_root(store_id=offer_setup.taker.id)
    assert taker_original_singleton is not None
    taker_original_root_hash = taker_original_singleton.root

    return OfferSetup(
        maker=StoreSetup(
            api=offer_setup.maker.api,
            id=offer_setup.maker.id,
            original_hash=maker_original_root_hash,
            data_layer=offer_setup.maker.data_layer,
        ),
        taker=StoreSetup(
            api=offer_setup.taker.api,
            id=offer_setup.taker.id,
            original_hash=taker_original_root_hash,
            data_layer=offer_setup.taker.data_layer,
        ),
        full_node_api=offer_setup.full_node_api,
    )


async def process_for_data_layer_keys(
    expected_key: bytes,
    full_node_api: FullNodeSimulator,
    data_layer: DataLayer,
    store_id: bytes32,
    expected_value: Optional[bytes] = None,
) -> None:
    for sleep_time in backoff_times():
        try:
            value = await data_layer.get_value(store_id=store_id, key=expected_key)
        except Exception as e:
            # TODO: more specific exceptions...
            if "Key not found" not in str(e):
                raise
        else:
            if expected_value is None or value == expected_value:
                break
        await full_node_api.process_blocks(count=1)
        await asyncio.sleep(sleep_time)
    else:
        raise Exception("failed to confirm the new data")


@dataclass(frozen=True)
class MakeAndTakeReference:
    entries_to_insert: int
    make_offer_response: Dict[str, Any]
    maker_inclusions: List[Dict[str, Any]]
    maker_root_history: List[bytes32]
    taker_inclusions: List[Dict[str, Any]]
    taker_root_history: List[bytes32]
    trade_id: str


make_one_take_one_reference = MakeAndTakeReference(
    entries_to_insert=10,
    make_offer_response={
        "trade_id": "743e8d83e14293156fb7adee9e132a70df726feef189ed24a69a81c11e56fb70",
        "offer": "0000000300000000000000000000000000000000000000000000000000000000000000002a5e6ce75ee92c329c576b5dfe550bd8a9054a7b3da5c5f74b1c2c55417fc05f0000000000000000ff02ffff01ff02ffff01ff02ffff03ffff18ff2fff3480ffff01ff04ffff04ff20ffff04ff2fff808080ffff04ffff02ff3effff04ff02ffff04ff05ffff04ffff02ff2affff04ff02ffff04ff27ffff04ffff02ffff03ff77ffff01ff02ff36ffff04ff02ffff04ff09ffff04ff57ffff04ffff02ff2effff04ff02ffff04ff05ff80808080ff808080808080ffff011d80ff0180ffff04ffff02ffff03ff77ffff0181b7ffff015780ff0180ff808080808080ffff04ff77ff808080808080ffff02ff3affff04ff02ffff04ff05ffff04ffff02ff0bff5f80ffff01ff8080808080808080ffff01ff088080ff0180ffff04ffff01ffffffff4947ff0233ffff0401ff0102ffffff20ff02ffff03ff05ffff01ff02ff32ffff04ff02ffff04ff0dffff04ffff0bff3cffff0bff34ff2480ffff0bff3cffff0bff3cffff0bff34ff2c80ff0980ffff0bff3cff0bffff0bff34ff8080808080ff8080808080ffff010b80ff0180ffff02ffff03ffff22ffff09ffff0dff0580ff2280ffff09ffff0dff0b80ff2280ffff15ff17ffff0181ff8080ffff01ff0bff05ff0bff1780ffff01ff088080ff0180ff02ffff03ff0bffff01ff02ffff03ffff02ff26ffff04ff02ffff04ff13ff80808080ffff01ff02ffff03ffff20ff1780ffff01ff02ffff03ffff09ff81b3ffff01818f80ffff01ff02ff3affff04ff02ffff04ff05ffff04ff1bffff04ff34ff808080808080ffff01ff04ffff04ff23ffff04ffff02ff36ffff04ff02ffff04ff09ffff04ff53ffff04ffff02ff2effff04ff02ffff04ff05ff80808080ff808080808080ff738080ffff02ff3affff04ff02ffff04ff05ffff04ff1bffff04ff34ff8080808080808080ff0180ffff01ff088080ff0180ffff01ff04ff13ffff02ff3affff04ff02ffff04ff05ffff04ff1bffff04ff17ff8080808080808080ff0180ffff01ff02ffff03ff17ff80ffff01ff088080ff018080ff0180ffffff02ffff03ffff09ff09ff3880ffff01ff02ffff03ffff18ff2dffff010180ffff01ff0101ff8080ff0180ff8080ff0180ff0bff3cffff0bff34ff2880ffff0bff3cffff0bff3cffff0bff34ff2c80ff0580ffff0bff3cffff02ff32ffff04ff02ffff04ff07ffff04ffff0bff34ff3480ff8080808080ffff0bff34ff8080808080ffff02ffff03ffff07ff0580ffff01ff0bffff0102ffff02ff2effff04ff02ffff04ff09ff80808080ffff02ff2effff04ff02ffff04ff0dff8080808080ffff01ff0bffff0101ff058080ff0180ff02ffff03ffff21ff17ffff09ff0bff158080ffff01ff04ff30ffff04ff0bff808080ffff01ff088080ff0180ff018080ffff04ffff01ffa07faa3253bfddd1e0decb0906b2dc6247bbc4cf608f58345d173adb63e8b47c9fffa07acfcbd1ed73bfe2b698508f4ea5ed353c60ace154360272ce91f9ab0c8423c3a0eff07522495060c066f66f32acc2a77e3a3e737aca8baea4d1a64ea4cdc13da9ffff04ffff01ff02ffff01ff02ffff01ff02ff3effff04ff02ffff04ff05ffff04ffff02ff2fff5f80ffff04ff80ffff04ffff04ffff04ff0bffff04ff17ff808080ffff01ff808080ffff01ff8080808080808080ffff04ffff01ffffff0233ff04ff0101ffff02ff02ffff03ff05ffff01ff02ff1affff04ff02ffff04ff0dffff04ffff0bff12ffff0bff2cff1480ffff0bff12ffff0bff12ffff0bff2cff3c80ff0980ffff0bff12ff0bffff0bff2cff8080808080ff8080808080ffff010b80ff0180ffff0bff12ffff0bff2cff1080ffff0bff12ffff0bff12ffff0bff2cff3c80ff0580ffff0bff12ffff02ff1affff04ff02ffff04ff07ffff04ffff0bff2cff2c80ff8080808080ffff0bff2cff8080808080ffff02ffff03ffff07ff0580ffff01ff0bffff0102ffff02ff2effff04ff02ffff04ff09ff80808080ffff02ff2effff04ff02ffff04ff0dff8080808080ffff01ff0bffff0101ff058080ff0180ff02ffff03ff0bffff01ff02ffff03ffff09ff23ff1880ffff01ff02ffff03ffff18ff81b3ff2c80ffff01ff02ffff03ffff20ff1780ffff01ff02ff3effff04ff02ffff04ff05ffff04ff1bffff04ff33ffff04ff2fffff04ff5fff8080808080808080ffff01ff088080ff0180ffff01ff04ff13ffff02ff3effff04ff02ffff04ff05ffff04ff1bffff04ff17ffff04ff2fffff04ff5fff80808080808080808080ff0180ffff01ff02ffff03ffff09ff23ffff0181e880ffff01ff02ff3effff04ff02ffff04ff05ffff04ff1bffff04ff17ffff04ffff02ffff03ffff22ffff09ffff02ff2effff04ff02ffff04ff53ff80808080ff82014f80ffff20ff5f8080ffff01ff02ff53ffff04ff818fffff04ff82014fffff04ff81b3ff8080808080ffff01ff088080ff0180ffff04ff2cff8080808080808080ffff01ff04ff13ffff02ff3effff04ff02ffff04ff05ffff04ff1bffff04ff17ffff04ff2fffff04ff5fff80808080808080808080ff018080ff0180ffff01ff04ffff04ff18ffff04ffff02ff16ffff04ff02ffff04ff05ffff04ff27ffff04ffff0bff2cff82014f80ffff04ffff02ff2effff04ff02ffff04ff818fff80808080ffff04ffff0bff2cff0580ff8080808080808080ff378080ff81af8080ff0180ff018080ffff04ffff01a0a04d9f57764f54a43e4030befb4d80026e870519aaa66334aef8304f5d0393c2ffff04ffff01ffa042f08ebc0578f2cec7a9ad1c3038e74e0f30eba5c2f4cb1ee1c8fdb682c19dbb80ffff04ffff01a057bfd1cb0adda3d94315053fda723f2028320faa8338225d99f629e3d46d43a9ffff04ffff01ff02ffff01ff02ff0affff04ff02ffff04ff03ff80808080ffff04ffff01ffff333effff02ffff03ff05ffff01ff04ffff04ff0cffff04ffff02ff1effff04ff02ffff04ff09ff80808080ff808080ffff02ff16ffff04ff02ffff04ff19ffff04ffff02ff0affff04ff02ffff04ff0dff80808080ff808080808080ff8080ff0180ffff02ffff03ff05ffff01ff04ffff04ff08ff0980ffff02ff16ffff04ff02ffff04ff0dffff04ff0bff808080808080ffff010b80ff0180ff02ffff03ffff07ff0580ffff01ff0bffff0102ffff02ff1effff04ff02ffff04ff09ff80808080ffff02ff1effff04ff02ffff04ff0dff8080808080ffff01ff0bffff0101ff058080ff0180ff018080ff018080808080ff01808080ffffa00000000000000000000000000000000000000000000000000000000000000000ffffa00000000000000000000000000000000000000000000000000000000000000000ff01ff8080808032dbe6d545f24635c7871ea53c623c358d7cea8f5e27a983ba6e5c0bf35fa243aa064e96a86637d8f5ebe153dc8645d29f43bee762d5ec10d06c8617fa60b8c50000000000000001ff02ffff01ff02ffff01ff02ffff03ffff18ff2fff3480ffff01ff04ffff04ff20ffff04ff2fff808080ffff04ffff02ff3effff04ff02ffff04ff05ffff04ffff02ff2affff04ff02ffff04ff27ffff04ffff02ffff03ff77ffff01ff02ff36ffff04ff02ffff04ff09ffff04ff57ffff04ffff02ff2effff04ff02ffff04ff05ff80808080ff808080808080ffff011d80ff0180ffff04ffff02ffff03ff77ffff0181b7ffff015780ff0180ff808080808080ffff04ff77ff808080808080ffff02ff3affff04ff02ffff04ff05ffff04ffff02ff0bff5f80ffff01ff8080808080808080ffff01ff088080ff0180ffff04ffff01ffffffff4947ff0233ffff0401ff0102ffffff20ff02ffff03ff05ffff01ff02ff32ffff04ff02ffff04ff0dffff04ffff0bff3cffff0bff34ff2480ffff0bff3cffff0bff3cffff0bff34ff2c80ff0980ffff0bff3cff0bffff0bff34ff8080808080ff8080808080ffff010b80ff0180ffff02ffff03ffff22ffff09ffff0dff0580ff2280ffff09ffff0dff0b80ff2280ffff15ff17ffff0181ff8080ffff01ff0bff05ff0bff1780ffff01ff088080ff0180ff02ffff03ff0bffff01ff02ffff03ffff02ff26ffff04ff02ffff04ff13ff80808080ffff01ff02ffff03ffff20ff1780ffff01ff02ffff03ffff09ff81b3ffff01818f80ffff01ff02ff3affff04ff02ffff04ff05ffff04ff1bffff04ff34ff808080808080ffff01ff04ffff04ff23ffff04ffff02ff36ffff04ff02ffff04ff09ffff04ff53ffff04ffff02ff2effff04ff02ffff04ff05ff80808080ff808080808080ff738080ffff02ff3affff04ff02ffff04ff05ffff04ff1bffff04ff34ff8080808080808080ff0180ffff01ff088080ff0180ffff01ff04ff13ffff02ff3affff04ff02ffff04ff05ffff04ff1bffff04ff17ff8080808080808080ff0180ffff01ff02ffff03ff17ff80ffff01ff088080ff018080ff0180ffffff02ffff03ffff09ff09ff3880ffff01ff02ffff03ffff18ff2dffff010180ffff01ff0101ff8080ff0180ff8080ff0180ff0bff3cffff0bff34ff2880ffff0bff3cffff0bff3cffff0bff34ff2c80ff0580ffff0bff3cffff02ff32ffff04ff02ffff04ff07ffff04ffff0bff34ff3480ff8080808080ffff0bff34ff8080808080ffff02ffff03ffff07ff0580ffff01ff0bffff0102ffff02ff2effff04ff02ffff04ff09ff80808080ffff02ff2effff04ff02ffff04ff0dff8080808080ffff01ff0bffff0101ff058080ff0180ff02ffff03ffff21ff17ffff09ff0bff158080ffff01ff04ff30ffff04ff0bff808080ffff01ff088080ff0180ff018080ffff04ffff01ffa07faa3253bfddd1e0decb0906b2dc6247bbc4cf608f58345d173adb63e8b47c9fffa0a14daf55d41ced6419bcd011fbc1f74ab9567fe55340d88435aa6493d628fa47a0eff07522495060c066f66f32acc2a77e3a3e737aca8baea4d1a64ea4cdc13da9ffff04ffff01ff02ffff01ff02ffff01ff02ff3effff04ff02ffff04ff05ffff04ffff02ff2fff5f80ffff04ff80ffff04ffff04ffff04ff0bffff04ff17ff808080ffff01ff808080ffff01ff8080808080808080ffff04ffff01ffffff0233ff04ff0101ffff02ff02ffff03ff05ffff01ff02ff1affff04ff02ffff04ff0dffff04ffff0bff12ffff0bff2cff1480ffff0bff12ffff0bff12ffff0bff2cff3c80ff0980ffff0bff12ff0bffff0bff2cff8080808080ff8080808080ffff010b80ff0180ffff0bff12ffff0bff2cff1080ffff0bff12ffff0bff12ffff0bff2cff3c80ff0580ffff0bff12ffff02ff1affff04ff02ffff04ff07ffff04ffff0bff2cff2c80ff8080808080ffff0bff2cff8080808080ffff02ffff03ffff07ff0580ffff01ff0bffff0102ffff02ff2effff04ff02ffff04ff09ff80808080ffff02ff2effff04ff02ffff04ff0dff8080808080ffff01ff0bffff0101ff058080ff0180ff02ffff03ff0bffff01ff02ffff03ffff09ff23ff1880ffff01ff02ffff03ffff18ff81b3ff2c80ffff01ff02ffff03ffff20ff1780ffff01ff02ff3effff04ff02ffff04ff05ffff04ff1bffff04ff33ffff04ff2fffff04ff5fff8080808080808080ffff01ff088080ff0180ffff01ff04ff13ffff02ff3effff04ff02ffff04ff05ffff04ff1bffff04ff17ffff04ff2fffff04ff5fff80808080808080808080ff0180ffff01ff02ffff03ffff09ff23ffff0181e880ffff01ff02ff3effff04ff02ffff04ff05ffff04ff1bffff04ff17ffff04ffff02ffff03ffff22ffff09ffff02ff2effff04ff02ffff04ff53ff80808080ff82014f80ffff20ff5f8080ffff01ff02ff53ffff04ff818fffff04ff82014fffff04ff81b3ff8080808080ffff01ff088080ff0180ffff04ff2cff8080808080808080ffff01ff04ff13ffff02ff3effff04ff02ffff04ff05ffff04ff1bffff04ff17ffff04ff2fffff04ff5fff80808080808080808080ff018080ff0180ffff01ff04ffff04ff18ffff04ffff02ff16ffff04ff02ffff04ff05ffff04ff27ffff04ffff0bff2cff82014f80ffff04ffff02ff2effff04ff02ffff04ff818fff80808080ffff04ffff0bff2cff0580ff8080808080808080ff378080ff81af8080ff0180ff018080ffff04ffff01a0a04d9f57764f54a43e4030befb4d80026e870519aaa66334aef8304f5d0393c2ffff04ffff01ffa06661ea6604b491118b0f49c932c0f0de2ad815a57b54b6ec8fdbd1b408ae7e2780ffff04ffff01a057bfd1cb0adda3d94315053fda723f2028320faa8338225d99f629e3d46d43a9ffff04ffff01ff02ffff01ff02ffff01ff02ffff03ff0bffff01ff02ffff03ffff09ff05ffff1dff0bffff1effff0bff0bffff02ff06ffff04ff02ffff04ff17ff8080808080808080ffff01ff02ff17ff2f80ffff01ff088080ff0180ffff01ff04ffff04ff04ffff04ff05ffff04ffff02ff06ffff04ff02ffff04ff17ff80808080ff80808080ffff02ff17ff2f808080ff0180ffff04ffff01ff32ff02ffff03ffff07ff0580ffff01ff0bffff0102ffff02ff06ffff04ff02ffff04ff09ff80808080ffff02ff06ffff04ff02ffff04ff0dff8080808080ffff01ff0bffff0101ff058080ff0180ff018080ffff04ffff01b0a132fae32c98cbb7d8f5814c49ee3f0ba6ec2172c5e5f6900655a65cd2157a06a1c6eb89c68c8d2cdcee9506c2217978ff018080ff018080808080ff01808080ffffa0a14daf55d41ced6419bcd011fbc1f74ab9567fe55340d88435aa6493d628fa47ffa01804338c97f989c78d88716206c0f27315f3eb7d59417ab2eacee20f0a7ff60bff0180ff01ffffff80ffff02ffff01ff02ffff01ff02ffff03ff5fffff01ff02ff3affff04ff02ffff04ff0bffff04ff17ffff04ff2fffff04ff5fffff04ff81bfffff04ff82017fffff04ff8202ffffff04ffff02ff05ff8205ff80ff8080808080808080808080ffff01ff04ffff04ff10ffff01ff81ff8080ffff02ff05ff8205ff808080ff0180ffff04ffff01ffffff49ff3f02ff04ff0101ffff02ffff02ffff03ff05ffff01ff02ff2affff04ff02ffff04ff0dffff04ffff0bff12ffff0bff2cff1480ffff0bff12ffff0bff12ffff0bff2cff3c80ff0980ffff0bff12ff0bffff0bff2cff8080808080ff8080808080ffff010b80ff0180ff02ffff03ff05ffff01ff02ffff03ffff02ff3effff04ff02ffff04ff82011fffff04ff27ffff04ff4fff808080808080ffff01ff02ff3affff04ff02ffff04ff0dffff04ff1bffff04ff37ffff04ff6fffff04ff81dfffff04ff8201bfffff04ff82037fffff04ffff04ffff04ff28ffff04ffff0bffff02ff26ffff04ff02ffff04ff11ffff04ffff02ff26ffff04ff02ffff04ff13ffff04ff82027fffff04ffff02ff36ffff04ff02ffff04ff82013fff80808080ffff04ffff02ff36ffff04ff02ffff04ff819fff80808080ffff04ffff02ff36ffff04ff02ffff04ff13ff80808080ff8080808080808080ffff04ffff02ff36ffff04ff02ffff04ff09ff80808080ff808080808080ffff012480ff808080ff8202ff80ff8080808080808080808080ffff01ff088080ff0180ffff018202ff80ff0180ffffff0bff12ffff0bff2cff3880ffff0bff12ffff0bff12ffff0bff2cff3c80ff0580ffff0bff12ffff02ff2affff04ff02ffff04ff07ffff04ffff0bff2cff2c80ff8080808080ffff0bff2cff8080808080ff02ffff03ffff07ff0580ffff01ff0bffff0102ffff02ff36ffff04ff02ffff04ff09ff80808080ffff02ff36ffff04ff02ffff04ff0dff8080808080ffff01ff0bffff0101ff058080ff0180ffff02ffff03ff1bffff01ff02ff2effff04ff02ffff04ffff02ffff03ffff18ffff0101ff1380ffff01ff0bffff0102ff2bff0580ffff01ff0bffff0102ff05ff2b8080ff0180ffff04ffff04ffff17ff13ffff0181ff80ff3b80ff8080808080ffff010580ff0180ff02ffff03ff17ffff01ff02ffff03ffff09ff05ffff02ff2effff04ff02ffff04ff13ffff04ff27ff808080808080ffff01ff02ff3effff04ff02ffff04ff05ffff04ff1bffff04ff37ff808080808080ffff01ff088080ff0180ffff01ff010180ff0180ff018080ffff04ffff01ff01ffff81e8ff0bffffffffa08e54f5066aa7999fc1561a56df59d11ff01f7df93cadf49a61adebf65dec65ea80ffa057bfd1cb0adda3d94315053fda723f2028320faa8338225d99f629e3d46d43a980ff808080ffff33ffa0ca77e42ac3b3375edc54af271f21d075afd02d72969cababeec63e22f7ab10deff01ffffa0a14daf55d41ced6419bcd011fbc1f74ab9567fe55340d88435aa6493d628fa47ffa08e54f5066aa7999fc1561a56df59d11ff01f7df93cadf49a61adebf65dec65eaffa0c842b1a384b8633ac25d0f12bd7b614f86a77642ab6426418750f2b0b86bab2a8080ffff3fffa0bd7aa54c5f93ef1738439aa60b471ce2aa4c62fb18a7943aa10061f00dbdb8368080ffff04ffff01ffffa07faa3253bfddd1e0decb0906b2dc6247bbc4cf608f58345d173adb63e8b47c9fffa07acfcbd1ed73bfe2b698508f4ea5ed353c60ace154360272ce91f9ab0c8423c3a0eff07522495060c066f66f32acc2a77e3a3e737aca8baea4d1a64ea4cdc13da980ffff04ffff01ffa0a04d9f57764f54a43e4030befb4d80026e870519aaa66334aef8304f5d0393c280ffff04ffff01ffffa07f3e180acdf046f955d3440bb3a16dfd6f5a46c809cee98e7514127327b1cab58080ff018080808080ffff80ff80ff80ff80ff8080808080ca2e21c90d263e63b73d449a3f8d57b9458846f7af27d9a61a515395fa14071ea55bba78c76265b4bac257251b1e89dd13637a7c18e8dcb03e092dfb7eb5a84a0000000000000001ff02ffff01ff02ffff01ff02ffff03ffff18ff2fff3480ffff01ff04ffff04ff20ffff04ff2fff808080ffff04ffff02ff3effff04ff02ffff04ff05ffff04ffff02ff2affff04ff02ffff04ff27ffff04ffff02ffff03ff77ffff01ff02ff36ffff04ff02ffff04ff09ffff04ff57ffff04ffff02ff2effff04ff02ffff04ff05ff80808080ff808080808080ffff011d80ff0180ffff04ffff02ffff03ff77ffff0181b7ffff015780ff0180ff808080808080ffff04ff77ff808080808080ffff02ff3affff04ff02ffff04ff05ffff04ffff02ff0bff5f80ffff01ff8080808080808080ffff01ff088080ff0180ffff04ffff01ffffffff4947ff0233ffff0401ff0102ffffff20ff02ffff03ff05ffff01ff02ff32ffff04ff02ffff04ff0dffff04ffff0bff3cffff0bff34ff2480ffff0bff3cffff0bff3cffff0bff34ff2c80ff0980ffff0bff3cff0bffff0bff34ff8080808080ff8080808080ffff010b80ff0180ffff02ffff03ffff22ffff09ffff0dff0580ff2280ffff09ffff0dff0b80ff2280ffff15ff17ffff0181ff8080ffff01ff0bff05ff0bff1780ffff01ff088080ff0180ff02ffff03ff0bffff01ff02ffff03ffff02ff26ffff04ff02ffff04ff13ff80808080ffff01ff02ffff03ffff20ff1780ffff01ff02ffff03ffff09ff81b3ffff01818f80ffff01ff02ff3affff04ff02ffff04ff05ffff04ff1bffff04ff34ff808080808080ffff01ff04ffff04ff23ffff04ffff02ff36ffff04ff02ffff04ff09ffff04ff53ffff04ffff02ff2effff04ff02ffff04ff05ff80808080ff808080808080ff738080ffff02ff3affff04ff02ffff04ff05ffff04ff1bffff04ff34ff8080808080808080ff0180ffff01ff088080ff0180ffff01ff04ff13ffff02ff3affff04ff02ffff04ff05ffff04ff1bffff04ff17ff8080808080808080ff0180ffff01ff02ffff03ff17ff80ffff01ff088080ff018080ff0180ffffff02ffff03ffff09ff09ff3880ffff01ff02ffff03ffff18ff2dffff010180ffff01ff0101ff8080ff0180ff8080ff0180ff0bff3cffff0bff34ff2880ffff0bff3cffff0bff3cffff0bff34ff2c80ff0580ffff0bff3cffff02ff32ffff04ff02ffff04ff07ffff04ffff0bff34ff3480ff8080808080ffff0bff34ff8080808080ffff02ffff03ffff07ff0580ffff01ff0bffff0102ffff02ff2effff04ff02ffff04ff09ff80808080ffff02ff2effff04ff02ffff04ff0dff8080808080ffff01ff0bffff0101ff058080ff0180ff02ffff03ffff21ff17ffff09ff0bff158080ffff01ff04ff30ffff04ff0bff808080ffff01ff088080ff0180ff018080ffff04ffff01ffa07faa3253bfddd1e0decb0906b2dc6247bbc4cf608f58345d173adb63e8b47c9fffa0a14daf55d41ced6419bcd011fbc1f74ab9567fe55340d88435aa6493d628fa47a0eff07522495060c066f66f32acc2a77e3a3e737aca8baea4d1a64ea4cdc13da9ffff04ffff01ff02ffff01ff02ffff01ff02ff3effff04ff02ffff04ff05ffff04ffff02ff2fff5f80ffff04ff80ffff04ffff04ffff04ff0bffff04ff17ff808080ffff01ff808080ffff01ff8080808080808080ffff04ffff01ffffff0233ff04ff0101ffff02ff02ffff03ff05ffff01ff02ff1affff04ff02ffff04ff0dffff04ffff0bff12ffff0bff2cff1480ffff0bff12ffff0bff12ffff0bff2cff3c80ff0980ffff0bff12ff0bffff0bff2cff8080808080ff8080808080ffff010b80ff0180ffff0bff12ffff0bff2cff1080ffff0bff12ffff0bff12ffff0bff2cff3c80ff0580ffff0bff12ffff02ff1affff04ff02ffff04ff07ffff04ffff0bff2cff2c80ff8080808080ffff0bff2cff8080808080ffff02ffff03ffff07ff0580ffff01ff0bffff0102ffff02ff2effff04ff02ffff04ff09ff80808080ffff02ff2effff04ff02ffff04ff0dff8080808080ffff01ff0bffff0101ff058080ff0180ff02ffff03ff0bffff01ff02ffff03ffff09ff23ff1880ffff01ff02ffff03ffff18ff81b3ff2c80ffff01ff02ffff03ffff20ff1780ffff01ff02ff3effff04ff02ffff04ff05ffff04ff1bffff04ff33ffff04ff2fffff04ff5fff8080808080808080ffff01ff088080ff0180ffff01ff04ff13ffff02ff3effff04ff02ffff04ff05ffff04ff1bffff04ff17ffff04ff2fffff04ff5fff80808080808080808080ff0180ffff01ff02ffff03ffff09ff23ffff0181e880ffff01ff02ff3effff04ff02ffff04ff05ffff04ff1bffff04ff17ffff04ffff02ffff03ffff22ffff09ffff02ff2effff04ff02ffff04ff53ff80808080ff82014f80ffff20ff5f8080ffff01ff02ff53ffff04ff818fffff04ff82014fffff04ff81b3ff8080808080ffff01ff088080ff0180ffff04ff2cff8080808080808080ffff01ff04ff13ffff02ff3effff04ff02ffff04ff05ffff04ff1bffff04ff17ffff04ff2fffff04ff5fff80808080808080808080ff018080ff0180ffff01ff04ffff04ff18ffff04ffff02ff16ffff04ff02ffff04ff05ffff04ff27ffff04ffff0bff2cff82014f80ffff04ffff02ff2effff04ff02ffff04ff818fff80808080ffff04ffff0bff2cff0580ff8080808080808080ff378080ff81af8080ff0180ff018080ffff04ffff01a0a04d9f57764f54a43e4030befb4d80026e870519aaa66334aef8304f5d0393c2ffff04ffff01ffa08e54f5066aa7999fc1561a56df59d11ff01f7df93cadf49a61adebf65dec65ea80ffff04ffff01a057bfd1cb0adda3d94315053fda723f2028320faa8338225d99f629e3d46d43a9ffff04ffff01ff01ffff33ffa0c842b1a384b8633ac25d0f12bd7b614f86a77642ab6426418750f2b0b86bab2aff01ffffa0a14daf55d41ced6419bcd011fbc1f74ab9567fe55340d88435aa6493d628fa47ffa08e54f5066aa7999fc1561a56df59d11ff01f7df93cadf49a61adebf65dec65eaffa0c842b1a384b8633ac25d0f12bd7b614f86a77642ab6426418750f2b0b86bab2a8080ffff3eff248080ff018080808080ff01808080ffffa032dbe6d545f24635c7871ea53c623c358d7cea8f5e27a983ba6e5c0bf35fa243ffa08c4aebb18e8ce08405083c3d90a29f30239865142e2dcbca5393f40df9e3821dff0180ff01ffff8080809286d9f1538e659e58131d4883714e551cff2a80d55613a4375ea3d8fe2bca9e1714c9f7ac914a2ff4b7df52cb8183400c8e03bd765510dd1787a4ce66e5ca6ad03ec39cdb90c84e8e8b58cc07d318e4b397c8c163aecb038796eb10993ee824",  # noqa: E501
        "taker": [
            {
                "store_id": "7acfcbd1ed73bfe2b698508f4ea5ed353c60ace154360272ce91f9ab0c8423c3",
                "inclusions": [{"key": "10", "value": "0210"}],
            }
        ],
        "maker": [
            {
                "store_id": "a14daf55d41ced6419bcd011fbc1f74ab9567fe55340d88435aa6493d628fa47",
                "proofs": [
                    {
                        "key": "10",
                        "value": "0110",
                        "node_hash": "de4ec93c032f5117d8af076dfc86faa5987a6c0b1d52ffc9cf0dfa43989d8c58",
                        "layers": [
                            {
                                "other_hash_side": "left",
                                "other_hash": "1c8ab812b97f5a9da0ba4be2380104810fe5c8022efe9b9e2c9d188fc3537434",
                                "combined_hash": "d340000b3a6717a5a8d42b24516ff69430235c771f8a527554b357b7f03c6de0",
                            },
                            {
                                "other_hash_side": "right",
                                "other_hash": "54e8b4cac761778f396840b343c0f1cb0e1fd0c9927d48d2f0d09a7a6f225126",
                                "combined_hash": "7676004a15439e4e8345d0f9f3a15500805b3447285904b7bcd7d14e27381d2e",
                            },
                            {
                                "other_hash_side": "right",
                                "other_hash": "6a37ca2d9a37a50f2d53387c3cf31395c72d75b1aacfa4402c32dc6d354542b4",
                                "combined_hash": "b1dc97f797a32631483c11d33b4759f5b498b512b7436286d1dc00bb1024b7e2",
                            },
                            {
                                "other_hash_side": "right",
                                "other_hash": "bcff6f16886339a196a2f6c842ad6d350a8579d123eb8602a0a85965ba25d671",
                                "combined_hash": "8e54f5066aa7999fc1561a56df59d11ff01f7df93cadf49a61adebf65dec65ea",
                            },
                        ],
                    }
                ],
            }
        ],
    },
    maker_inclusions=[{"key": b"\x10".hex(), "value": b"\x01\x10".hex()}],
    taker_inclusions=[{"key": b"\x10".hex(), "value": b"\x02\x10".hex()}],
    trade_id="e7c04330c93388b5cdcb7f5e0a7535fa69cac2b59de494a487e915b2c822cf31",
    maker_root_history=[
        bytes32.from_hexstr("6661ea6604b491118b0f49c932c0f0de2ad815a57b54b6ec8fdbd1b408ae7e27"),
        bytes32.from_hexstr("8e54f5066aa7999fc1561a56df59d11ff01f7df93cadf49a61adebf65dec65ea"),
    ],
    taker_root_history=[
        bytes32.from_hexstr("42f08ebc0578f2cec7a9ad1c3038e74e0f30eba5c2f4cb1ee1c8fdb682c19dbb"),
        bytes32.from_hexstr("eeb63ac765065d2ee161e1c059c8188ef809e1c3ed8739bad5bfee2c2ee1c742"),
    ],
)


make_two_take_one_reference = MakeAndTakeReference(
    entries_to_insert=10,
    make_offer_response={
        "trade_id": "c52958d8d018254c036250dfd3619ee9b7e2f68012e4dbc5dc86eb281b07beaf",
        "offer": "0000000300000000000000000000000000000000000000000000000000000000000000002a5e6ce75ee92c329c576b5dfe550bd8a9054a7b3da5c5f74b1c2c55417fc05f0000000000000000ff02ffff01ff02ffff01ff02ffff03ffff18ff2fff3480ffff01ff04ffff04ff20ffff04ff2fff808080ffff04ffff02ff3effff04ff02ffff04ff05ffff04ffff02ff2affff04ff02ffff04ff27ffff04ffff02ffff03ff77ffff01ff02ff36ffff04ff02ffff04ff09ffff04ff57ffff04ffff02ff2effff04ff02ffff04ff05ff80808080ff808080808080ffff011d80ff0180ffff04ffff02ffff03ff77ffff0181b7ffff015780ff0180ff808080808080ffff04ff77ff808080808080ffff02ff3affff04ff02ffff04ff05ffff04ffff02ff0bff5f80ffff01ff8080808080808080ffff01ff088080ff0180ffff04ffff01ffffffff4947ff0233ffff0401ff0102ffffff20ff02ffff03ff05ffff01ff02ff32ffff04ff02ffff04ff0dffff04ffff0bff3cffff0bff34ff2480ffff0bff3cffff0bff3cffff0bff34ff2c80ff0980ffff0bff3cff0bffff0bff34ff8080808080ff8080808080ffff010b80ff0180ffff02ffff03ffff22ffff09ffff0dff0580ff2280ffff09ffff0dff0b80ff2280ffff15ff17ffff0181ff8080ffff01ff0bff05ff0bff1780ffff01ff088080ff0180ff02ffff03ff0bffff01ff02ffff03ffff02ff26ffff04ff02ffff04ff13ff80808080ffff01ff02ffff03ffff20ff1780ffff01ff02ffff03ffff09ff81b3ffff01818f80ffff01ff02ff3affff04ff02ffff04ff05ffff04ff1bffff04ff34ff808080808080ffff01ff04ffff04ff23ffff04ffff02ff36ffff04ff02ffff04ff09ffff04ff53ffff04ffff02ff2effff04ff02ffff04ff05ff80808080ff808080808080ff738080ffff02ff3affff04ff02ffff04ff05ffff04ff1bffff04ff34ff8080808080808080ff0180ffff01ff088080ff0180ffff01ff04ff13ffff02ff3affff04ff02ffff04ff05ffff04ff1bffff04ff17ff8080808080808080ff0180ffff01ff02ffff03ff17ff80ffff01ff088080ff018080ff0180ffffff02ffff03ffff09ff09ff3880ffff01ff02ffff03ffff18ff2dffff010180ffff01ff0101ff8080ff0180ff8080ff0180ff0bff3cffff0bff34ff2880ffff0bff3cffff0bff3cffff0bff34ff2c80ff0580ffff0bff3cffff02ff32ffff04ff02ffff04ff07ffff04ffff0bff34ff3480ff8080808080ffff0bff34ff8080808080ffff02ffff03ffff07ff0580ffff01ff0bffff0102ffff02ff2effff04ff02ffff04ff09ff80808080ffff02ff2effff04ff02ffff04ff0dff8080808080ffff01ff0bffff0101ff058080ff0180ff02ffff03ffff21ff17ffff09ff0bff158080ffff01ff04ff30ffff04ff0bff808080ffff01ff088080ff0180ff018080ffff04ffff01ffa07faa3253bfddd1e0decb0906b2dc6247bbc4cf608f58345d173adb63e8b47c9fffa07acfcbd1ed73bfe2b698508f4ea5ed353c60ace154360272ce91f9ab0c8423c3a0eff07522495060c066f66f32acc2a77e3a3e737aca8baea4d1a64ea4cdc13da9ffff04ffff01ff02ffff01ff02ffff01ff02ff3effff04ff02ffff04ff05ffff04ffff02ff2fff5f80ffff04ff80ffff04ffff04ffff04ff0bffff04ff17ff808080ffff01ff808080ffff01ff8080808080808080ffff04ffff01ffffff0233ff04ff0101ffff02ff02ffff03ff05ffff01ff02ff1affff04ff02ffff04ff0dffff04ffff0bff12ffff0bff2cff1480ffff0bff12ffff0bff12ffff0bff2cff3c80ff0980ffff0bff12ff0bffff0bff2cff8080808080ff8080808080ffff010b80ff0180ffff0bff12ffff0bff2cff1080ffff0bff12ffff0bff12ffff0bff2cff3c80ff0580ffff0bff12ffff02ff1affff04ff02ffff04ff07ffff04ffff0bff2cff2c80ff8080808080ffff0bff2cff8080808080ffff02ffff03ffff07ff0580ffff01ff0bffff0102ffff02ff2effff04ff02ffff04ff09ff80808080ffff02ff2effff04ff02ffff04ff0dff8080808080ffff01ff0bffff0101ff058080ff0180ff02ffff03ff0bffff01ff02ffff03ffff09ff23ff1880ffff01ff02ffff03ffff18ff81b3ff2c80ffff01ff02ffff03ffff20ff1780ffff01ff02ff3effff04ff02ffff04ff05ffff04ff1bffff04ff33ffff04ff2fffff04ff5fff8080808080808080ffff01ff088080ff0180ffff01ff04ff13ffff02ff3effff04ff02ffff04ff05ffff04ff1bffff04ff17ffff04ff2fffff04ff5fff80808080808080808080ff0180ffff01ff02ffff03ffff09ff23ffff0181e880ffff01ff02ff3effff04ff02ffff04ff05ffff04ff1bffff04ff17ffff04ffff02ffff03ffff22ffff09ffff02ff2effff04ff02ffff04ff53ff80808080ff82014f80ffff20ff5f8080ffff01ff02ff53ffff04ff818fffff04ff82014fffff04ff81b3ff8080808080ffff01ff088080ff0180ffff04ff2cff8080808080808080ffff01ff04ff13ffff02ff3effff04ff02ffff04ff05ffff04ff1bffff04ff17ffff04ff2fffff04ff5fff80808080808080808080ff018080ff0180ffff01ff04ffff04ff18ffff04ffff02ff16ffff04ff02ffff04ff05ffff04ff27ffff04ffff0bff2cff82014f80ffff04ffff02ff2effff04ff02ffff04ff818fff80808080ffff04ffff0bff2cff0580ff8080808080808080ff378080ff81af8080ff0180ff018080ffff04ffff01a0a04d9f57764f54a43e4030befb4d80026e870519aaa66334aef8304f5d0393c2ffff04ffff01ffa042f08ebc0578f2cec7a9ad1c3038e74e0f30eba5c2f4cb1ee1c8fdb682c19dbb80ffff04ffff01a057bfd1cb0adda3d94315053fda723f2028320faa8338225d99f629e3d46d43a9ffff04ffff01ff02ffff01ff02ff0affff04ff02ffff04ff03ff80808080ffff04ffff01ffff333effff02ffff03ff05ffff01ff04ffff04ff0cffff04ffff02ff1effff04ff02ffff04ff09ff80808080ff808080ffff02ff16ffff04ff02ffff04ff19ffff04ffff02ff0affff04ff02ffff04ff0dff80808080ff808080808080ff8080ff0180ffff02ffff03ff05ffff01ff04ffff04ff08ff0980ffff02ff16ffff04ff02ffff04ff0dffff04ff0bff808080808080ffff010b80ff0180ff02ffff03ffff07ff0580ffff01ff0bffff0102ffff02ff1effff04ff02ffff04ff09ff80808080ffff02ff1effff04ff02ffff04ff0dff8080808080ffff01ff0bffff0101ff058080ff0180ff018080ff018080808080ff01808080ffffa00000000000000000000000000000000000000000000000000000000000000000ffffa00000000000000000000000000000000000000000000000000000000000000000ff01ff8080808032dbe6d545f24635c7871ea53c623c358d7cea8f5e27a983ba6e5c0bf35fa243aa064e96a86637d8f5ebe153dc8645d29f43bee762d5ec10d06c8617fa60b8c50000000000000001ff02ffff01ff02ffff01ff02ffff03ffff18ff2fff3480ffff01ff04ffff04ff20ffff04ff2fff808080ffff04ffff02ff3effff04ff02ffff04ff05ffff04ffff02ff2affff04ff02ffff04ff27ffff04ffff02ffff03ff77ffff01ff02ff36ffff04ff02ffff04ff09ffff04ff57ffff04ffff02ff2effff04ff02ffff04ff05ff80808080ff808080808080ffff011d80ff0180ffff04ffff02ffff03ff77ffff0181b7ffff015780ff0180ff808080808080ffff04ff77ff808080808080ffff02ff3affff04ff02ffff04ff05ffff04ffff02ff0bff5f80ffff01ff8080808080808080ffff01ff088080ff0180ffff04ffff01ffffffff4947ff0233ffff0401ff0102ffffff20ff02ffff03ff05ffff01ff02ff32ffff04ff02ffff04ff0dffff04ffff0bff3cffff0bff34ff2480ffff0bff3cffff0bff3cffff0bff34ff2c80ff0980ffff0bff3cff0bffff0bff34ff8080808080ff8080808080ffff010b80ff0180ffff02ffff03ffff22ffff09ffff0dff0580ff2280ffff09ffff0dff0b80ff2280ffff15ff17ffff0181ff8080ffff01ff0bff05ff0bff1780ffff01ff088080ff0180ff02ffff03ff0bffff01ff02ffff03ffff02ff26ffff04ff02ffff04ff13ff80808080ffff01ff02ffff03ffff20ff1780ffff01ff02ffff03ffff09ff81b3ffff01818f80ffff01ff02ff3affff04ff02ffff04ff05ffff04ff1bffff04ff34ff808080808080ffff01ff04ffff04ff23ffff04ffff02ff36ffff04ff02ffff04ff09ffff04ff53ffff04ffff02ff2effff04ff02ffff04ff05ff80808080ff808080808080ff738080ffff02ff3affff04ff02ffff04ff05ffff04ff1bffff04ff34ff8080808080808080ff0180ffff01ff088080ff0180ffff01ff04ff13ffff02ff3affff04ff02ffff04ff05ffff04ff1bffff04ff17ff8080808080808080ff0180ffff01ff02ffff03ff17ff80ffff01ff088080ff018080ff0180ffffff02ffff03ffff09ff09ff3880ffff01ff02ffff03ffff18ff2dffff010180ffff01ff0101ff8080ff0180ff8080ff0180ff0bff3cffff0bff34ff2880ffff0bff3cffff0bff3cffff0bff34ff2c80ff0580ffff0bff3cffff02ff32ffff04ff02ffff04ff07ffff04ffff0bff34ff3480ff8080808080ffff0bff34ff8080808080ffff02ffff03ffff07ff0580ffff01ff0bffff0102ffff02ff2effff04ff02ffff04ff09ff80808080ffff02ff2effff04ff02ffff04ff0dff8080808080ffff01ff0bffff0101ff058080ff0180ff02ffff03ffff21ff17ffff09ff0bff158080ffff01ff04ff30ffff04ff0bff808080ffff01ff088080ff0180ff018080ffff04ffff01ffa07faa3253bfddd1e0decb0906b2dc6247bbc4cf608f58345d173adb63e8b47c9fffa0a14daf55d41ced6419bcd011fbc1f74ab9567fe55340d88435aa6493d628fa47a0eff07522495060c066f66f32acc2a77e3a3e737aca8baea4d1a64ea4cdc13da9ffff04ffff01ff02ffff01ff02ffff01ff02ff3effff04ff02ffff04ff05ffff04ffff02ff2fff5f80ffff04ff80ffff04ffff04ffff04ff0bffff04ff17ff808080ffff01ff808080ffff01ff8080808080808080ffff04ffff01ffffff0233ff04ff0101ffff02ff02ffff03ff05ffff01ff02ff1affff04ff02ffff04ff0dffff04ffff0bff12ffff0bff2cff1480ffff0bff12ffff0bff12ffff0bff2cff3c80ff0980ffff0bff12ff0bffff0bff2cff8080808080ff8080808080ffff010b80ff0180ffff0bff12ffff0bff2cff1080ffff0bff12ffff0bff12ffff0bff2cff3c80ff0580ffff0bff12ffff02ff1affff04ff02ffff04ff07ffff04ffff0bff2cff2c80ff8080808080ffff0bff2cff8080808080ffff02ffff03ffff07ff0580ffff01ff0bffff0102ffff02ff2effff04ff02ffff04ff09ff80808080ffff02ff2effff04ff02ffff04ff0dff8080808080ffff01ff0bffff0101ff058080ff0180ff02ffff03ff0bffff01ff02ffff03ffff09ff23ff1880ffff01ff02ffff03ffff18ff81b3ff2c80ffff01ff02ffff03ffff20ff1780ffff01ff02ff3effff04ff02ffff04ff05ffff04ff1bffff04ff33ffff04ff2fffff04ff5fff8080808080808080ffff01ff088080ff0180ffff01ff04ff13ffff02ff3effff04ff02ffff04ff05ffff04ff1bffff04ff17ffff04ff2fffff04ff5fff80808080808080808080ff0180ffff01ff02ffff03ffff09ff23ffff0181e880ffff01ff02ff3effff04ff02ffff04ff05ffff04ff1bffff04ff17ffff04ffff02ffff03ffff22ffff09ffff02ff2effff04ff02ffff04ff53ff80808080ff82014f80ffff20ff5f8080ffff01ff02ff53ffff04ff818fffff04ff82014fffff04ff81b3ff8080808080ffff01ff088080ff0180ffff04ff2cff8080808080808080ffff01ff04ff13ffff02ff3effff04ff02ffff04ff05ffff04ff1bffff04ff17ffff04ff2fffff04ff5fff80808080808080808080ff018080ff0180ffff01ff04ffff04ff18ffff04ffff02ff16ffff04ff02ffff04ff05ffff04ff27ffff04ffff0bff2cff82014f80ffff04ffff02ff2effff04ff02ffff04ff818fff80808080ffff04ffff0bff2cff0580ff8080808080808080ff378080ff81af8080ff0180ff018080ffff04ffff01a0a04d9f57764f54a43e4030befb4d80026e870519aaa66334aef8304f5d0393c2ffff04ffff01ffa06661ea6604b491118b0f49c932c0f0de2ad815a57b54b6ec8fdbd1b408ae7e2780ffff04ffff01a057bfd1cb0adda3d94315053fda723f2028320faa8338225d99f629e3d46d43a9ffff04ffff01ff02ffff01ff02ffff01ff02ffff03ff0bffff01ff02ffff03ffff09ff05ffff1dff0bffff1effff0bff0bffff02ff06ffff04ff02ffff04ff17ff8080808080808080ffff01ff02ff17ff2f80ffff01ff088080ff0180ffff01ff04ffff04ff04ffff04ff05ffff04ffff02ff06ffff04ff02ffff04ff17ff80808080ff80808080ffff02ff17ff2f808080ff0180ffff04ffff01ff32ff02ffff03ffff07ff0580ffff01ff0bffff0102ffff02ff06ffff04ff02ffff04ff09ff80808080ffff02ff06ffff04ff02ffff04ff0dff8080808080ffff01ff0bffff0101ff058080ff0180ff018080ffff04ffff01b0a132fae32c98cbb7d8f5814c49ee3f0ba6ec2172c5e5f6900655a65cd2157a06a1c6eb89c68c8d2cdcee9506c2217978ff018080ff018080808080ff01808080ffffa0a14daf55d41ced6419bcd011fbc1f74ab9567fe55340d88435aa6493d628fa47ffa01804338c97f989c78d88716206c0f27315f3eb7d59417ab2eacee20f0a7ff60bff0180ff01ffffff80ffff02ffff01ff02ffff01ff02ffff03ff5fffff01ff02ff3affff04ff02ffff04ff0bffff04ff17ffff04ff2fffff04ff5fffff04ff81bfffff04ff82017fffff04ff8202ffffff04ffff02ff05ff8205ff80ff8080808080808080808080ffff01ff04ffff04ff10ffff01ff81ff8080ffff02ff05ff8205ff808080ff0180ffff04ffff01ffffff49ff3f02ff04ff0101ffff02ffff02ffff03ff05ffff01ff02ff2affff04ff02ffff04ff0dffff04ffff0bff12ffff0bff2cff1480ffff0bff12ffff0bff12ffff0bff2cff3c80ff0980ffff0bff12ff0bffff0bff2cff8080808080ff8080808080ffff010b80ff0180ff02ffff03ff05ffff01ff02ffff03ffff02ff3effff04ff02ffff04ff82011fffff04ff27ffff04ff4fff808080808080ffff01ff02ff3affff04ff02ffff04ff0dffff04ff1bffff04ff37ffff04ff6fffff04ff81dfffff04ff8201bfffff04ff82037fffff04ffff04ffff04ff28ffff04ffff0bffff02ff26ffff04ff02ffff04ff11ffff04ffff02ff26ffff04ff02ffff04ff13ffff04ff82027fffff04ffff02ff36ffff04ff02ffff04ff82013fff80808080ffff04ffff02ff36ffff04ff02ffff04ff819fff80808080ffff04ffff02ff36ffff04ff02ffff04ff13ff80808080ff8080808080808080ffff04ffff02ff36ffff04ff02ffff04ff09ff80808080ff808080808080ffff012480ff808080ff8202ff80ff8080808080808080808080ffff01ff088080ff0180ffff018202ff80ff0180ffffff0bff12ffff0bff2cff3880ffff0bff12ffff0bff12ffff0bff2cff3c80ff0580ffff0bff12ffff02ff2affff04ff02ffff04ff07ffff04ffff0bff2cff2c80ff8080808080ffff0bff2cff8080808080ff02ffff03ffff07ff0580ffff01ff0bffff0102ffff02ff36ffff04ff02ffff04ff09ff80808080ffff02ff36ffff04ff02ffff04ff0dff8080808080ffff01ff0bffff0101ff058080ff0180ffff02ffff03ff1bffff01ff02ff2effff04ff02ffff04ffff02ffff03ffff18ffff0101ff1380ffff01ff0bffff0102ff2bff0580ffff01ff0bffff0102ff05ff2b8080ff0180ffff04ffff04ffff17ff13ffff0181ff80ff3b80ff8080808080ffff010580ff0180ff02ffff03ff17ffff01ff02ffff03ffff09ff05ffff02ff2effff04ff02ffff04ff13ffff04ff27ff808080808080ffff01ff02ff3effff04ff02ffff04ff05ffff04ff1bffff04ff37ff808080808080ffff01ff088080ff0180ffff01ff010180ff0180ff018080ffff04ffff01ff01ffff81e8ff0bffffffffa0043fed6d67961e36db2900b6aab24aa68be529c4e632aace486fbea1b26dc70e80ffa057bfd1cb0adda3d94315053fda723f2028320faa8338225d99f629e3d46d43a980ff808080ffff33ffa09130956ec241f3c4f8807f6889e65025947fbd7bb757d8df0ba2640e293bcc60ff01ffffa0a14daf55d41ced6419bcd011fbc1f74ab9567fe55340d88435aa6493d628fa47ffa0043fed6d67961e36db2900b6aab24aa68be529c4e632aace486fbea1b26dc70effa0c842b1a384b8633ac25d0f12bd7b614f86a77642ab6426418750f2b0b86bab2a8080ffff3fffa0890bd0a05cc152c27a3a72348d59e9c5fb46c18da8f32948f1f2143b35014aca8080ffff04ffff01ffffa07faa3253bfddd1e0decb0906b2dc6247bbc4cf608f58345d173adb63e8b47c9fffa07acfcbd1ed73bfe2b698508f4ea5ed353c60ace154360272ce91f9ab0c8423c3a0eff07522495060c066f66f32acc2a77e3a3e737aca8baea4d1a64ea4cdc13da980ffff04ffff01ffa0a04d9f57764f54a43e4030befb4d80026e870519aaa66334aef8304f5d0393c280ffff04ffff01ffffa07f3e180acdf046f955d3440bb3a16dfd6f5a46c809cee98e7514127327b1cab58080ff018080808080ffff80ff80ff80ff80ff8080808080ca2e21c90d263e63b73d449a3f8d57b9458846f7af27d9a61a515395fa14071e69c05748eab24bce907ef7840c14873f1e668bda10c7aab57e25bb7895a88db20000000000000001ff02ffff01ff02ffff01ff02ffff03ffff18ff2fff3480ffff01ff04ffff04ff20ffff04ff2fff808080ffff04ffff02ff3effff04ff02ffff04ff05ffff04ffff02ff2affff04ff02ffff04ff27ffff04ffff02ffff03ff77ffff01ff02ff36ffff04ff02ffff04ff09ffff04ff57ffff04ffff02ff2effff04ff02ffff04ff05ff80808080ff808080808080ffff011d80ff0180ffff04ffff02ffff03ff77ffff0181b7ffff015780ff0180ff808080808080ffff04ff77ff808080808080ffff02ff3affff04ff02ffff04ff05ffff04ffff02ff0bff5f80ffff01ff8080808080808080ffff01ff088080ff0180ffff04ffff01ffffffff4947ff0233ffff0401ff0102ffffff20ff02ffff03ff05ffff01ff02ff32ffff04ff02ffff04ff0dffff04ffff0bff3cffff0bff34ff2480ffff0bff3cffff0bff3cffff0bff34ff2c80ff0980ffff0bff3cff0bffff0bff34ff8080808080ff8080808080ffff010b80ff0180ffff02ffff03ffff22ffff09ffff0dff0580ff2280ffff09ffff0dff0b80ff2280ffff15ff17ffff0181ff8080ffff01ff0bff05ff0bff1780ffff01ff088080ff0180ff02ffff03ff0bffff01ff02ffff03ffff02ff26ffff04ff02ffff04ff13ff80808080ffff01ff02ffff03ffff20ff1780ffff01ff02ffff03ffff09ff81b3ffff01818f80ffff01ff02ff3affff04ff02ffff04ff05ffff04ff1bffff04ff34ff808080808080ffff01ff04ffff04ff23ffff04ffff02ff36ffff04ff02ffff04ff09ffff04ff53ffff04ffff02ff2effff04ff02ffff04ff05ff80808080ff808080808080ff738080ffff02ff3affff04ff02ffff04ff05ffff04ff1bffff04ff34ff8080808080808080ff0180ffff01ff088080ff0180ffff01ff04ff13ffff02ff3affff04ff02ffff04ff05ffff04ff1bffff04ff17ff8080808080808080ff0180ffff01ff02ffff03ff17ff80ffff01ff088080ff018080ff0180ffffff02ffff03ffff09ff09ff3880ffff01ff02ffff03ffff18ff2dffff010180ffff01ff0101ff8080ff0180ff8080ff0180ff0bff3cffff0bff34ff2880ffff0bff3cffff0bff3cffff0bff34ff2c80ff0580ffff0bff3cffff02ff32ffff04ff02ffff04ff07ffff04ffff0bff34ff3480ff8080808080ffff0bff34ff8080808080ffff02ffff03ffff07ff0580ffff01ff0bffff0102ffff02ff2effff04ff02ffff04ff09ff80808080ffff02ff2effff04ff02ffff04ff0dff8080808080ffff01ff0bffff0101ff058080ff0180ff02ffff03ffff21ff17ffff09ff0bff158080ffff01ff04ff30ffff04ff0bff808080ffff01ff088080ff0180ff018080ffff04ffff01ffa07faa3253bfddd1e0decb0906b2dc6247bbc4cf608f58345d173adb63e8b47c9fffa0a14daf55d41ced6419bcd011fbc1f74ab9567fe55340d88435aa6493d628fa47a0eff07522495060c066f66f32acc2a77e3a3e737aca8baea4d1a64ea4cdc13da9ffff04ffff01ff02ffff01ff02ffff01ff02ff3effff04ff02ffff04ff05ffff04ffff02ff2fff5f80ffff04ff80ffff04ffff04ffff04ff0bffff04ff17ff808080ffff01ff808080ffff01ff8080808080808080ffff04ffff01ffffff0233ff04ff0101ffff02ff02ffff03ff05ffff01ff02ff1affff04ff02ffff04ff0dffff04ffff0bff12ffff0bff2cff1480ffff0bff12ffff0bff12ffff0bff2cff3c80ff0980ffff0bff12ff0bffff0bff2cff8080808080ff8080808080ffff010b80ff0180ffff0bff12ffff0bff2cff1080ffff0bff12ffff0bff12ffff0bff2cff3c80ff0580ffff0bff12ffff02ff1affff04ff02ffff04ff07ffff04ffff0bff2cff2c80ff8080808080ffff0bff2cff8080808080ffff02ffff03ffff07ff0580ffff01ff0bffff0102ffff02ff2effff04ff02ffff04ff09ff80808080ffff02ff2effff04ff02ffff04ff0dff8080808080ffff01ff0bffff0101ff058080ff0180ff02ffff03ff0bffff01ff02ffff03ffff09ff23ff1880ffff01ff02ffff03ffff18ff81b3ff2c80ffff01ff02ffff03ffff20ff1780ffff01ff02ff3effff04ff02ffff04ff05ffff04ff1bffff04ff33ffff04ff2fffff04ff5fff8080808080808080ffff01ff088080ff0180ffff01ff04ff13ffff02ff3effff04ff02ffff04ff05ffff04ff1bffff04ff17ffff04ff2fffff04ff5fff80808080808080808080ff0180ffff01ff02ffff03ffff09ff23ffff0181e880ffff01ff02ff3effff04ff02ffff04ff05ffff04ff1bffff04ff17ffff04ffff02ffff03ffff22ffff09ffff02ff2effff04ff02ffff04ff53ff80808080ff82014f80ffff20ff5f8080ffff01ff02ff53ffff04ff818fffff04ff82014fffff04ff81b3ff8080808080ffff01ff088080ff0180ffff04ff2cff8080808080808080ffff01ff04ff13ffff02ff3effff04ff02ffff04ff05ffff04ff1bffff04ff17ffff04ff2fffff04ff5fff80808080808080808080ff018080ff0180ffff01ff04ffff04ff18ffff04ffff02ff16ffff04ff02ffff04ff05ffff04ff27ffff04ffff0bff2cff82014f80ffff04ffff02ff2effff04ff02ffff04ff818fff80808080ffff04ffff0bff2cff0580ff8080808080808080ff378080ff81af8080ff0180ff018080ffff04ffff01a0a04d9f57764f54a43e4030befb4d80026e870519aaa66334aef8304f5d0393c2ffff04ffff01ffa0043fed6d67961e36db2900b6aab24aa68be529c4e632aace486fbea1b26dc70e80ffff04ffff01a057bfd1cb0adda3d94315053fda723f2028320faa8338225d99f629e3d46d43a9ffff04ffff01ff01ffff33ffa0c842b1a384b8633ac25d0f12bd7b614f86a77642ab6426418750f2b0b86bab2aff01ffffa0a14daf55d41ced6419bcd011fbc1f74ab9567fe55340d88435aa6493d628fa47ffa0043fed6d67961e36db2900b6aab24aa68be529c4e632aace486fbea1b26dc70effa0c842b1a384b8633ac25d0f12bd7b614f86a77642ab6426418750f2b0b86bab2a8080ffff3eff248080ff018080808080ff01808080ffffa032dbe6d545f24635c7871ea53c623c358d7cea8f5e27a983ba6e5c0bf35fa243ffa08c4aebb18e8ce08405083c3d90a29f30239865142e2dcbca5393f40df9e3821dff0180ff01ffff808080b7e7c50689b473f769bb4c03fc58350b30569a93d34a99ba9636a49f2cdbe969c889452b8b955908da832dfb9fe7b1ba0c0209e3312368eb05bc7c8582ef9886f440c78cef8c332bbf9f84f40b00fbaa3aa4759bbf484c74b6eeaac4be952af5",  # noqa: E501
        "taker": [
            {
                "store_id": "7acfcbd1ed73bfe2b698508f4ea5ed353c60ace154360272ce91f9ab0c8423c3",
                "inclusions": [{"key": "10", "value": "0210"}],
            }
        ],
        "maker": [
            {
                "store_id": "a14daf55d41ced6419bcd011fbc1f74ab9567fe55340d88435aa6493d628fa47",
                "proofs": [
                    {
                        "key": "10",
                        "value": "0110",
                        "node_hash": "de4ec93c032f5117d8af076dfc86faa5987a6c0b1d52ffc9cf0dfa43989d8c58",
                        "layers": [
                            {
                                "other_hash_side": "left",
                                "other_hash": "1c8ab812b97f5a9da0ba4be2380104810fe5c8022efe9b9e2c9d188fc3537434",
                                "combined_hash": "d340000b3a6717a5a8d42b24516ff69430235c771f8a527554b357b7f03c6de0",
                            },
                            {
                                "other_hash_side": "right",
                                "other_hash": "54e8b4cac761778f396840b343c0f1cb0e1fd0c9927d48d2f0d09a7a6f225126",
                                "combined_hash": "7676004a15439e4e8345d0f9f3a15500805b3447285904b7bcd7d14e27381d2e",
                            },
                            {
                                "other_hash_side": "right",
                                "other_hash": "e24b5bf6fa30a0fb836b369a471c957afcf8c2c39521f9ffd0b45aa9f172e8b9",
                                "combined_hash": "cf98873e50b9e84485c5b6729b6023e24140a7c019efe06ee594256e8f8bf523",
                            },
                            {
                                "other_hash_side": "right",
                                "other_hash": "bcff6f16886339a196a2f6c842ad6d350a8579d123eb8602a0a85965ba25d671",
                                "combined_hash": "043fed6d67961e36db2900b6aab24aa68be529c4e632aace486fbea1b26dc70e",
                            },
                        ],
                    },
                    {
                        "key": "11",
                        "value": "0111",
                        "node_hash": "e866daa84d1785d1e1e3b228e2fd50031342e7501c08a074965da3d4f5ca4be2",
                        "layers": [
                            {
                                "other_hash_side": "left",
                                "other_hash": "9daec46b6819e836d66144119dd084765cfe7ed9ac3222c0c0f64590a4a43b3a",
                                "combined_hash": "dfa8a2f284a05d6974096f138ec2a66086065ec2fbec7e564b367bb15e81d75d",
                            },
                            {
                                "other_hash_side": "right",
                                "other_hash": "9e4574191777193c145c7e09eb6394501f81dee6eb1b05f0881bb478828cb9ea",
                                "combined_hash": "e24b5bf6fa30a0fb836b369a471c957afcf8c2c39521f9ffd0b45aa9f172e8b9",
                            },
                            {
                                "other_hash_side": "left",
                                "other_hash": "7676004a15439e4e8345d0f9f3a15500805b3447285904b7bcd7d14e27381d2e",
                                "combined_hash": "cf98873e50b9e84485c5b6729b6023e24140a7c019efe06ee594256e8f8bf523",
                            },
                            {
                                "other_hash_side": "right",
                                "other_hash": "bcff6f16886339a196a2f6c842ad6d350a8579d123eb8602a0a85965ba25d671",
                                "combined_hash": "043fed6d67961e36db2900b6aab24aa68be529c4e632aace486fbea1b26dc70e",
                            },
                        ],
                    },
                ],
            }
        ],
    },
    maker_inclusions=[
        {"key": b"\x10".hex(), "value": b"\x01\x10".hex()},
        {"key": b"\x11".hex(), "value": b"\x01\x11".hex()},
    ],
    taker_inclusions=[{"key": b"\x10".hex(), "value": b"\x02\x10".hex()}],
    trade_id="949a35ec88a2731874097d2a53aaae2f2f665172d668e466415e39d1ad56ea61",
    maker_root_history=[
        bytes32.from_hexstr("6661ea6604b491118b0f49c932c0f0de2ad815a57b54b6ec8fdbd1b408ae7e27"),
        bytes32.from_hexstr("043fed6d67961e36db2900b6aab24aa68be529c4e632aace486fbea1b26dc70e"),
    ],
    taker_root_history=[
        bytes32.from_hexstr("42f08ebc0578f2cec7a9ad1c3038e74e0f30eba5c2f4cb1ee1c8fdb682c19dbb"),
        bytes32.from_hexstr("eeb63ac765065d2ee161e1c059c8188ef809e1c3ed8739bad5bfee2c2ee1c742"),
    ],
)


make_one_take_two_reference = MakeAndTakeReference(
    entries_to_insert=10,
    make_offer_response={
        "trade_id": "aac7393bf6299a9f519905b304d71acbabce1588dd82cad2f45c727f00a9161f",
        "offer": "0000000300000000000000000000000000000000000000000000000000000000000000002a5e6ce75ee92c329c576b5dfe550bd8a9054a7b3da5c5f74b1c2c55417fc05f0000000000000000ff02ffff01ff02ffff01ff02ffff03ffff18ff2fff3480ffff01ff04ffff04ff20ffff04ff2fff808080ffff04ffff02ff3effff04ff02ffff04ff05ffff04ffff02ff2affff04ff02ffff04ff27ffff04ffff02ffff03ff77ffff01ff02ff36ffff04ff02ffff04ff09ffff04ff57ffff04ffff02ff2effff04ff02ffff04ff05ff80808080ff808080808080ffff011d80ff0180ffff04ffff02ffff03ff77ffff0181b7ffff015780ff0180ff808080808080ffff04ff77ff808080808080ffff02ff3affff04ff02ffff04ff05ffff04ffff02ff0bff5f80ffff01ff8080808080808080ffff01ff088080ff0180ffff04ffff01ffffffff4947ff0233ffff0401ff0102ffffff20ff02ffff03ff05ffff01ff02ff32ffff04ff02ffff04ff0dffff04ffff0bff3cffff0bff34ff2480ffff0bff3cffff0bff3cffff0bff34ff2c80ff0980ffff0bff3cff0bffff0bff34ff8080808080ff8080808080ffff010b80ff0180ffff02ffff03ffff22ffff09ffff0dff0580ff2280ffff09ffff0dff0b80ff2280ffff15ff17ffff0181ff8080ffff01ff0bff05ff0bff1780ffff01ff088080ff0180ff02ffff03ff0bffff01ff02ffff03ffff02ff26ffff04ff02ffff04ff13ff80808080ffff01ff02ffff03ffff20ff1780ffff01ff02ffff03ffff09ff81b3ffff01818f80ffff01ff02ff3affff04ff02ffff04ff05ffff04ff1bffff04ff34ff808080808080ffff01ff04ffff04ff23ffff04ffff02ff36ffff04ff02ffff04ff09ffff04ff53ffff04ffff02ff2effff04ff02ffff04ff05ff80808080ff808080808080ff738080ffff02ff3affff04ff02ffff04ff05ffff04ff1bffff04ff34ff8080808080808080ff0180ffff01ff088080ff0180ffff01ff04ff13ffff02ff3affff04ff02ffff04ff05ffff04ff1bffff04ff17ff8080808080808080ff0180ffff01ff02ffff03ff17ff80ffff01ff088080ff018080ff0180ffffff02ffff03ffff09ff09ff3880ffff01ff02ffff03ffff18ff2dffff010180ffff01ff0101ff8080ff0180ff8080ff0180ff0bff3cffff0bff34ff2880ffff0bff3cffff0bff3cffff0bff34ff2c80ff0580ffff0bff3cffff02ff32ffff04ff02ffff04ff07ffff04ffff0bff34ff3480ff8080808080ffff0bff34ff8080808080ffff02ffff03ffff07ff0580ffff01ff0bffff0102ffff02ff2effff04ff02ffff04ff09ff80808080ffff02ff2effff04ff02ffff04ff0dff8080808080ffff01ff0bffff0101ff058080ff0180ff02ffff03ffff21ff17ffff09ff0bff158080ffff01ff04ff30ffff04ff0bff808080ffff01ff088080ff0180ff018080ffff04ffff01ffa07faa3253bfddd1e0decb0906b2dc6247bbc4cf608f58345d173adb63e8b47c9fffa07acfcbd1ed73bfe2b698508f4ea5ed353c60ace154360272ce91f9ab0c8423c3a0eff07522495060c066f66f32acc2a77e3a3e737aca8baea4d1a64ea4cdc13da9ffff04ffff01ff02ffff01ff02ffff01ff02ff3effff04ff02ffff04ff05ffff04ffff02ff2fff5f80ffff04ff80ffff04ffff04ffff04ff0bffff04ff17ff808080ffff01ff808080ffff01ff8080808080808080ffff04ffff01ffffff0233ff04ff0101ffff02ff02ffff03ff05ffff01ff02ff1affff04ff02ffff04ff0dffff04ffff0bff12ffff0bff2cff1480ffff0bff12ffff0bff12ffff0bff2cff3c80ff0980ffff0bff12ff0bffff0bff2cff8080808080ff8080808080ffff010b80ff0180ffff0bff12ffff0bff2cff1080ffff0bff12ffff0bff12ffff0bff2cff3c80ff0580ffff0bff12ffff02ff1affff04ff02ffff04ff07ffff04ffff0bff2cff2c80ff8080808080ffff0bff2cff8080808080ffff02ffff03ffff07ff0580ffff01ff0bffff0102ffff02ff2effff04ff02ffff04ff09ff80808080ffff02ff2effff04ff02ffff04ff0dff8080808080ffff01ff0bffff0101ff058080ff0180ff02ffff03ff0bffff01ff02ffff03ffff09ff23ff1880ffff01ff02ffff03ffff18ff81b3ff2c80ffff01ff02ffff03ffff20ff1780ffff01ff02ff3effff04ff02ffff04ff05ffff04ff1bffff04ff33ffff04ff2fffff04ff5fff8080808080808080ffff01ff088080ff0180ffff01ff04ff13ffff02ff3effff04ff02ffff04ff05ffff04ff1bffff04ff17ffff04ff2fffff04ff5fff80808080808080808080ff0180ffff01ff02ffff03ffff09ff23ffff0181e880ffff01ff02ff3effff04ff02ffff04ff05ffff04ff1bffff04ff17ffff04ffff02ffff03ffff22ffff09ffff02ff2effff04ff02ffff04ff53ff80808080ff82014f80ffff20ff5f8080ffff01ff02ff53ffff04ff818fffff04ff82014fffff04ff81b3ff8080808080ffff01ff088080ff0180ffff04ff2cff8080808080808080ffff01ff04ff13ffff02ff3effff04ff02ffff04ff05ffff04ff1bffff04ff17ffff04ff2fffff04ff5fff80808080808080808080ff018080ff0180ffff01ff04ffff04ff18ffff04ffff02ff16ffff04ff02ffff04ff05ffff04ff27ffff04ffff0bff2cff82014f80ffff04ffff02ff2effff04ff02ffff04ff818fff80808080ffff04ffff0bff2cff0580ff8080808080808080ff378080ff81af8080ff0180ff018080ffff04ffff01a0a04d9f57764f54a43e4030befb4d80026e870519aaa66334aef8304f5d0393c2ffff04ffff01ffa042f08ebc0578f2cec7a9ad1c3038e74e0f30eba5c2f4cb1ee1c8fdb682c19dbb80ffff04ffff01a057bfd1cb0adda3d94315053fda723f2028320faa8338225d99f629e3d46d43a9ffff04ffff01ff02ffff01ff02ff0affff04ff02ffff04ff03ff80808080ffff04ffff01ffff333effff02ffff03ff05ffff01ff04ffff04ff0cffff04ffff02ff1effff04ff02ffff04ff09ff80808080ff808080ffff02ff16ffff04ff02ffff04ff19ffff04ffff02ff0affff04ff02ffff04ff0dff80808080ff808080808080ff8080ff0180ffff02ffff03ff05ffff01ff04ffff04ff08ff0980ffff02ff16ffff04ff02ffff04ff0dffff04ff0bff808080808080ffff010b80ff0180ff02ffff03ffff07ff0580ffff01ff0bffff0102ffff02ff1effff04ff02ffff04ff09ff80808080ffff02ff1effff04ff02ffff04ff0dff8080808080ffff01ff0bffff0101ff058080ff0180ff018080ff018080808080ff01808080ffffa00000000000000000000000000000000000000000000000000000000000000000ffffa00000000000000000000000000000000000000000000000000000000000000000ff01ff8080808032dbe6d545f24635c7871ea53c623c358d7cea8f5e27a983ba6e5c0bf35fa243aa064e96a86637d8f5ebe153dc8645d29f43bee762d5ec10d06c8617fa60b8c50000000000000001ff02ffff01ff02ffff01ff02ffff03ffff18ff2fff3480ffff01ff04ffff04ff20ffff04ff2fff808080ffff04ffff02ff3effff04ff02ffff04ff05ffff04ffff02ff2affff04ff02ffff04ff27ffff04ffff02ffff03ff77ffff01ff02ff36ffff04ff02ffff04ff09ffff04ff57ffff04ffff02ff2effff04ff02ffff04ff05ff80808080ff808080808080ffff011d80ff0180ffff04ffff02ffff03ff77ffff0181b7ffff015780ff0180ff808080808080ffff04ff77ff808080808080ffff02ff3affff04ff02ffff04ff05ffff04ffff02ff0bff5f80ffff01ff8080808080808080ffff01ff088080ff0180ffff04ffff01ffffffff4947ff0233ffff0401ff0102ffffff20ff02ffff03ff05ffff01ff02ff32ffff04ff02ffff04ff0dffff04ffff0bff3cffff0bff34ff2480ffff0bff3cffff0bff3cffff0bff34ff2c80ff0980ffff0bff3cff0bffff0bff34ff8080808080ff8080808080ffff010b80ff0180ffff02ffff03ffff22ffff09ffff0dff0580ff2280ffff09ffff0dff0b80ff2280ffff15ff17ffff0181ff8080ffff01ff0bff05ff0bff1780ffff01ff088080ff0180ff02ffff03ff0bffff01ff02ffff03ffff02ff26ffff04ff02ffff04ff13ff80808080ffff01ff02ffff03ffff20ff1780ffff01ff02ffff03ffff09ff81b3ffff01818f80ffff01ff02ff3affff04ff02ffff04ff05ffff04ff1bffff04ff34ff808080808080ffff01ff04ffff04ff23ffff04ffff02ff36ffff04ff02ffff04ff09ffff04ff53ffff04ffff02ff2effff04ff02ffff04ff05ff80808080ff808080808080ff738080ffff02ff3affff04ff02ffff04ff05ffff04ff1bffff04ff34ff8080808080808080ff0180ffff01ff088080ff0180ffff01ff04ff13ffff02ff3affff04ff02ffff04ff05ffff04ff1bffff04ff17ff8080808080808080ff0180ffff01ff02ffff03ff17ff80ffff01ff088080ff018080ff0180ffffff02ffff03ffff09ff09ff3880ffff01ff02ffff03ffff18ff2dffff010180ffff01ff0101ff8080ff0180ff8080ff0180ff0bff3cffff0bff34ff2880ffff0bff3cffff0bff3cffff0bff34ff2c80ff0580ffff0bff3cffff02ff32ffff04ff02ffff04ff07ffff04ffff0bff34ff3480ff8080808080ffff0bff34ff8080808080ffff02ffff03ffff07ff0580ffff01ff0bffff0102ffff02ff2effff04ff02ffff04ff09ff80808080ffff02ff2effff04ff02ffff04ff0dff8080808080ffff01ff0bffff0101ff058080ff0180ff02ffff03ffff21ff17ffff09ff0bff158080ffff01ff04ff30ffff04ff0bff808080ffff01ff088080ff0180ff018080ffff04ffff01ffa07faa3253bfddd1e0decb0906b2dc6247bbc4cf608f58345d173adb63e8b47c9fffa0a14daf55d41ced6419bcd011fbc1f74ab9567fe55340d88435aa6493d628fa47a0eff07522495060c066f66f32acc2a77e3a3e737aca8baea4d1a64ea4cdc13da9ffff04ffff01ff02ffff01ff02ffff01ff02ff3effff04ff02ffff04ff05ffff04ffff02ff2fff5f80ffff04ff80ffff04ffff04ffff04ff0bffff04ff17ff808080ffff01ff808080ffff01ff8080808080808080ffff04ffff01ffffff0233ff04ff0101ffff02ff02ffff03ff05ffff01ff02ff1affff04ff02ffff04ff0dffff04ffff0bff12ffff0bff2cff1480ffff0bff12ffff0bff12ffff0bff2cff3c80ff0980ffff0bff12ff0bffff0bff2cff8080808080ff8080808080ffff010b80ff0180ffff0bff12ffff0bff2cff1080ffff0bff12ffff0bff12ffff0bff2cff3c80ff0580ffff0bff12ffff02ff1affff04ff02ffff04ff07ffff04ffff0bff2cff2c80ff8080808080ffff0bff2cff8080808080ffff02ffff03ffff07ff0580ffff01ff0bffff0102ffff02ff2effff04ff02ffff04ff09ff80808080ffff02ff2effff04ff02ffff04ff0dff8080808080ffff01ff0bffff0101ff058080ff0180ff02ffff03ff0bffff01ff02ffff03ffff09ff23ff1880ffff01ff02ffff03ffff18ff81b3ff2c80ffff01ff02ffff03ffff20ff1780ffff01ff02ff3effff04ff02ffff04ff05ffff04ff1bffff04ff33ffff04ff2fffff04ff5fff8080808080808080ffff01ff088080ff0180ffff01ff04ff13ffff02ff3effff04ff02ffff04ff05ffff04ff1bffff04ff17ffff04ff2fffff04ff5fff80808080808080808080ff0180ffff01ff02ffff03ffff09ff23ffff0181e880ffff01ff02ff3effff04ff02ffff04ff05ffff04ff1bffff04ff17ffff04ffff02ffff03ffff22ffff09ffff02ff2effff04ff02ffff04ff53ff80808080ff82014f80ffff20ff5f8080ffff01ff02ff53ffff04ff818fffff04ff82014fffff04ff81b3ff8080808080ffff01ff088080ff0180ffff04ff2cff8080808080808080ffff01ff04ff13ffff02ff3effff04ff02ffff04ff05ffff04ff1bffff04ff17ffff04ff2fffff04ff5fff80808080808080808080ff018080ff0180ffff01ff04ffff04ff18ffff04ffff02ff16ffff04ff02ffff04ff05ffff04ff27ffff04ffff0bff2cff82014f80ffff04ffff02ff2effff04ff02ffff04ff818fff80808080ffff04ffff0bff2cff0580ff8080808080808080ff378080ff81af8080ff0180ff018080ffff04ffff01a0a04d9f57764f54a43e4030befb4d80026e870519aaa66334aef8304f5d0393c2ffff04ffff01ffa06661ea6604b491118b0f49c932c0f0de2ad815a57b54b6ec8fdbd1b408ae7e2780ffff04ffff01a057bfd1cb0adda3d94315053fda723f2028320faa8338225d99f629e3d46d43a9ffff04ffff01ff02ffff01ff02ffff01ff02ffff03ff0bffff01ff02ffff03ffff09ff05ffff1dff0bffff1effff0bff0bffff02ff06ffff04ff02ffff04ff17ff8080808080808080ffff01ff02ff17ff2f80ffff01ff088080ff0180ffff01ff04ffff04ff04ffff04ff05ffff04ffff02ff06ffff04ff02ffff04ff17ff80808080ff80808080ffff02ff17ff2f808080ff0180ffff04ffff01ff32ff02ffff03ffff07ff0580ffff01ff0bffff0102ffff02ff06ffff04ff02ffff04ff09ff80808080ffff02ff06ffff04ff02ffff04ff0dff8080808080ffff01ff0bffff0101ff058080ff0180ff018080ffff04ffff01b0a132fae32c98cbb7d8f5814c49ee3f0ba6ec2172c5e5f6900655a65cd2157a06a1c6eb89c68c8d2cdcee9506c2217978ff018080ff018080808080ff01808080ffffa0a14daf55d41ced6419bcd011fbc1f74ab9567fe55340d88435aa6493d628fa47ffa01804338c97f989c78d88716206c0f27315f3eb7d59417ab2eacee20f0a7ff60bff0180ff01ffffff80ffff02ffff01ff02ffff01ff02ffff03ff5fffff01ff02ff3affff04ff02ffff04ff0bffff04ff17ffff04ff2fffff04ff5fffff04ff81bfffff04ff82017fffff04ff8202ffffff04ffff02ff05ff8205ff80ff8080808080808080808080ffff01ff04ffff04ff10ffff01ff81ff8080ffff02ff05ff8205ff808080ff0180ffff04ffff01ffffff49ff3f02ff04ff0101ffff02ffff02ffff03ff05ffff01ff02ff2affff04ff02ffff04ff0dffff04ffff0bff12ffff0bff2cff1480ffff0bff12ffff0bff12ffff0bff2cff3c80ff0980ffff0bff12ff0bffff0bff2cff8080808080ff8080808080ffff010b80ff0180ff02ffff03ff05ffff01ff02ffff03ffff02ff3effff04ff02ffff04ff82011fffff04ff27ffff04ff4fff808080808080ffff01ff02ff3affff04ff02ffff04ff0dffff04ff1bffff04ff37ffff04ff6fffff04ff81dfffff04ff8201bfffff04ff82037fffff04ffff04ffff04ff28ffff04ffff0bffff02ff26ffff04ff02ffff04ff11ffff04ffff02ff26ffff04ff02ffff04ff13ffff04ff82027fffff04ffff02ff36ffff04ff02ffff04ff82013fff80808080ffff04ffff02ff36ffff04ff02ffff04ff819fff80808080ffff04ffff02ff36ffff04ff02ffff04ff13ff80808080ff8080808080808080ffff04ffff02ff36ffff04ff02ffff04ff09ff80808080ff808080808080ffff012480ff808080ff8202ff80ff8080808080808080808080ffff01ff088080ff0180ffff018202ff80ff0180ffffff0bff12ffff0bff2cff3880ffff0bff12ffff0bff12ffff0bff2cff3c80ff0580ffff0bff12ffff02ff2affff04ff02ffff04ff07ffff04ffff0bff2cff2c80ff8080808080ffff0bff2cff8080808080ff02ffff03ffff07ff0580ffff01ff0bffff0102ffff02ff36ffff04ff02ffff04ff09ff80808080ffff02ff36ffff04ff02ffff04ff0dff8080808080ffff01ff0bffff0101ff058080ff0180ffff02ffff03ff1bffff01ff02ff2effff04ff02ffff04ffff02ffff03ffff18ffff0101ff1380ffff01ff0bffff0102ff2bff0580ffff01ff0bffff0102ff05ff2b8080ff0180ffff04ffff04ffff17ff13ffff0181ff80ff3b80ff8080808080ffff010580ff0180ff02ffff03ff17ffff01ff02ffff03ffff09ff05ffff02ff2effff04ff02ffff04ff13ffff04ff27ff808080808080ffff01ff02ff3effff04ff02ffff04ff05ffff04ff1bffff04ff37ff808080808080ffff01ff088080ff0180ffff01ff010180ff0180ff018080ffff04ffff01ff01ffff81e8ff0bffffffffa08e54f5066aa7999fc1561a56df59d11ff01f7df93cadf49a61adebf65dec65ea80ffa057bfd1cb0adda3d94315053fda723f2028320faa8338225d99f629e3d46d43a980ff808080ffff33ffa0ca77e42ac3b3375edc54af271f21d075afd02d72969cababeec63e22f7ab10deff01ffffa0a14daf55d41ced6419bcd011fbc1f74ab9567fe55340d88435aa6493d628fa47ffa08e54f5066aa7999fc1561a56df59d11ff01f7df93cadf49a61adebf65dec65eaffa0c842b1a384b8633ac25d0f12bd7b614f86a77642ab6426418750f2b0b86bab2a8080ffff3fffa0bd7aa54c5f93ef1738439aa60b471ce2aa4c62fb18a7943aa10061f00dbdb8368080ffff04ffff01ffffa07faa3253bfddd1e0decb0906b2dc6247bbc4cf608f58345d173adb63e8b47c9fffa07acfcbd1ed73bfe2b698508f4ea5ed353c60ace154360272ce91f9ab0c8423c3a0eff07522495060c066f66f32acc2a77e3a3e737aca8baea4d1a64ea4cdc13da980ffff04ffff01ffa0a04d9f57764f54a43e4030befb4d80026e870519aaa66334aef8304f5d0393c280ffff04ffff01ffffa07f3e180acdf046f955d3440bb3a16dfd6f5a46c809cee98e7514127327b1cab5ffa05eadd0f5982411ec074786cb6e2e37880d2ea1f007b47bc50a1b36cc2c61ba098080ff018080808080ffff80ff80ff80ff80ff8080808080ca2e21c90d263e63b73d449a3f8d57b9458846f7af27d9a61a515395fa14071ea55bba78c76265b4bac257251b1e89dd13637a7c18e8dcb03e092dfb7eb5a84a0000000000000001ff02ffff01ff02ffff01ff02ffff03ffff18ff2fff3480ffff01ff04ffff04ff20ffff04ff2fff808080ffff04ffff02ff3effff04ff02ffff04ff05ffff04ffff02ff2affff04ff02ffff04ff27ffff04ffff02ffff03ff77ffff01ff02ff36ffff04ff02ffff04ff09ffff04ff57ffff04ffff02ff2effff04ff02ffff04ff05ff80808080ff808080808080ffff011d80ff0180ffff04ffff02ffff03ff77ffff0181b7ffff015780ff0180ff808080808080ffff04ff77ff808080808080ffff02ff3affff04ff02ffff04ff05ffff04ffff02ff0bff5f80ffff01ff8080808080808080ffff01ff088080ff0180ffff04ffff01ffffffff4947ff0233ffff0401ff0102ffffff20ff02ffff03ff05ffff01ff02ff32ffff04ff02ffff04ff0dffff04ffff0bff3cffff0bff34ff2480ffff0bff3cffff0bff3cffff0bff34ff2c80ff0980ffff0bff3cff0bffff0bff34ff8080808080ff8080808080ffff010b80ff0180ffff02ffff03ffff22ffff09ffff0dff0580ff2280ffff09ffff0dff0b80ff2280ffff15ff17ffff0181ff8080ffff01ff0bff05ff0bff1780ffff01ff088080ff0180ff02ffff03ff0bffff01ff02ffff03ffff02ff26ffff04ff02ffff04ff13ff80808080ffff01ff02ffff03ffff20ff1780ffff01ff02ffff03ffff09ff81b3ffff01818f80ffff01ff02ff3affff04ff02ffff04ff05ffff04ff1bffff04ff34ff808080808080ffff01ff04ffff04ff23ffff04ffff02ff36ffff04ff02ffff04ff09ffff04ff53ffff04ffff02ff2effff04ff02ffff04ff05ff80808080ff808080808080ff738080ffff02ff3affff04ff02ffff04ff05ffff04ff1bffff04ff34ff8080808080808080ff0180ffff01ff088080ff0180ffff01ff04ff13ffff02ff3affff04ff02ffff04ff05ffff04ff1bffff04ff17ff8080808080808080ff0180ffff01ff02ffff03ff17ff80ffff01ff088080ff018080ff0180ffffff02ffff03ffff09ff09ff3880ffff01ff02ffff03ffff18ff2dffff010180ffff01ff0101ff8080ff0180ff8080ff0180ff0bff3cffff0bff34ff2880ffff0bff3cffff0bff3cffff0bff34ff2c80ff0580ffff0bff3cffff02ff32ffff04ff02ffff04ff07ffff04ffff0bff34ff3480ff8080808080ffff0bff34ff8080808080ffff02ffff03ffff07ff0580ffff01ff0bffff0102ffff02ff2effff04ff02ffff04ff09ff80808080ffff02ff2effff04ff02ffff04ff0dff8080808080ffff01ff0bffff0101ff058080ff0180ff02ffff03ffff21ff17ffff09ff0bff158080ffff01ff04ff30ffff04ff0bff808080ffff01ff088080ff0180ff018080ffff04ffff01ffa07faa3253bfddd1e0decb0906b2dc6247bbc4cf608f58345d173adb63e8b47c9fffa0a14daf55d41ced6419bcd011fbc1f74ab9567fe55340d88435aa6493d628fa47a0eff07522495060c066f66f32acc2a77e3a3e737aca8baea4d1a64ea4cdc13da9ffff04ffff01ff02ffff01ff02ffff01ff02ff3effff04ff02ffff04ff05ffff04ffff02ff2fff5f80ffff04ff80ffff04ffff04ffff04ff0bffff04ff17ff808080ffff01ff808080ffff01ff8080808080808080ffff04ffff01ffffff0233ff04ff0101ffff02ff02ffff03ff05ffff01ff02ff1affff04ff02ffff04ff0dffff04ffff0bff12ffff0bff2cff1480ffff0bff12ffff0bff12ffff0bff2cff3c80ff0980ffff0bff12ff0bffff0bff2cff8080808080ff8080808080ffff010b80ff0180ffff0bff12ffff0bff2cff1080ffff0bff12ffff0bff12ffff0bff2cff3c80ff0580ffff0bff12ffff02ff1affff04ff02ffff04ff07ffff04ffff0bff2cff2c80ff8080808080ffff0bff2cff8080808080ffff02ffff03ffff07ff0580ffff01ff0bffff0102ffff02ff2effff04ff02ffff04ff09ff80808080ffff02ff2effff04ff02ffff04ff0dff8080808080ffff01ff0bffff0101ff058080ff0180ff02ffff03ff0bffff01ff02ffff03ffff09ff23ff1880ffff01ff02ffff03ffff18ff81b3ff2c80ffff01ff02ffff03ffff20ff1780ffff01ff02ff3effff04ff02ffff04ff05ffff04ff1bffff04ff33ffff04ff2fffff04ff5fff8080808080808080ffff01ff088080ff0180ffff01ff04ff13ffff02ff3effff04ff02ffff04ff05ffff04ff1bffff04ff17ffff04ff2fffff04ff5fff80808080808080808080ff0180ffff01ff02ffff03ffff09ff23ffff0181e880ffff01ff02ff3effff04ff02ffff04ff05ffff04ff1bffff04ff17ffff04ffff02ffff03ffff22ffff09ffff02ff2effff04ff02ffff04ff53ff80808080ff82014f80ffff20ff5f8080ffff01ff02ff53ffff04ff818fffff04ff82014fffff04ff81b3ff8080808080ffff01ff088080ff0180ffff04ff2cff8080808080808080ffff01ff04ff13ffff02ff3effff04ff02ffff04ff05ffff04ff1bffff04ff17ffff04ff2fffff04ff5fff80808080808080808080ff018080ff0180ffff01ff04ffff04ff18ffff04ffff02ff16ffff04ff02ffff04ff05ffff04ff27ffff04ffff0bff2cff82014f80ffff04ffff02ff2effff04ff02ffff04ff818fff80808080ffff04ffff0bff2cff0580ff8080808080808080ff378080ff81af8080ff0180ff018080ffff04ffff01a0a04d9f57764f54a43e4030befb4d80026e870519aaa66334aef8304f5d0393c2ffff04ffff01ffa08e54f5066aa7999fc1561a56df59d11ff01f7df93cadf49a61adebf65dec65ea80ffff04ffff01a057bfd1cb0adda3d94315053fda723f2028320faa8338225d99f629e3d46d43a9ffff04ffff01ff01ffff33ffa0c842b1a384b8633ac25d0f12bd7b614f86a77642ab6426418750f2b0b86bab2aff01ffffa0a14daf55d41ced6419bcd011fbc1f74ab9567fe55340d88435aa6493d628fa47ffa08e54f5066aa7999fc1561a56df59d11ff01f7df93cadf49a61adebf65dec65eaffa0c842b1a384b8633ac25d0f12bd7b614f86a77642ab6426418750f2b0b86bab2a8080ffff3eff248080ff018080808080ff01808080ffffa032dbe6d545f24635c7871ea53c623c358d7cea8f5e27a983ba6e5c0bf35fa243ffa08c4aebb18e8ce08405083c3d90a29f30239865142e2dcbca5393f40df9e3821dff0180ff01ffff808080af0175e92a6d239da94fd772d57303bcf7bc34eb1001bffce6d4b12a271eeb51368883b184e5a7b26a806f632483e13e0d5858ee77d06fc8d91be31b8c98dc7fd63dfee3812ace6495915a0880c2b37e48ff461cce9df881717a91d5d59d069e",  # noqa: E501
        "taker": [
            {
                "store_id": "7acfcbd1ed73bfe2b698508f4ea5ed353c60ace154360272ce91f9ab0c8423c3",
                "inclusions": [{"key": "10", "value": "0210"}, {"key": "11", "value": "0211"}],
            }
        ],
        "maker": [
            {
                "store_id": "a14daf55d41ced6419bcd011fbc1f74ab9567fe55340d88435aa6493d628fa47",
                "proofs": [
                    {
                        "key": "10",
                        "value": "0110",
                        "node_hash": "de4ec93c032f5117d8af076dfc86faa5987a6c0b1d52ffc9cf0dfa43989d8c58",
                        "layers": [
                            {
                                "other_hash_side": "left",
                                "other_hash": "1c8ab812b97f5a9da0ba4be2380104810fe5c8022efe9b9e2c9d188fc3537434",
                                "combined_hash": "d340000b3a6717a5a8d42b24516ff69430235c771f8a527554b357b7f03c6de0",
                            },
                            {
                                "other_hash_side": "right",
                                "other_hash": "54e8b4cac761778f396840b343c0f1cb0e1fd0c9927d48d2f0d09a7a6f225126",
                                "combined_hash": "7676004a15439e4e8345d0f9f3a15500805b3447285904b7bcd7d14e27381d2e",
                            },
                            {
                                "other_hash_side": "right",
                                "other_hash": "6a37ca2d9a37a50f2d53387c3cf31395c72d75b1aacfa4402c32dc6d354542b4",
                                "combined_hash": "b1dc97f797a32631483c11d33b4759f5b498b512b7436286d1dc00bb1024b7e2",
                            },
                            {
                                "other_hash_side": "right",
                                "other_hash": "bcff6f16886339a196a2f6c842ad6d350a8579d123eb8602a0a85965ba25d671",
                                "combined_hash": "8e54f5066aa7999fc1561a56df59d11ff01f7df93cadf49a61adebf65dec65ea",
                            },
                        ],
                    }
                ],
            }
        ],
    },
    maker_inclusions=[{"key": b"\x10".hex(), "value": b"\x01\x10".hex()}],
    taker_inclusions=[
        {"key": b"\x10".hex(), "value": b"\x02\x10".hex()},
        {"key": b"\x11".hex(), "value": b"\x02\x11".hex()},
    ],
    trade_id="d00e7c26a45fbbde2160fb5983a9c5e9c17a49a6a9e087a07721fdab913c264d",
    maker_root_history=[
        bytes32.from_hexstr("6661ea6604b491118b0f49c932c0f0de2ad815a57b54b6ec8fdbd1b408ae7e27"),
        bytes32.from_hexstr("8e54f5066aa7999fc1561a56df59d11ff01f7df93cadf49a61adebf65dec65ea"),
    ],
    taker_root_history=[
        bytes32.from_hexstr("42f08ebc0578f2cec7a9ad1c3038e74e0f30eba5c2f4cb1ee1c8fdb682c19dbb"),
        bytes32.from_hexstr("2215da3c9a309e0d8972fd6acb8ac62898a0f7e4a07351d558c2cc5094dfc5ec"),
    ],
)


make_one_existing_take_one_reference = MakeAndTakeReference(
    entries_to_insert=10,
    make_offer_response={
        "trade_id": "deaa16c1e8dcc07568c91238179eda422623c7497e1be858428fdb5b387c9687",
        "offer": "0000000300000000000000000000000000000000000000000000000000000000000000002a5e6ce75ee92c329c576b5dfe550bd8a9054a7b3da5c5f74b1c2c55417fc05f0000000000000000ff02ffff01ff02ffff01ff02ffff03ffff18ff2fff3480ffff01ff04ffff04ff20ffff04ff2fff808080ffff04ffff02ff3effff04ff02ffff04ff05ffff04ffff02ff2affff04ff02ffff04ff27ffff04ffff02ffff03ff77ffff01ff02ff36ffff04ff02ffff04ff09ffff04ff57ffff04ffff02ff2effff04ff02ffff04ff05ff80808080ff808080808080ffff011d80ff0180ffff04ffff02ffff03ff77ffff0181b7ffff015780ff0180ff808080808080ffff04ff77ff808080808080ffff02ff3affff04ff02ffff04ff05ffff04ffff02ff0bff5f80ffff01ff8080808080808080ffff01ff088080ff0180ffff04ffff01ffffffff4947ff0233ffff0401ff0102ffffff20ff02ffff03ff05ffff01ff02ff32ffff04ff02ffff04ff0dffff04ffff0bff3cffff0bff34ff2480ffff0bff3cffff0bff3cffff0bff34ff2c80ff0980ffff0bff3cff0bffff0bff34ff8080808080ff8080808080ffff010b80ff0180ffff02ffff03ffff22ffff09ffff0dff0580ff2280ffff09ffff0dff0b80ff2280ffff15ff17ffff0181ff8080ffff01ff0bff05ff0bff1780ffff01ff088080ff0180ff02ffff03ff0bffff01ff02ffff03ffff02ff26ffff04ff02ffff04ff13ff80808080ffff01ff02ffff03ffff20ff1780ffff01ff02ffff03ffff09ff81b3ffff01818f80ffff01ff02ff3affff04ff02ffff04ff05ffff04ff1bffff04ff34ff808080808080ffff01ff04ffff04ff23ffff04ffff02ff36ffff04ff02ffff04ff09ffff04ff53ffff04ffff02ff2effff04ff02ffff04ff05ff80808080ff808080808080ff738080ffff02ff3affff04ff02ffff04ff05ffff04ff1bffff04ff34ff8080808080808080ff0180ffff01ff088080ff0180ffff01ff04ff13ffff02ff3affff04ff02ffff04ff05ffff04ff1bffff04ff17ff8080808080808080ff0180ffff01ff02ffff03ff17ff80ffff01ff088080ff018080ff0180ffffff02ffff03ffff09ff09ff3880ffff01ff02ffff03ffff18ff2dffff010180ffff01ff0101ff8080ff0180ff8080ff0180ff0bff3cffff0bff34ff2880ffff0bff3cffff0bff3cffff0bff34ff2c80ff0580ffff0bff3cffff02ff32ffff04ff02ffff04ff07ffff04ffff0bff34ff3480ff8080808080ffff0bff34ff8080808080ffff02ffff03ffff07ff0580ffff01ff0bffff0102ffff02ff2effff04ff02ffff04ff09ff80808080ffff02ff2effff04ff02ffff04ff0dff8080808080ffff01ff0bffff0101ff058080ff0180ff02ffff03ffff21ff17ffff09ff0bff158080ffff01ff04ff30ffff04ff0bff808080ffff01ff088080ff0180ff018080ffff04ffff01ffa07faa3253bfddd1e0decb0906b2dc6247bbc4cf608f58345d173adb63e8b47c9fffa07acfcbd1ed73bfe2b698508f4ea5ed353c60ace154360272ce91f9ab0c8423c3a0eff07522495060c066f66f32acc2a77e3a3e737aca8baea4d1a64ea4cdc13da9ffff04ffff01ff02ffff01ff02ffff01ff02ff3effff04ff02ffff04ff05ffff04ffff02ff2fff5f80ffff04ff80ffff04ffff04ffff04ff0bffff04ff17ff808080ffff01ff808080ffff01ff8080808080808080ffff04ffff01ffffff0233ff04ff0101ffff02ff02ffff03ff05ffff01ff02ff1affff04ff02ffff04ff0dffff04ffff0bff12ffff0bff2cff1480ffff0bff12ffff0bff12ffff0bff2cff3c80ff0980ffff0bff12ff0bffff0bff2cff8080808080ff8080808080ffff010b80ff0180ffff0bff12ffff0bff2cff1080ffff0bff12ffff0bff12ffff0bff2cff3c80ff0580ffff0bff12ffff02ff1affff04ff02ffff04ff07ffff04ffff0bff2cff2c80ff8080808080ffff0bff2cff8080808080ffff02ffff03ffff07ff0580ffff01ff0bffff0102ffff02ff2effff04ff02ffff04ff09ff80808080ffff02ff2effff04ff02ffff04ff0dff8080808080ffff01ff0bffff0101ff058080ff0180ff02ffff03ff0bffff01ff02ffff03ffff09ff23ff1880ffff01ff02ffff03ffff18ff81b3ff2c80ffff01ff02ffff03ffff20ff1780ffff01ff02ff3effff04ff02ffff04ff05ffff04ff1bffff04ff33ffff04ff2fffff04ff5fff8080808080808080ffff01ff088080ff0180ffff01ff04ff13ffff02ff3effff04ff02ffff04ff05ffff04ff1bffff04ff17ffff04ff2fffff04ff5fff80808080808080808080ff0180ffff01ff02ffff03ffff09ff23ffff0181e880ffff01ff02ff3effff04ff02ffff04ff05ffff04ff1bffff04ff17ffff04ffff02ffff03ffff22ffff09ffff02ff2effff04ff02ffff04ff53ff80808080ff82014f80ffff20ff5f8080ffff01ff02ff53ffff04ff818fffff04ff82014fffff04ff81b3ff8080808080ffff01ff088080ff0180ffff04ff2cff8080808080808080ffff01ff04ff13ffff02ff3effff04ff02ffff04ff05ffff04ff1bffff04ff17ffff04ff2fffff04ff5fff80808080808080808080ff018080ff0180ffff01ff04ffff04ff18ffff04ffff02ff16ffff04ff02ffff04ff05ffff04ff27ffff04ffff0bff2cff82014f80ffff04ffff02ff2effff04ff02ffff04ff818fff80808080ffff04ffff0bff2cff0580ff8080808080808080ff378080ff81af8080ff0180ff018080ffff04ffff01a0a04d9f57764f54a43e4030befb4d80026e870519aaa66334aef8304f5d0393c2ffff04ffff01ffa042f08ebc0578f2cec7a9ad1c3038e74e0f30eba5c2f4cb1ee1c8fdb682c19dbb80ffff04ffff01a057bfd1cb0adda3d94315053fda723f2028320faa8338225d99f629e3d46d43a9ffff04ffff01ff02ffff01ff02ff0affff04ff02ffff04ff03ff80808080ffff04ffff01ffff333effff02ffff03ff05ffff01ff04ffff04ff0cffff04ffff02ff1effff04ff02ffff04ff09ff80808080ff808080ffff02ff16ffff04ff02ffff04ff19ffff04ffff02ff0affff04ff02ffff04ff0dff80808080ff808080808080ff8080ff0180ffff02ffff03ff05ffff01ff04ffff04ff08ff0980ffff02ff16ffff04ff02ffff04ff0dffff04ff0bff808080808080ffff010b80ff0180ff02ffff03ffff07ff0580ffff01ff0bffff0102ffff02ff1effff04ff02ffff04ff09ff80808080ffff02ff1effff04ff02ffff04ff0dff8080808080ffff01ff0bffff0101ff058080ff0180ff018080ff018080808080ff01808080ffffa00000000000000000000000000000000000000000000000000000000000000000ffffa00000000000000000000000000000000000000000000000000000000000000000ff01ff8080808032dbe6d545f24635c7871ea53c623c358d7cea8f5e27a983ba6e5c0bf35fa243aa064e96a86637d8f5ebe153dc8645d29f43bee762d5ec10d06c8617fa60b8c50000000000000001ff02ffff01ff02ffff01ff02ffff03ffff18ff2fff3480ffff01ff04ffff04ff20ffff04ff2fff808080ffff04ffff02ff3effff04ff02ffff04ff05ffff04ffff02ff2affff04ff02ffff04ff27ffff04ffff02ffff03ff77ffff01ff02ff36ffff04ff02ffff04ff09ffff04ff57ffff04ffff02ff2effff04ff02ffff04ff05ff80808080ff808080808080ffff011d80ff0180ffff04ffff02ffff03ff77ffff0181b7ffff015780ff0180ff808080808080ffff04ff77ff808080808080ffff02ff3affff04ff02ffff04ff05ffff04ffff02ff0bff5f80ffff01ff8080808080808080ffff01ff088080ff0180ffff04ffff01ffffffff4947ff0233ffff0401ff0102ffffff20ff02ffff03ff05ffff01ff02ff32ffff04ff02ffff04ff0dffff04ffff0bff3cffff0bff34ff2480ffff0bff3cffff0bff3cffff0bff34ff2c80ff0980ffff0bff3cff0bffff0bff34ff8080808080ff8080808080ffff010b80ff0180ffff02ffff03ffff22ffff09ffff0dff0580ff2280ffff09ffff0dff0b80ff2280ffff15ff17ffff0181ff8080ffff01ff0bff05ff0bff1780ffff01ff088080ff0180ff02ffff03ff0bffff01ff02ffff03ffff02ff26ffff04ff02ffff04ff13ff80808080ffff01ff02ffff03ffff20ff1780ffff01ff02ffff03ffff09ff81b3ffff01818f80ffff01ff02ff3affff04ff02ffff04ff05ffff04ff1bffff04ff34ff808080808080ffff01ff04ffff04ff23ffff04ffff02ff36ffff04ff02ffff04ff09ffff04ff53ffff04ffff02ff2effff04ff02ffff04ff05ff80808080ff808080808080ff738080ffff02ff3affff04ff02ffff04ff05ffff04ff1bffff04ff34ff8080808080808080ff0180ffff01ff088080ff0180ffff01ff04ff13ffff02ff3affff04ff02ffff04ff05ffff04ff1bffff04ff17ff8080808080808080ff0180ffff01ff02ffff03ff17ff80ffff01ff088080ff018080ff0180ffffff02ffff03ffff09ff09ff3880ffff01ff02ffff03ffff18ff2dffff010180ffff01ff0101ff8080ff0180ff8080ff0180ff0bff3cffff0bff34ff2880ffff0bff3cffff0bff3cffff0bff34ff2c80ff0580ffff0bff3cffff02ff32ffff04ff02ffff04ff07ffff04ffff0bff34ff3480ff8080808080ffff0bff34ff8080808080ffff02ffff03ffff07ff0580ffff01ff0bffff0102ffff02ff2effff04ff02ffff04ff09ff80808080ffff02ff2effff04ff02ffff04ff0dff8080808080ffff01ff0bffff0101ff058080ff0180ff02ffff03ffff21ff17ffff09ff0bff158080ffff01ff04ff30ffff04ff0bff808080ffff01ff088080ff0180ff018080ffff04ffff01ffa07faa3253bfddd1e0decb0906b2dc6247bbc4cf608f58345d173adb63e8b47c9fffa0a14daf55d41ced6419bcd011fbc1f74ab9567fe55340d88435aa6493d628fa47a0eff07522495060c066f66f32acc2a77e3a3e737aca8baea4d1a64ea4cdc13da9ffff04ffff01ff02ffff01ff02ffff01ff02ff3effff04ff02ffff04ff05ffff04ffff02ff2fff5f80ffff04ff80ffff04ffff04ffff04ff0bffff04ff17ff808080ffff01ff808080ffff01ff8080808080808080ffff04ffff01ffffff0233ff04ff0101ffff02ff02ffff03ff05ffff01ff02ff1affff04ff02ffff04ff0dffff04ffff0bff12ffff0bff2cff1480ffff0bff12ffff0bff12ffff0bff2cff3c80ff0980ffff0bff12ff0bffff0bff2cff8080808080ff8080808080ffff010b80ff0180ffff0bff12ffff0bff2cff1080ffff0bff12ffff0bff12ffff0bff2cff3c80ff0580ffff0bff12ffff02ff1affff04ff02ffff04ff07ffff04ffff0bff2cff2c80ff8080808080ffff0bff2cff8080808080ffff02ffff03ffff07ff0580ffff01ff0bffff0102ffff02ff2effff04ff02ffff04ff09ff80808080ffff02ff2effff04ff02ffff04ff0dff8080808080ffff01ff0bffff0101ff058080ff0180ff02ffff03ff0bffff01ff02ffff03ffff09ff23ff1880ffff01ff02ffff03ffff18ff81b3ff2c80ffff01ff02ffff03ffff20ff1780ffff01ff02ff3effff04ff02ffff04ff05ffff04ff1bffff04ff33ffff04ff2fffff04ff5fff8080808080808080ffff01ff088080ff0180ffff01ff04ff13ffff02ff3effff04ff02ffff04ff05ffff04ff1bffff04ff17ffff04ff2fffff04ff5fff80808080808080808080ff0180ffff01ff02ffff03ffff09ff23ffff0181e880ffff01ff02ff3effff04ff02ffff04ff05ffff04ff1bffff04ff17ffff04ffff02ffff03ffff22ffff09ffff02ff2effff04ff02ffff04ff53ff80808080ff82014f80ffff20ff5f8080ffff01ff02ff53ffff04ff818fffff04ff82014fffff04ff81b3ff8080808080ffff01ff088080ff0180ffff04ff2cff8080808080808080ffff01ff04ff13ffff02ff3effff04ff02ffff04ff05ffff04ff1bffff04ff17ffff04ff2fffff04ff5fff80808080808080808080ff018080ff0180ffff01ff04ffff04ff18ffff04ffff02ff16ffff04ff02ffff04ff05ffff04ff27ffff04ffff0bff2cff82014f80ffff04ffff02ff2effff04ff02ffff04ff818fff80808080ffff04ffff0bff2cff0580ff8080808080808080ff378080ff81af8080ff0180ff018080ffff04ffff01a0a04d9f57764f54a43e4030befb4d80026e870519aaa66334aef8304f5d0393c2ffff04ffff01ffa06661ea6604b491118b0f49c932c0f0de2ad815a57b54b6ec8fdbd1b408ae7e2780ffff04ffff01a057bfd1cb0adda3d94315053fda723f2028320faa8338225d99f629e3d46d43a9ffff04ffff01ff02ffff01ff02ffff01ff02ffff03ff0bffff01ff02ffff03ffff09ff05ffff1dff0bffff1effff0bff0bffff02ff06ffff04ff02ffff04ff17ff8080808080808080ffff01ff02ff17ff2f80ffff01ff088080ff0180ffff01ff04ffff04ff04ffff04ff05ffff04ffff02ff06ffff04ff02ffff04ff17ff80808080ff80808080ffff02ff17ff2f808080ff0180ffff04ffff01ff32ff02ffff03ffff07ff0580ffff01ff0bffff0102ffff02ff06ffff04ff02ffff04ff09ff80808080ffff02ff06ffff04ff02ffff04ff0dff8080808080ffff01ff0bffff0101ff058080ff0180ff018080ffff04ffff01b0a132fae32c98cbb7d8f5814c49ee3f0ba6ec2172c5e5f6900655a65cd2157a06a1c6eb89c68c8d2cdcee9506c2217978ff018080ff018080808080ff01808080ffffa0a14daf55d41ced6419bcd011fbc1f74ab9567fe55340d88435aa6493d628fa47ffa01804338c97f989c78d88716206c0f27315f3eb7d59417ab2eacee20f0a7ff60bff0180ff01ffffff80ffff02ffff01ff02ffff01ff02ffff03ff5fffff01ff02ff3affff04ff02ffff04ff0bffff04ff17ffff04ff2fffff04ff5fffff04ff81bfffff04ff82017fffff04ff8202ffffff04ffff02ff05ff8205ff80ff8080808080808080808080ffff01ff04ffff04ff10ffff01ff81ff8080ffff02ff05ff8205ff808080ff0180ffff04ffff01ffffff49ff3f02ff04ff0101ffff02ffff02ffff03ff05ffff01ff02ff2affff04ff02ffff04ff0dffff04ffff0bff12ffff0bff2cff1480ffff0bff12ffff0bff12ffff0bff2cff3c80ff0980ffff0bff12ff0bffff0bff2cff8080808080ff8080808080ffff010b80ff0180ff02ffff03ff05ffff01ff02ffff03ffff02ff3effff04ff02ffff04ff82011fffff04ff27ffff04ff4fff808080808080ffff01ff02ff3affff04ff02ffff04ff0dffff04ff1bffff04ff37ffff04ff6fffff04ff81dfffff04ff8201bfffff04ff82037fffff04ffff04ffff04ff28ffff04ffff0bffff02ff26ffff04ff02ffff04ff11ffff04ffff02ff26ffff04ff02ffff04ff13ffff04ff82027fffff04ffff02ff36ffff04ff02ffff04ff82013fff80808080ffff04ffff02ff36ffff04ff02ffff04ff819fff80808080ffff04ffff02ff36ffff04ff02ffff04ff13ff80808080ff8080808080808080ffff04ffff02ff36ffff04ff02ffff04ff09ff80808080ff808080808080ffff012480ff808080ff8202ff80ff8080808080808080808080ffff01ff088080ff0180ffff018202ff80ff0180ffffff0bff12ffff0bff2cff3880ffff0bff12ffff0bff12ffff0bff2cff3c80ff0580ffff0bff12ffff02ff2affff04ff02ffff04ff07ffff04ffff0bff2cff2c80ff8080808080ffff0bff2cff8080808080ff02ffff03ffff07ff0580ffff01ff0bffff0102ffff02ff36ffff04ff02ffff04ff09ff80808080ffff02ff36ffff04ff02ffff04ff0dff8080808080ffff01ff0bffff0101ff058080ff0180ffff02ffff03ff1bffff01ff02ff2effff04ff02ffff04ffff02ffff03ffff18ffff0101ff1380ffff01ff0bffff0102ff2bff0580ffff01ff0bffff0102ff05ff2b8080ff0180ffff04ffff04ffff17ff13ffff0181ff80ff3b80ff8080808080ffff010580ff0180ff02ffff03ff17ffff01ff02ffff03ffff09ff05ffff02ff2effff04ff02ffff04ff13ffff04ff27ff808080808080ffff01ff02ff3effff04ff02ffff04ff05ffff04ff1bffff04ff37ff808080808080ffff01ff088080ff0180ffff01ff010180ff0180ff018080ffff04ffff01ff01ffff33ffa09b077471a29fd048bf897998e3f73ee5215345cd4943441e7c654dc11f2c579eff01ffffa0a14daf55d41ced6419bcd011fbc1f74ab9567fe55340d88435aa6493d628fa47ffa06661ea6604b491118b0f49c932c0f0de2ad815a57b54b6ec8fdbd1b408ae7e27ffa0c842b1a384b8633ac25d0f12bd7b614f86a77642ab6426418750f2b0b86bab2a8080ffff3fffa06766ecb6a87bcab8829fc9b3f08c8b5a83ecb7c5597c6a13ec346bfcafc1aab88080ffff04ffff01ffffa07faa3253bfddd1e0decb0906b2dc6247bbc4cf608f58345d173adb63e8b47c9fffa07acfcbd1ed73bfe2b698508f4ea5ed353c60ace154360272ce91f9ab0c8423c3a0eff07522495060c066f66f32acc2a77e3a3e737aca8baea4d1a64ea4cdc13da980ffff04ffff01ffa0a04d9f57764f54a43e4030befb4d80026e870519aaa66334aef8304f5d0393c280ffff04ffff01ffffa07f3e180acdf046f955d3440bb3a16dfd6f5a46c809cee98e7514127327b1cab58080ff018080808080ffff80ff80ff80ff80ff8080808080ca2e21c90d263e63b73d449a3f8d57b9458846f7af27d9a61a515395fa14071ef1932b0458af07a67925e9e0d5eca3ae137ba72bc689bd9b7b00bd0508ee6be80000000000000001ff02ffff01ff02ffff01ff02ffff03ffff18ff2fff3480ffff01ff04ffff04ff20ffff04ff2fff808080ffff04ffff02ff3effff04ff02ffff04ff05ffff04ffff02ff2affff04ff02ffff04ff27ffff04ffff02ffff03ff77ffff01ff02ff36ffff04ff02ffff04ff09ffff04ff57ffff04ffff02ff2effff04ff02ffff04ff05ff80808080ff808080808080ffff011d80ff0180ffff04ffff02ffff03ff77ffff0181b7ffff015780ff0180ff808080808080ffff04ff77ff808080808080ffff02ff3affff04ff02ffff04ff05ffff04ffff02ff0bff5f80ffff01ff8080808080808080ffff01ff088080ff0180ffff04ffff01ffffffff4947ff0233ffff0401ff0102ffffff20ff02ffff03ff05ffff01ff02ff32ffff04ff02ffff04ff0dffff04ffff0bff3cffff0bff34ff2480ffff0bff3cffff0bff3cffff0bff34ff2c80ff0980ffff0bff3cff0bffff0bff34ff8080808080ff8080808080ffff010b80ff0180ffff02ffff03ffff22ffff09ffff0dff0580ff2280ffff09ffff0dff0b80ff2280ffff15ff17ffff0181ff8080ffff01ff0bff05ff0bff1780ffff01ff088080ff0180ff02ffff03ff0bffff01ff02ffff03ffff02ff26ffff04ff02ffff04ff13ff80808080ffff01ff02ffff03ffff20ff1780ffff01ff02ffff03ffff09ff81b3ffff01818f80ffff01ff02ff3affff04ff02ffff04ff05ffff04ff1bffff04ff34ff808080808080ffff01ff04ffff04ff23ffff04ffff02ff36ffff04ff02ffff04ff09ffff04ff53ffff04ffff02ff2effff04ff02ffff04ff05ff80808080ff808080808080ff738080ffff02ff3affff04ff02ffff04ff05ffff04ff1bffff04ff34ff8080808080808080ff0180ffff01ff088080ff0180ffff01ff04ff13ffff02ff3affff04ff02ffff04ff05ffff04ff1bffff04ff17ff8080808080808080ff0180ffff01ff02ffff03ff17ff80ffff01ff088080ff018080ff0180ffffff02ffff03ffff09ff09ff3880ffff01ff02ffff03ffff18ff2dffff010180ffff01ff0101ff8080ff0180ff8080ff0180ff0bff3cffff0bff34ff2880ffff0bff3cffff0bff3cffff0bff34ff2c80ff0580ffff0bff3cffff02ff32ffff04ff02ffff04ff07ffff04ffff0bff34ff3480ff8080808080ffff0bff34ff8080808080ffff02ffff03ffff07ff0580ffff01ff0bffff0102ffff02ff2effff04ff02ffff04ff09ff80808080ffff02ff2effff04ff02ffff04ff0dff8080808080ffff01ff0bffff0101ff058080ff0180ff02ffff03ffff21ff17ffff09ff0bff158080ffff01ff04ff30ffff04ff0bff808080ffff01ff088080ff0180ff018080ffff04ffff01ffa07faa3253bfddd1e0decb0906b2dc6247bbc4cf608f58345d173adb63e8b47c9fffa0a14daf55d41ced6419bcd011fbc1f74ab9567fe55340d88435aa6493d628fa47a0eff07522495060c066f66f32acc2a77e3a3e737aca8baea4d1a64ea4cdc13da9ffff04ffff01ff02ffff01ff02ffff01ff02ff3effff04ff02ffff04ff05ffff04ffff02ff2fff5f80ffff04ff80ffff04ffff04ffff04ff0bffff04ff17ff808080ffff01ff808080ffff01ff8080808080808080ffff04ffff01ffffff0233ff04ff0101ffff02ff02ffff03ff05ffff01ff02ff1affff04ff02ffff04ff0dffff04ffff0bff12ffff0bff2cff1480ffff0bff12ffff0bff12ffff0bff2cff3c80ff0980ffff0bff12ff0bffff0bff2cff8080808080ff8080808080ffff010b80ff0180ffff0bff12ffff0bff2cff1080ffff0bff12ffff0bff12ffff0bff2cff3c80ff0580ffff0bff12ffff02ff1affff04ff02ffff04ff07ffff04ffff0bff2cff2c80ff8080808080ffff0bff2cff8080808080ffff02ffff03ffff07ff0580ffff01ff0bffff0102ffff02ff2effff04ff02ffff04ff09ff80808080ffff02ff2effff04ff02ffff04ff0dff8080808080ffff01ff0bffff0101ff058080ff0180ff02ffff03ff0bffff01ff02ffff03ffff09ff23ff1880ffff01ff02ffff03ffff18ff81b3ff2c80ffff01ff02ffff03ffff20ff1780ffff01ff02ff3effff04ff02ffff04ff05ffff04ff1bffff04ff33ffff04ff2fffff04ff5fff8080808080808080ffff01ff088080ff0180ffff01ff04ff13ffff02ff3effff04ff02ffff04ff05ffff04ff1bffff04ff17ffff04ff2fffff04ff5fff80808080808080808080ff0180ffff01ff02ffff03ffff09ff23ffff0181e880ffff01ff02ff3effff04ff02ffff04ff05ffff04ff1bffff04ff17ffff04ffff02ffff03ffff22ffff09ffff02ff2effff04ff02ffff04ff53ff80808080ff82014f80ffff20ff5f8080ffff01ff02ff53ffff04ff818fffff04ff82014fffff04ff81b3ff8080808080ffff01ff088080ff0180ffff04ff2cff8080808080808080ffff01ff04ff13ffff02ff3effff04ff02ffff04ff05ffff04ff1bffff04ff17ffff04ff2fffff04ff5fff80808080808080808080ff018080ff0180ffff01ff04ffff04ff18ffff04ffff02ff16ffff04ff02ffff04ff05ffff04ff27ffff04ffff0bff2cff82014f80ffff04ffff02ff2effff04ff02ffff04ff818fff80808080ffff04ffff0bff2cff0580ff8080808080808080ff378080ff81af8080ff0180ff018080ffff04ffff01a0a04d9f57764f54a43e4030befb4d80026e870519aaa66334aef8304f5d0393c2ffff04ffff01ffa06661ea6604b491118b0f49c932c0f0de2ad815a57b54b6ec8fdbd1b408ae7e2780ffff04ffff01a057bfd1cb0adda3d94315053fda723f2028320faa8338225d99f629e3d46d43a9ffff04ffff01ff01ffff33ffa0c842b1a384b8633ac25d0f12bd7b614f86a77642ab6426418750f2b0b86bab2aff01ffffa0a14daf55d41ced6419bcd011fbc1f74ab9567fe55340d88435aa6493d628fa47ffa06661ea6604b491118b0f49c932c0f0de2ad815a57b54b6ec8fdbd1b408ae7e27ffa0c842b1a384b8633ac25d0f12bd7b614f86a77642ab6426418750f2b0b86bab2a8080ffff3eff248080ff018080808080ff01808080ffffa032dbe6d545f24635c7871ea53c623c358d7cea8f5e27a983ba6e5c0bf35fa243ffa08c4aebb18e8ce08405083c3d90a29f30239865142e2dcbca5393f40df9e3821dff0180ff01ffff808080a2028ecf85b4d00dc64b8da4afc4c636a80df8068e77166e8b40b57cbafba5de414570001536d1c431dc281191d8ab3e082e4614135872b18887e230853d0ee92b6f7f45910f2ad0bfecb34519efc8f1bb9fa24ee426a1ee18522f5779236cfa",  # noqa: E501
        "taker": [
            {
                "store_id": "7acfcbd1ed73bfe2b698508f4ea5ed353c60ace154360272ce91f9ab0c8423c3",
                "inclusions": [{"key": "10", "value": "0210"}],
            }
        ],
        "maker": [
            {
                "store_id": "a14daf55d41ced6419bcd011fbc1f74ab9567fe55340d88435aa6493d628fa47",
                "proofs": [
                    {
                        "key": "09",
                        "value": "0109",
                        "node_hash": "0ab4218d9b9763bb4978723b6bc3dcde8a952c49d6d6bbdebf9753e33ae94a4d",
                        "layers": [
                            {
                                "other_hash_side": "right",
                                "other_hash": "a9f71348ec8cf151e38fe0f6aa841dff3eac1f5a34161147e700ca179d2f7189",
                                "combined_hash": "577ab817898afbd1e149b8933322226fcd1e38f4c3921e7700dddae8c886996d",
                            },
                            {
                                "other_hash_side": "left",
                                "other_hash": "0e81e890b50e4547357938fb9cb81c7f17178e3f1bc47b784cd139ef9707c045",
                                "combined_hash": "f6a103cb21324e62dd5ca99eac6649b33be36af0b22588801c51196b571713ff",
                            },
                            {
                                "other_hash_side": "left",
                                "other_hash": "b2586f6b7a4a76e99064549f324d53c7f60eb2d5f67bd0c24444d0167dc7dc01",
                                "combined_hash": "2a6b820ed0e775d7f2e88fbbac8908f09880ca75a6f7e0f8611c940ee2dc8cec",
                            },
                            {
                                "other_hash_side": "right",
                                "other_hash": "ff63e1ccbbd40190042ed1ed2b553e264828065d1bb7fd3fe479d4444223e043",
                                "combined_hash": "bcff6f16886339a196a2f6c842ad6d350a8579d123eb8602a0a85965ba25d671",
                            },
                            {
                                "other_hash_side": "left",
                                "other_hash": "980a121e80381e79b37aa634758ff8a56c6cdf67c50ec0e75d14b4749dcde189",
                                "combined_hash": "6661ea6604b491118b0f49c932c0f0de2ad815a57b54b6ec8fdbd1b408ae7e27",
                            },
                        ],
                    }
                ],
            }
        ],
    },
    maker_inclusions=[{"key": b"\x09".hex(), "value": b"\x01\x09".hex()}],
    taker_inclusions=[{"key": b"\x10".hex(), "value": b"\x02\x10".hex()}],
    trade_id="61897a9f70200192924207b99706480271d17ea0107ea8a2b250f4b6624ed110",
    maker_root_history=[
        bytes32.from_hexstr("6661ea6604b491118b0f49c932c0f0de2ad815a57b54b6ec8fdbd1b408ae7e27"),
    ],
    taker_root_history=[
        bytes32.from_hexstr("42f08ebc0578f2cec7a9ad1c3038e74e0f30eba5c2f4cb1ee1c8fdb682c19dbb"),
        bytes32.from_hexstr("eeb63ac765065d2ee161e1c059c8188ef809e1c3ed8739bad5bfee2c2ee1c742"),
    ],
)


make_one_take_one_existing_reference = MakeAndTakeReference(
    entries_to_insert=10,
    make_offer_response={
        "trade_id": "beafa879abbffc8236b098758c1af73e6fe4e31c49100f35f2cf3a5ade1cefc4",
        "offer": "0000000300000000000000000000000000000000000000000000000000000000000000002a5e6ce75ee92c329c576b5dfe550bd8a9054a7b3da5c5f74b1c2c55417fc05f0000000000000000ff02ffff01ff02ffff01ff02ffff03ffff18ff2fff3480ffff01ff04ffff04ff20ffff04ff2fff808080ffff04ffff02ff3effff04ff02ffff04ff05ffff04ffff02ff2affff04ff02ffff04ff27ffff04ffff02ffff03ff77ffff01ff02ff36ffff04ff02ffff04ff09ffff04ff57ffff04ffff02ff2effff04ff02ffff04ff05ff80808080ff808080808080ffff011d80ff0180ffff04ffff02ffff03ff77ffff0181b7ffff015780ff0180ff808080808080ffff04ff77ff808080808080ffff02ff3affff04ff02ffff04ff05ffff04ffff02ff0bff5f80ffff01ff8080808080808080ffff01ff088080ff0180ffff04ffff01ffffffff4947ff0233ffff0401ff0102ffffff20ff02ffff03ff05ffff01ff02ff32ffff04ff02ffff04ff0dffff04ffff0bff3cffff0bff34ff2480ffff0bff3cffff0bff3cffff0bff34ff2c80ff0980ffff0bff3cff0bffff0bff34ff8080808080ff8080808080ffff010b80ff0180ffff02ffff03ffff22ffff09ffff0dff0580ff2280ffff09ffff0dff0b80ff2280ffff15ff17ffff0181ff8080ffff01ff0bff05ff0bff1780ffff01ff088080ff0180ff02ffff03ff0bffff01ff02ffff03ffff02ff26ffff04ff02ffff04ff13ff80808080ffff01ff02ffff03ffff20ff1780ffff01ff02ffff03ffff09ff81b3ffff01818f80ffff01ff02ff3affff04ff02ffff04ff05ffff04ff1bffff04ff34ff808080808080ffff01ff04ffff04ff23ffff04ffff02ff36ffff04ff02ffff04ff09ffff04ff53ffff04ffff02ff2effff04ff02ffff04ff05ff80808080ff808080808080ff738080ffff02ff3affff04ff02ffff04ff05ffff04ff1bffff04ff34ff8080808080808080ff0180ffff01ff088080ff0180ffff01ff04ff13ffff02ff3affff04ff02ffff04ff05ffff04ff1bffff04ff17ff8080808080808080ff0180ffff01ff02ffff03ff17ff80ffff01ff088080ff018080ff0180ffffff02ffff03ffff09ff09ff3880ffff01ff02ffff03ffff18ff2dffff010180ffff01ff0101ff8080ff0180ff8080ff0180ff0bff3cffff0bff34ff2880ffff0bff3cffff0bff3cffff0bff34ff2c80ff0580ffff0bff3cffff02ff32ffff04ff02ffff04ff07ffff04ffff0bff34ff3480ff8080808080ffff0bff34ff8080808080ffff02ffff03ffff07ff0580ffff01ff0bffff0102ffff02ff2effff04ff02ffff04ff09ff80808080ffff02ff2effff04ff02ffff04ff0dff8080808080ffff01ff0bffff0101ff058080ff0180ff02ffff03ffff21ff17ffff09ff0bff158080ffff01ff04ff30ffff04ff0bff808080ffff01ff088080ff0180ff018080ffff04ffff01ffa07faa3253bfddd1e0decb0906b2dc6247bbc4cf608f58345d173adb63e8b47c9fffa07acfcbd1ed73bfe2b698508f4ea5ed353c60ace154360272ce91f9ab0c8423c3a0eff07522495060c066f66f32acc2a77e3a3e737aca8baea4d1a64ea4cdc13da9ffff04ffff01ff02ffff01ff02ffff01ff02ff3effff04ff02ffff04ff05ffff04ffff02ff2fff5f80ffff04ff80ffff04ffff04ffff04ff0bffff04ff17ff808080ffff01ff808080ffff01ff8080808080808080ffff04ffff01ffffff0233ff04ff0101ffff02ff02ffff03ff05ffff01ff02ff1affff04ff02ffff04ff0dffff04ffff0bff12ffff0bff2cff1480ffff0bff12ffff0bff12ffff0bff2cff3c80ff0980ffff0bff12ff0bffff0bff2cff8080808080ff8080808080ffff010b80ff0180ffff0bff12ffff0bff2cff1080ffff0bff12ffff0bff12ffff0bff2cff3c80ff0580ffff0bff12ffff02ff1affff04ff02ffff04ff07ffff04ffff0bff2cff2c80ff8080808080ffff0bff2cff8080808080ffff02ffff03ffff07ff0580ffff01ff0bffff0102ffff02ff2effff04ff02ffff04ff09ff80808080ffff02ff2effff04ff02ffff04ff0dff8080808080ffff01ff0bffff0101ff058080ff0180ff02ffff03ff0bffff01ff02ffff03ffff09ff23ff1880ffff01ff02ffff03ffff18ff81b3ff2c80ffff01ff02ffff03ffff20ff1780ffff01ff02ff3effff04ff02ffff04ff05ffff04ff1bffff04ff33ffff04ff2fffff04ff5fff8080808080808080ffff01ff088080ff0180ffff01ff04ff13ffff02ff3effff04ff02ffff04ff05ffff04ff1bffff04ff17ffff04ff2fffff04ff5fff80808080808080808080ff0180ffff01ff02ffff03ffff09ff23ffff0181e880ffff01ff02ff3effff04ff02ffff04ff05ffff04ff1bffff04ff17ffff04ffff02ffff03ffff22ffff09ffff02ff2effff04ff02ffff04ff53ff80808080ff82014f80ffff20ff5f8080ffff01ff02ff53ffff04ff818fffff04ff82014fffff04ff81b3ff8080808080ffff01ff088080ff0180ffff04ff2cff8080808080808080ffff01ff04ff13ffff02ff3effff04ff02ffff04ff05ffff04ff1bffff04ff17ffff04ff2fffff04ff5fff80808080808080808080ff018080ff0180ffff01ff04ffff04ff18ffff04ffff02ff16ffff04ff02ffff04ff05ffff04ff27ffff04ffff0bff2cff82014f80ffff04ffff02ff2effff04ff02ffff04ff818fff80808080ffff04ffff0bff2cff0580ff8080808080808080ff378080ff81af8080ff0180ff018080ffff04ffff01a0a04d9f57764f54a43e4030befb4d80026e870519aaa66334aef8304f5d0393c2ffff04ffff01ffa042f08ebc0578f2cec7a9ad1c3038e74e0f30eba5c2f4cb1ee1c8fdb682c19dbb80ffff04ffff01a057bfd1cb0adda3d94315053fda723f2028320faa8338225d99f629e3d46d43a9ffff04ffff01ff02ffff01ff02ff0affff04ff02ffff04ff03ff80808080ffff04ffff01ffff333effff02ffff03ff05ffff01ff04ffff04ff0cffff04ffff02ff1effff04ff02ffff04ff09ff80808080ff808080ffff02ff16ffff04ff02ffff04ff19ffff04ffff02ff0affff04ff02ffff04ff0dff80808080ff808080808080ff8080ff0180ffff02ffff03ff05ffff01ff04ffff04ff08ff0980ffff02ff16ffff04ff02ffff04ff0dffff04ff0bff808080808080ffff010b80ff0180ff02ffff03ffff07ff0580ffff01ff0bffff0102ffff02ff1effff04ff02ffff04ff09ff80808080ffff02ff1effff04ff02ffff04ff0dff8080808080ffff01ff0bffff0101ff058080ff0180ff018080ff018080808080ff01808080ffffa00000000000000000000000000000000000000000000000000000000000000000ffffa00000000000000000000000000000000000000000000000000000000000000000ff01ff8080808032dbe6d545f24635c7871ea53c623c358d7cea8f5e27a983ba6e5c0bf35fa243aa064e96a86637d8f5ebe153dc8645d29f43bee762d5ec10d06c8617fa60b8c50000000000000001ff02ffff01ff02ffff01ff02ffff03ffff18ff2fff3480ffff01ff04ffff04ff20ffff04ff2fff808080ffff04ffff02ff3effff04ff02ffff04ff05ffff04ffff02ff2affff04ff02ffff04ff27ffff04ffff02ffff03ff77ffff01ff02ff36ffff04ff02ffff04ff09ffff04ff57ffff04ffff02ff2effff04ff02ffff04ff05ff80808080ff808080808080ffff011d80ff0180ffff04ffff02ffff03ff77ffff0181b7ffff015780ff0180ff808080808080ffff04ff77ff808080808080ffff02ff3affff04ff02ffff04ff05ffff04ffff02ff0bff5f80ffff01ff8080808080808080ffff01ff088080ff0180ffff04ffff01ffffffff4947ff0233ffff0401ff0102ffffff20ff02ffff03ff05ffff01ff02ff32ffff04ff02ffff04ff0dffff04ffff0bff3cffff0bff34ff2480ffff0bff3cffff0bff3cffff0bff34ff2c80ff0980ffff0bff3cff0bffff0bff34ff8080808080ff8080808080ffff010b80ff0180ffff02ffff03ffff22ffff09ffff0dff0580ff2280ffff09ffff0dff0b80ff2280ffff15ff17ffff0181ff8080ffff01ff0bff05ff0bff1780ffff01ff088080ff0180ff02ffff03ff0bffff01ff02ffff03ffff02ff26ffff04ff02ffff04ff13ff80808080ffff01ff02ffff03ffff20ff1780ffff01ff02ffff03ffff09ff81b3ffff01818f80ffff01ff02ff3affff04ff02ffff04ff05ffff04ff1bffff04ff34ff808080808080ffff01ff04ffff04ff23ffff04ffff02ff36ffff04ff02ffff04ff09ffff04ff53ffff04ffff02ff2effff04ff02ffff04ff05ff80808080ff808080808080ff738080ffff02ff3affff04ff02ffff04ff05ffff04ff1bffff04ff34ff8080808080808080ff0180ffff01ff088080ff0180ffff01ff04ff13ffff02ff3affff04ff02ffff04ff05ffff04ff1bffff04ff17ff8080808080808080ff0180ffff01ff02ffff03ff17ff80ffff01ff088080ff018080ff0180ffffff02ffff03ffff09ff09ff3880ffff01ff02ffff03ffff18ff2dffff010180ffff01ff0101ff8080ff0180ff8080ff0180ff0bff3cffff0bff34ff2880ffff0bff3cffff0bff3cffff0bff34ff2c80ff0580ffff0bff3cffff02ff32ffff04ff02ffff04ff07ffff04ffff0bff34ff3480ff8080808080ffff0bff34ff8080808080ffff02ffff03ffff07ff0580ffff01ff0bffff0102ffff02ff2effff04ff02ffff04ff09ff80808080ffff02ff2effff04ff02ffff04ff0dff8080808080ffff01ff0bffff0101ff058080ff0180ff02ffff03ffff21ff17ffff09ff0bff158080ffff01ff04ff30ffff04ff0bff808080ffff01ff088080ff0180ff018080ffff04ffff01ffa07faa3253bfddd1e0decb0906b2dc6247bbc4cf608f58345d173adb63e8b47c9fffa0a14daf55d41ced6419bcd011fbc1f74ab9567fe55340d88435aa6493d628fa47a0eff07522495060c066f66f32acc2a77e3a3e737aca8baea4d1a64ea4cdc13da9ffff04ffff01ff02ffff01ff02ffff01ff02ff3effff04ff02ffff04ff05ffff04ffff02ff2fff5f80ffff04ff80ffff04ffff04ffff04ff0bffff04ff17ff808080ffff01ff808080ffff01ff8080808080808080ffff04ffff01ffffff0233ff04ff0101ffff02ff02ffff03ff05ffff01ff02ff1affff04ff02ffff04ff0dffff04ffff0bff12ffff0bff2cff1480ffff0bff12ffff0bff12ffff0bff2cff3c80ff0980ffff0bff12ff0bffff0bff2cff8080808080ff8080808080ffff010b80ff0180ffff0bff12ffff0bff2cff1080ffff0bff12ffff0bff12ffff0bff2cff3c80ff0580ffff0bff12ffff02ff1affff04ff02ffff04ff07ffff04ffff0bff2cff2c80ff8080808080ffff0bff2cff8080808080ffff02ffff03ffff07ff0580ffff01ff0bffff0102ffff02ff2effff04ff02ffff04ff09ff80808080ffff02ff2effff04ff02ffff04ff0dff8080808080ffff01ff0bffff0101ff058080ff0180ff02ffff03ff0bffff01ff02ffff03ffff09ff23ff1880ffff01ff02ffff03ffff18ff81b3ff2c80ffff01ff02ffff03ffff20ff1780ffff01ff02ff3effff04ff02ffff04ff05ffff04ff1bffff04ff33ffff04ff2fffff04ff5fff8080808080808080ffff01ff088080ff0180ffff01ff04ff13ffff02ff3effff04ff02ffff04ff05ffff04ff1bffff04ff17ffff04ff2fffff04ff5fff80808080808080808080ff0180ffff01ff02ffff03ffff09ff23ffff0181e880ffff01ff02ff3effff04ff02ffff04ff05ffff04ff1bffff04ff17ffff04ffff02ffff03ffff22ffff09ffff02ff2effff04ff02ffff04ff53ff80808080ff82014f80ffff20ff5f8080ffff01ff02ff53ffff04ff818fffff04ff82014fffff04ff81b3ff8080808080ffff01ff088080ff0180ffff04ff2cff8080808080808080ffff01ff04ff13ffff02ff3effff04ff02ffff04ff05ffff04ff1bffff04ff17ffff04ff2fffff04ff5fff80808080808080808080ff018080ff0180ffff01ff04ffff04ff18ffff04ffff02ff16ffff04ff02ffff04ff05ffff04ff27ffff04ffff0bff2cff82014f80ffff04ffff02ff2effff04ff02ffff04ff818fff80808080ffff04ffff0bff2cff0580ff8080808080808080ff378080ff81af8080ff0180ff018080ffff04ffff01a0a04d9f57764f54a43e4030befb4d80026e870519aaa66334aef8304f5d0393c2ffff04ffff01ffa06661ea6604b491118b0f49c932c0f0de2ad815a57b54b6ec8fdbd1b408ae7e2780ffff04ffff01a057bfd1cb0adda3d94315053fda723f2028320faa8338225d99f629e3d46d43a9ffff04ffff01ff02ffff01ff02ffff01ff02ffff03ff0bffff01ff02ffff03ffff09ff05ffff1dff0bffff1effff0bff0bffff02ff06ffff04ff02ffff04ff17ff8080808080808080ffff01ff02ff17ff2f80ffff01ff088080ff0180ffff01ff04ffff04ff04ffff04ff05ffff04ffff02ff06ffff04ff02ffff04ff17ff80808080ff80808080ffff02ff17ff2f808080ff0180ffff04ffff01ff32ff02ffff03ffff07ff0580ffff01ff0bffff0102ffff02ff06ffff04ff02ffff04ff09ff80808080ffff02ff06ffff04ff02ffff04ff0dff8080808080ffff01ff0bffff0101ff058080ff0180ff018080ffff04ffff01b0a132fae32c98cbb7d8f5814c49ee3f0ba6ec2172c5e5f6900655a65cd2157a06a1c6eb89c68c8d2cdcee9506c2217978ff018080ff018080808080ff01808080ffffa0a14daf55d41ced6419bcd011fbc1f74ab9567fe55340d88435aa6493d628fa47ffa01804338c97f989c78d88716206c0f27315f3eb7d59417ab2eacee20f0a7ff60bff0180ff01ffffff80ffff02ffff01ff02ffff01ff02ffff03ff5fffff01ff02ff3affff04ff02ffff04ff0bffff04ff17ffff04ff2fffff04ff5fffff04ff81bfffff04ff82017fffff04ff8202ffffff04ffff02ff05ff8205ff80ff8080808080808080808080ffff01ff04ffff04ff10ffff01ff81ff8080ffff02ff05ff8205ff808080ff0180ffff04ffff01ffffff49ff3f02ff04ff0101ffff02ffff02ffff03ff05ffff01ff02ff2affff04ff02ffff04ff0dffff04ffff0bff12ffff0bff2cff1480ffff0bff12ffff0bff12ffff0bff2cff3c80ff0980ffff0bff12ff0bffff0bff2cff8080808080ff8080808080ffff010b80ff0180ff02ffff03ff05ffff01ff02ffff03ffff02ff3effff04ff02ffff04ff82011fffff04ff27ffff04ff4fff808080808080ffff01ff02ff3affff04ff02ffff04ff0dffff04ff1bffff04ff37ffff04ff6fffff04ff81dfffff04ff8201bfffff04ff82037fffff04ffff04ffff04ff28ffff04ffff0bffff02ff26ffff04ff02ffff04ff11ffff04ffff02ff26ffff04ff02ffff04ff13ffff04ff82027fffff04ffff02ff36ffff04ff02ffff04ff82013fff80808080ffff04ffff02ff36ffff04ff02ffff04ff819fff80808080ffff04ffff02ff36ffff04ff02ffff04ff13ff80808080ff8080808080808080ffff04ffff02ff36ffff04ff02ffff04ff09ff80808080ff808080808080ffff012480ff808080ff8202ff80ff8080808080808080808080ffff01ff088080ff0180ffff018202ff80ff0180ffffff0bff12ffff0bff2cff3880ffff0bff12ffff0bff12ffff0bff2cff3c80ff0580ffff0bff12ffff02ff2affff04ff02ffff04ff07ffff04ffff0bff2cff2c80ff8080808080ffff0bff2cff8080808080ff02ffff03ffff07ff0580ffff01ff0bffff0102ffff02ff36ffff04ff02ffff04ff09ff80808080ffff02ff36ffff04ff02ffff04ff0dff8080808080ffff01ff0bffff0101ff058080ff0180ffff02ffff03ff1bffff01ff02ff2effff04ff02ffff04ffff02ffff03ffff18ffff0101ff1380ffff01ff0bffff0102ff2bff0580ffff01ff0bffff0102ff05ff2b8080ff0180ffff04ffff04ffff17ff13ffff0181ff80ff3b80ff8080808080ffff010580ff0180ff02ffff03ff17ffff01ff02ffff03ffff09ff05ffff02ff2effff04ff02ffff04ff13ffff04ff27ff808080808080ffff01ff02ff3effff04ff02ffff04ff05ffff04ff1bffff04ff37ff808080808080ffff01ff088080ff0180ffff01ff010180ff0180ff018080ffff04ffff01ff01ffff81e8ff0bffffffffa08e54f5066aa7999fc1561a56df59d11ff01f7df93cadf49a61adebf65dec65ea80ffa057bfd1cb0adda3d94315053fda723f2028320faa8338225d99f629e3d46d43a980ff808080ffff33ffa0ca77e42ac3b3375edc54af271f21d075afd02d72969cababeec63e22f7ab10deff01ffffa0a14daf55d41ced6419bcd011fbc1f74ab9567fe55340d88435aa6493d628fa47ffa08e54f5066aa7999fc1561a56df59d11ff01f7df93cadf49a61adebf65dec65eaffa0c842b1a384b8633ac25d0f12bd7b614f86a77642ab6426418750f2b0b86bab2a8080ffff3fffa0bd7aa54c5f93ef1738439aa60b471ce2aa4c62fb18a7943aa10061f00dbdb8368080ffff04ffff01ffffa07faa3253bfddd1e0decb0906b2dc6247bbc4cf608f58345d173adb63e8b47c9fffa07acfcbd1ed73bfe2b698508f4ea5ed353c60ace154360272ce91f9ab0c8423c3a0eff07522495060c066f66f32acc2a77e3a3e737aca8baea4d1a64ea4cdc13da980ffff04ffff01ffa0a04d9f57764f54a43e4030befb4d80026e870519aaa66334aef8304f5d0393c280ffff04ffff01ffffa09dd8b0a6d67ee56221d0fe6bb131eb30d17c098c7548a78a962836011ea465bb8080ff018080808080ffff80ff80ff80ff80ff8080808080ca2e21c90d263e63b73d449a3f8d57b9458846f7af27d9a61a515395fa14071ea55bba78c76265b4bac257251b1e89dd13637a7c18e8dcb03e092dfb7eb5a84a0000000000000001ff02ffff01ff02ffff01ff02ffff03ffff18ff2fff3480ffff01ff04ffff04ff20ffff04ff2fff808080ffff04ffff02ff3effff04ff02ffff04ff05ffff04ffff02ff2affff04ff02ffff04ff27ffff04ffff02ffff03ff77ffff01ff02ff36ffff04ff02ffff04ff09ffff04ff57ffff04ffff02ff2effff04ff02ffff04ff05ff80808080ff808080808080ffff011d80ff0180ffff04ffff02ffff03ff77ffff0181b7ffff015780ff0180ff808080808080ffff04ff77ff808080808080ffff02ff3affff04ff02ffff04ff05ffff04ffff02ff0bff5f80ffff01ff8080808080808080ffff01ff088080ff0180ffff04ffff01ffffffff4947ff0233ffff0401ff0102ffffff20ff02ffff03ff05ffff01ff02ff32ffff04ff02ffff04ff0dffff04ffff0bff3cffff0bff34ff2480ffff0bff3cffff0bff3cffff0bff34ff2c80ff0980ffff0bff3cff0bffff0bff34ff8080808080ff8080808080ffff010b80ff0180ffff02ffff03ffff22ffff09ffff0dff0580ff2280ffff09ffff0dff0b80ff2280ffff15ff17ffff0181ff8080ffff01ff0bff05ff0bff1780ffff01ff088080ff0180ff02ffff03ff0bffff01ff02ffff03ffff02ff26ffff04ff02ffff04ff13ff80808080ffff01ff02ffff03ffff20ff1780ffff01ff02ffff03ffff09ff81b3ffff01818f80ffff01ff02ff3affff04ff02ffff04ff05ffff04ff1bffff04ff34ff808080808080ffff01ff04ffff04ff23ffff04ffff02ff36ffff04ff02ffff04ff09ffff04ff53ffff04ffff02ff2effff04ff02ffff04ff05ff80808080ff808080808080ff738080ffff02ff3affff04ff02ffff04ff05ffff04ff1bffff04ff34ff8080808080808080ff0180ffff01ff088080ff0180ffff01ff04ff13ffff02ff3affff04ff02ffff04ff05ffff04ff1bffff04ff17ff8080808080808080ff0180ffff01ff02ffff03ff17ff80ffff01ff088080ff018080ff0180ffffff02ffff03ffff09ff09ff3880ffff01ff02ffff03ffff18ff2dffff010180ffff01ff0101ff8080ff0180ff8080ff0180ff0bff3cffff0bff34ff2880ffff0bff3cffff0bff3cffff0bff34ff2c80ff0580ffff0bff3cffff02ff32ffff04ff02ffff04ff07ffff04ffff0bff34ff3480ff8080808080ffff0bff34ff8080808080ffff02ffff03ffff07ff0580ffff01ff0bffff0102ffff02ff2effff04ff02ffff04ff09ff80808080ffff02ff2effff04ff02ffff04ff0dff8080808080ffff01ff0bffff0101ff058080ff0180ff02ffff03ffff21ff17ffff09ff0bff158080ffff01ff04ff30ffff04ff0bff808080ffff01ff088080ff0180ff018080ffff04ffff01ffa07faa3253bfddd1e0decb0906b2dc6247bbc4cf608f58345d173adb63e8b47c9fffa0a14daf55d41ced6419bcd011fbc1f74ab9567fe55340d88435aa6493d628fa47a0eff07522495060c066f66f32acc2a77e3a3e737aca8baea4d1a64ea4cdc13da9ffff04ffff01ff02ffff01ff02ffff01ff02ff3effff04ff02ffff04ff05ffff04ffff02ff2fff5f80ffff04ff80ffff04ffff04ffff04ff0bffff04ff17ff808080ffff01ff808080ffff01ff8080808080808080ffff04ffff01ffffff0233ff04ff0101ffff02ff02ffff03ff05ffff01ff02ff1affff04ff02ffff04ff0dffff04ffff0bff12ffff0bff2cff1480ffff0bff12ffff0bff12ffff0bff2cff3c80ff0980ffff0bff12ff0bffff0bff2cff8080808080ff8080808080ffff010b80ff0180ffff0bff12ffff0bff2cff1080ffff0bff12ffff0bff12ffff0bff2cff3c80ff0580ffff0bff12ffff02ff1affff04ff02ffff04ff07ffff04ffff0bff2cff2c80ff8080808080ffff0bff2cff8080808080ffff02ffff03ffff07ff0580ffff01ff0bffff0102ffff02ff2effff04ff02ffff04ff09ff80808080ffff02ff2effff04ff02ffff04ff0dff8080808080ffff01ff0bffff0101ff058080ff0180ff02ffff03ff0bffff01ff02ffff03ffff09ff23ff1880ffff01ff02ffff03ffff18ff81b3ff2c80ffff01ff02ffff03ffff20ff1780ffff01ff02ff3effff04ff02ffff04ff05ffff04ff1bffff04ff33ffff04ff2fffff04ff5fff8080808080808080ffff01ff088080ff0180ffff01ff04ff13ffff02ff3effff04ff02ffff04ff05ffff04ff1bffff04ff17ffff04ff2fffff04ff5fff80808080808080808080ff0180ffff01ff02ffff03ffff09ff23ffff0181e880ffff01ff02ff3effff04ff02ffff04ff05ffff04ff1bffff04ff17ffff04ffff02ffff03ffff22ffff09ffff02ff2effff04ff02ffff04ff53ff80808080ff82014f80ffff20ff5f8080ffff01ff02ff53ffff04ff818fffff04ff82014fffff04ff81b3ff8080808080ffff01ff088080ff0180ffff04ff2cff8080808080808080ffff01ff04ff13ffff02ff3effff04ff02ffff04ff05ffff04ff1bffff04ff17ffff04ff2fffff04ff5fff80808080808080808080ff018080ff0180ffff01ff04ffff04ff18ffff04ffff02ff16ffff04ff02ffff04ff05ffff04ff27ffff04ffff0bff2cff82014f80ffff04ffff02ff2effff04ff02ffff04ff818fff80808080ffff04ffff0bff2cff0580ff8080808080808080ff378080ff81af8080ff0180ff018080ffff04ffff01a0a04d9f57764f54a43e4030befb4d80026e870519aaa66334aef8304f5d0393c2ffff04ffff01ffa08e54f5066aa7999fc1561a56df59d11ff01f7df93cadf49a61adebf65dec65ea80ffff04ffff01a057bfd1cb0adda3d94315053fda723f2028320faa8338225d99f629e3d46d43a9ffff04ffff01ff01ffff33ffa0c842b1a384b8633ac25d0f12bd7b614f86a77642ab6426418750f2b0b86bab2aff01ffffa0a14daf55d41ced6419bcd011fbc1f74ab9567fe55340d88435aa6493d628fa47ffa08e54f5066aa7999fc1561a56df59d11ff01f7df93cadf49a61adebf65dec65eaffa0c842b1a384b8633ac25d0f12bd7b614f86a77642ab6426418750f2b0b86bab2a8080ffff3eff248080ff018080808080ff01808080ffffa032dbe6d545f24635c7871ea53c623c358d7cea8f5e27a983ba6e5c0bf35fa243ffa08c4aebb18e8ce08405083c3d90a29f30239865142e2dcbca5393f40df9e3821dff0180ff01ffff8080808f4d91e1df769ca9a37dd036e1d35562d1642e9c2641a35e72a91b660187d5fe3d9a772031da55792b2c7f6b36fc3baa0f7f64a1fe9ed3a949d495d47c3f6fa0d5189cb9f1fb5e3087efebad81180c68a2e0a09eed5bdfacddddb43c5ca253d3",  # noqa: E501
        "taker": [
            {
                "store_id": "7acfcbd1ed73bfe2b698508f4ea5ed353c60ace154360272ce91f9ab0c8423c3",
                "inclusions": [{"key": "09", "value": "0209"}],
            }
        ],
        "maker": [
            {
                "store_id": "a14daf55d41ced6419bcd011fbc1f74ab9567fe55340d88435aa6493d628fa47",
                "proofs": [
                    {
                        "key": "10",
                        "value": "0110",
                        "node_hash": "de4ec93c032f5117d8af076dfc86faa5987a6c0b1d52ffc9cf0dfa43989d8c58",
                        "layers": [
                            {
                                "other_hash_side": "left",
                                "other_hash": "1c8ab812b97f5a9da0ba4be2380104810fe5c8022efe9b9e2c9d188fc3537434",
                                "combined_hash": "d340000b3a6717a5a8d42b24516ff69430235c771f8a527554b357b7f03c6de0",
                            },
                            {
                                "other_hash_side": "right",
                                "other_hash": "54e8b4cac761778f396840b343c0f1cb0e1fd0c9927d48d2f0d09a7a6f225126",
                                "combined_hash": "7676004a15439e4e8345d0f9f3a15500805b3447285904b7bcd7d14e27381d2e",
                            },
                            {
                                "other_hash_side": "right",
                                "other_hash": "6a37ca2d9a37a50f2d53387c3cf31395c72d75b1aacfa4402c32dc6d354542b4",
                                "combined_hash": "b1dc97f797a32631483c11d33b4759f5b498b512b7436286d1dc00bb1024b7e2",
                            },
                            {
                                "other_hash_side": "right",
                                "other_hash": "bcff6f16886339a196a2f6c842ad6d350a8579d123eb8602a0a85965ba25d671",
                                "combined_hash": "8e54f5066aa7999fc1561a56df59d11ff01f7df93cadf49a61adebf65dec65ea",
                            },
                        ],
                    }
                ],
            }
        ],
    },
    maker_inclusions=[{"key": b"\x10".hex(), "value": b"\x01\x10".hex()}],
    taker_inclusions=[{"key": b"\x09".hex(), "value": b"\x02\x09".hex()}],
    trade_id="5f34b109750cfaa11227228410c2114a1a45e3916e90b648fe9a02137dd89d22",
    maker_root_history=[
        bytes32.from_hexstr("6661ea6604b491118b0f49c932c0f0de2ad815a57b54b6ec8fdbd1b408ae7e27"),
        bytes32.from_hexstr("8e54f5066aa7999fc1561a56df59d11ff01f7df93cadf49a61adebf65dec65ea"),
    ],
    taker_root_history=[
        bytes32.from_hexstr("42f08ebc0578f2cec7a9ad1c3038e74e0f30eba5c2f4cb1ee1c8fdb682c19dbb"),
    ],
)


make_one_upsert_take_one_reference = MakeAndTakeReference(
    entries_to_insert=10,
    make_offer_response={
        "trade_id": "51ddb0b38d6253f437ceef26edcad140ffb7e97700007e859a9b86a005a69eb7",
        "offer": "0000000300000000000000000000000000000000000000000000000000000000000000002a5e6ce75ee92c329c576b5dfe550bd8a9054a7b3da5c5f74b1c2c55417fc05f0000000000000000ff02ffff01ff02ffff01ff02ffff03ffff18ff2fff3480ffff01ff04ffff04ff20ffff04ff2fff808080ffff04ffff02ff3effff04ff02ffff04ff05ffff04ffff02ff2affff04ff02ffff04ff27ffff04ffff02ffff03ff77ffff01ff02ff36ffff04ff02ffff04ff09ffff04ff57ffff04ffff02ff2effff04ff02ffff04ff05ff80808080ff808080808080ffff011d80ff0180ffff04ffff02ffff03ff77ffff0181b7ffff015780ff0180ff808080808080ffff04ff77ff808080808080ffff02ff3affff04ff02ffff04ff05ffff04ffff02ff0bff5f80ffff01ff8080808080808080ffff01ff088080ff0180ffff04ffff01ffffffff4947ff0233ffff0401ff0102ffffff20ff02ffff03ff05ffff01ff02ff32ffff04ff02ffff04ff0dffff04ffff0bff3cffff0bff34ff2480ffff0bff3cffff0bff3cffff0bff34ff2c80ff0980ffff0bff3cff0bffff0bff34ff8080808080ff8080808080ffff010b80ff0180ffff02ffff03ffff22ffff09ffff0dff0580ff2280ffff09ffff0dff0b80ff2280ffff15ff17ffff0181ff8080ffff01ff0bff05ff0bff1780ffff01ff088080ff0180ff02ffff03ff0bffff01ff02ffff03ffff02ff26ffff04ff02ffff04ff13ff80808080ffff01ff02ffff03ffff20ff1780ffff01ff02ffff03ffff09ff81b3ffff01818f80ffff01ff02ff3affff04ff02ffff04ff05ffff04ff1bffff04ff34ff808080808080ffff01ff04ffff04ff23ffff04ffff02ff36ffff04ff02ffff04ff09ffff04ff53ffff04ffff02ff2effff04ff02ffff04ff05ff80808080ff808080808080ff738080ffff02ff3affff04ff02ffff04ff05ffff04ff1bffff04ff34ff8080808080808080ff0180ffff01ff088080ff0180ffff01ff04ff13ffff02ff3affff04ff02ffff04ff05ffff04ff1bffff04ff17ff8080808080808080ff0180ffff01ff02ffff03ff17ff80ffff01ff088080ff018080ff0180ffffff02ffff03ffff09ff09ff3880ffff01ff02ffff03ffff18ff2dffff010180ffff01ff0101ff8080ff0180ff8080ff0180ff0bff3cffff0bff34ff2880ffff0bff3cffff0bff3cffff0bff34ff2c80ff0580ffff0bff3cffff02ff32ffff04ff02ffff04ff07ffff04ffff0bff34ff3480ff8080808080ffff0bff34ff8080808080ffff02ffff03ffff07ff0580ffff01ff0bffff0102ffff02ff2effff04ff02ffff04ff09ff80808080ffff02ff2effff04ff02ffff04ff0dff8080808080ffff01ff0bffff0101ff058080ff0180ff02ffff03ffff21ff17ffff09ff0bff158080ffff01ff04ff30ffff04ff0bff808080ffff01ff088080ff0180ff018080ffff04ffff01ffa07faa3253bfddd1e0decb0906b2dc6247bbc4cf608f58345d173adb63e8b47c9fffa07acfcbd1ed73bfe2b698508f4ea5ed353c60ace154360272ce91f9ab0c8423c3a0eff07522495060c066f66f32acc2a77e3a3e737aca8baea4d1a64ea4cdc13da9ffff04ffff01ff02ffff01ff02ffff01ff02ff3effff04ff02ffff04ff05ffff04ffff02ff2fff5f80ffff04ff80ffff04ffff04ffff04ff0bffff04ff17ff808080ffff01ff808080ffff01ff8080808080808080ffff04ffff01ffffff0233ff04ff0101ffff02ff02ffff03ff05ffff01ff02ff1affff04ff02ffff04ff0dffff04ffff0bff12ffff0bff2cff1480ffff0bff12ffff0bff12ffff0bff2cff3c80ff0980ffff0bff12ff0bffff0bff2cff8080808080ff8080808080ffff010b80ff0180ffff0bff12ffff0bff2cff1080ffff0bff12ffff0bff12ffff0bff2cff3c80ff0580ffff0bff12ffff02ff1affff04ff02ffff04ff07ffff04ffff0bff2cff2c80ff8080808080ffff0bff2cff8080808080ffff02ffff03ffff07ff0580ffff01ff0bffff0102ffff02ff2effff04ff02ffff04ff09ff80808080ffff02ff2effff04ff02ffff04ff0dff8080808080ffff01ff0bffff0101ff058080ff0180ff02ffff03ff0bffff01ff02ffff03ffff09ff23ff1880ffff01ff02ffff03ffff18ff81b3ff2c80ffff01ff02ffff03ffff20ff1780ffff01ff02ff3effff04ff02ffff04ff05ffff04ff1bffff04ff33ffff04ff2fffff04ff5fff8080808080808080ffff01ff088080ff0180ffff01ff04ff13ffff02ff3effff04ff02ffff04ff05ffff04ff1bffff04ff17ffff04ff2fffff04ff5fff80808080808080808080ff0180ffff01ff02ffff03ffff09ff23ffff0181e880ffff01ff02ff3effff04ff02ffff04ff05ffff04ff1bffff04ff17ffff04ffff02ffff03ffff22ffff09ffff02ff2effff04ff02ffff04ff53ff80808080ff82014f80ffff20ff5f8080ffff01ff02ff53ffff04ff818fffff04ff82014fffff04ff81b3ff8080808080ffff01ff088080ff0180ffff04ff2cff8080808080808080ffff01ff04ff13ffff02ff3effff04ff02ffff04ff05ffff04ff1bffff04ff17ffff04ff2fffff04ff5fff80808080808080808080ff018080ff0180ffff01ff04ffff04ff18ffff04ffff02ff16ffff04ff02ffff04ff05ffff04ff27ffff04ffff0bff2cff82014f80ffff04ffff02ff2effff04ff02ffff04ff818fff80808080ffff04ffff0bff2cff0580ff8080808080808080ff378080ff81af8080ff0180ff018080ffff04ffff01a0a04d9f57764f54a43e4030befb4d80026e870519aaa66334aef8304f5d0393c2ffff04ffff01ffa042f08ebc0578f2cec7a9ad1c3038e74e0f30eba5c2f4cb1ee1c8fdb682c19dbb80ffff04ffff01a057bfd1cb0adda3d94315053fda723f2028320faa8338225d99f629e3d46d43a9ffff04ffff01ff02ffff01ff02ff0affff04ff02ffff04ff03ff80808080ffff04ffff01ffff333effff02ffff03ff05ffff01ff04ffff04ff0cffff04ffff02ff1effff04ff02ffff04ff09ff80808080ff808080ffff02ff16ffff04ff02ffff04ff19ffff04ffff02ff0affff04ff02ffff04ff0dff80808080ff808080808080ff8080ff0180ffff02ffff03ff05ffff01ff04ffff04ff08ff0980ffff02ff16ffff04ff02ffff04ff0dffff04ff0bff808080808080ffff010b80ff0180ff02ffff03ffff07ff0580ffff01ff0bffff0102ffff02ff1effff04ff02ffff04ff09ff80808080ffff02ff1effff04ff02ffff04ff0dff8080808080ffff01ff0bffff0101ff058080ff0180ff018080ff018080808080ff01808080ffffa00000000000000000000000000000000000000000000000000000000000000000ffffa00000000000000000000000000000000000000000000000000000000000000000ff01ff8080808032dbe6d545f24635c7871ea53c623c358d7cea8f5e27a983ba6e5c0bf35fa243aa064e96a86637d8f5ebe153dc8645d29f43bee762d5ec10d06c8617fa60b8c50000000000000001ff02ffff01ff02ffff01ff02ffff03ffff18ff2fff3480ffff01ff04ffff04ff20ffff04ff2fff808080ffff04ffff02ff3effff04ff02ffff04ff05ffff04ffff02ff2affff04ff02ffff04ff27ffff04ffff02ffff03ff77ffff01ff02ff36ffff04ff02ffff04ff09ffff04ff57ffff04ffff02ff2effff04ff02ffff04ff05ff80808080ff808080808080ffff011d80ff0180ffff04ffff02ffff03ff77ffff0181b7ffff015780ff0180ff808080808080ffff04ff77ff808080808080ffff02ff3affff04ff02ffff04ff05ffff04ffff02ff0bff5f80ffff01ff8080808080808080ffff01ff088080ff0180ffff04ffff01ffffffff4947ff0233ffff0401ff0102ffffff20ff02ffff03ff05ffff01ff02ff32ffff04ff02ffff04ff0dffff04ffff0bff3cffff0bff34ff2480ffff0bff3cffff0bff3cffff0bff34ff2c80ff0980ffff0bff3cff0bffff0bff34ff8080808080ff8080808080ffff010b80ff0180ffff02ffff03ffff22ffff09ffff0dff0580ff2280ffff09ffff0dff0b80ff2280ffff15ff17ffff0181ff8080ffff01ff0bff05ff0bff1780ffff01ff088080ff0180ff02ffff03ff0bffff01ff02ffff03ffff02ff26ffff04ff02ffff04ff13ff80808080ffff01ff02ffff03ffff20ff1780ffff01ff02ffff03ffff09ff81b3ffff01818f80ffff01ff02ff3affff04ff02ffff04ff05ffff04ff1bffff04ff34ff808080808080ffff01ff04ffff04ff23ffff04ffff02ff36ffff04ff02ffff04ff09ffff04ff53ffff04ffff02ff2effff04ff02ffff04ff05ff80808080ff808080808080ff738080ffff02ff3affff04ff02ffff04ff05ffff04ff1bffff04ff34ff8080808080808080ff0180ffff01ff088080ff0180ffff01ff04ff13ffff02ff3affff04ff02ffff04ff05ffff04ff1bffff04ff17ff8080808080808080ff0180ffff01ff02ffff03ff17ff80ffff01ff088080ff018080ff0180ffffff02ffff03ffff09ff09ff3880ffff01ff02ffff03ffff18ff2dffff010180ffff01ff0101ff8080ff0180ff8080ff0180ff0bff3cffff0bff34ff2880ffff0bff3cffff0bff3cffff0bff34ff2c80ff0580ffff0bff3cffff02ff32ffff04ff02ffff04ff07ffff04ffff0bff34ff3480ff8080808080ffff0bff34ff8080808080ffff02ffff03ffff07ff0580ffff01ff0bffff0102ffff02ff2effff04ff02ffff04ff09ff80808080ffff02ff2effff04ff02ffff04ff0dff8080808080ffff01ff0bffff0101ff058080ff0180ff02ffff03ffff21ff17ffff09ff0bff158080ffff01ff04ff30ffff04ff0bff808080ffff01ff088080ff0180ff018080ffff04ffff01ffa07faa3253bfddd1e0decb0906b2dc6247bbc4cf608f58345d173adb63e8b47c9fffa0a14daf55d41ced6419bcd011fbc1f74ab9567fe55340d88435aa6493d628fa47a0eff07522495060c066f66f32acc2a77e3a3e737aca8baea4d1a64ea4cdc13da9ffff04ffff01ff02ffff01ff02ffff01ff02ff3effff04ff02ffff04ff05ffff04ffff02ff2fff5f80ffff04ff80ffff04ffff04ffff04ff0bffff04ff17ff808080ffff01ff808080ffff01ff8080808080808080ffff04ffff01ffffff0233ff04ff0101ffff02ff02ffff03ff05ffff01ff02ff1affff04ff02ffff04ff0dffff04ffff0bff12ffff0bff2cff1480ffff0bff12ffff0bff12ffff0bff2cff3c80ff0980ffff0bff12ff0bffff0bff2cff8080808080ff8080808080ffff010b80ff0180ffff0bff12ffff0bff2cff1080ffff0bff12ffff0bff12ffff0bff2cff3c80ff0580ffff0bff12ffff02ff1affff04ff02ffff04ff07ffff04ffff0bff2cff2c80ff8080808080ffff0bff2cff8080808080ffff02ffff03ffff07ff0580ffff01ff0bffff0102ffff02ff2effff04ff02ffff04ff09ff80808080ffff02ff2effff04ff02ffff04ff0dff8080808080ffff01ff0bffff0101ff058080ff0180ff02ffff03ff0bffff01ff02ffff03ffff09ff23ff1880ffff01ff02ffff03ffff18ff81b3ff2c80ffff01ff02ffff03ffff20ff1780ffff01ff02ff3effff04ff02ffff04ff05ffff04ff1bffff04ff33ffff04ff2fffff04ff5fff8080808080808080ffff01ff088080ff0180ffff01ff04ff13ffff02ff3effff04ff02ffff04ff05ffff04ff1bffff04ff17ffff04ff2fffff04ff5fff80808080808080808080ff0180ffff01ff02ffff03ffff09ff23ffff0181e880ffff01ff02ff3effff04ff02ffff04ff05ffff04ff1bffff04ff17ffff04ffff02ffff03ffff22ffff09ffff02ff2effff04ff02ffff04ff53ff80808080ff82014f80ffff20ff5f8080ffff01ff02ff53ffff04ff818fffff04ff82014fffff04ff81b3ff8080808080ffff01ff088080ff0180ffff04ff2cff8080808080808080ffff01ff04ff13ffff02ff3effff04ff02ffff04ff05ffff04ff1bffff04ff17ffff04ff2fffff04ff5fff80808080808080808080ff018080ff0180ffff01ff04ffff04ff18ffff04ffff02ff16ffff04ff02ffff04ff05ffff04ff27ffff04ffff0bff2cff82014f80ffff04ffff02ff2effff04ff02ffff04ff818fff80808080ffff04ffff0bff2cff0580ff8080808080808080ff378080ff81af8080ff0180ff018080ffff04ffff01a0a04d9f57764f54a43e4030befb4d80026e870519aaa66334aef8304f5d0393c2ffff04ffff01ffa06661ea6604b491118b0f49c932c0f0de2ad815a57b54b6ec8fdbd1b408ae7e2780ffff04ffff01a057bfd1cb0adda3d94315053fda723f2028320faa8338225d99f629e3d46d43a9ffff04ffff01ff02ffff01ff02ffff01ff02ffff03ff0bffff01ff02ffff03ffff09ff05ffff1dff0bffff1effff0bff0bffff02ff06ffff04ff02ffff04ff17ff8080808080808080ffff01ff02ff17ff2f80ffff01ff088080ff0180ffff01ff04ffff04ff04ffff04ff05ffff04ffff02ff06ffff04ff02ffff04ff17ff80808080ff80808080ffff02ff17ff2f808080ff0180ffff04ffff01ff32ff02ffff03ffff07ff0580ffff01ff0bffff0102ffff02ff06ffff04ff02ffff04ff09ff80808080ffff02ff06ffff04ff02ffff04ff0dff8080808080ffff01ff0bffff0101ff058080ff0180ff018080ffff04ffff01b0a132fae32c98cbb7d8f5814c49ee3f0ba6ec2172c5e5f6900655a65cd2157a06a1c6eb89c68c8d2cdcee9506c2217978ff018080ff018080808080ff01808080ffffa0a14daf55d41ced6419bcd011fbc1f74ab9567fe55340d88435aa6493d628fa47ffa01804338c97f989c78d88716206c0f27315f3eb7d59417ab2eacee20f0a7ff60bff0180ff01ffffff80ffff02ffff01ff02ffff01ff02ffff03ff5fffff01ff02ff3affff04ff02ffff04ff0bffff04ff17ffff04ff2fffff04ff5fffff04ff81bfffff04ff82017fffff04ff8202ffffff04ffff02ff05ff8205ff80ff8080808080808080808080ffff01ff04ffff04ff10ffff01ff81ff8080ffff02ff05ff8205ff808080ff0180ffff04ffff01ffffff49ff3f02ff04ff0101ffff02ffff02ffff03ff05ffff01ff02ff2affff04ff02ffff04ff0dffff04ffff0bff12ffff0bff2cff1480ffff0bff12ffff0bff12ffff0bff2cff3c80ff0980ffff0bff12ff0bffff0bff2cff8080808080ff8080808080ffff010b80ff0180ff02ffff03ff05ffff01ff02ffff03ffff02ff3effff04ff02ffff04ff82011fffff04ff27ffff04ff4fff808080808080ffff01ff02ff3affff04ff02ffff04ff0dffff04ff1bffff04ff37ffff04ff6fffff04ff81dfffff04ff8201bfffff04ff82037fffff04ffff04ffff04ff28ffff04ffff0bffff02ff26ffff04ff02ffff04ff11ffff04ffff02ff26ffff04ff02ffff04ff13ffff04ff82027fffff04ffff02ff36ffff04ff02ffff04ff82013fff80808080ffff04ffff02ff36ffff04ff02ffff04ff819fff80808080ffff04ffff02ff36ffff04ff02ffff04ff13ff80808080ff8080808080808080ffff04ffff02ff36ffff04ff02ffff04ff09ff80808080ff808080808080ffff012480ff808080ff8202ff80ff8080808080808080808080ffff01ff088080ff0180ffff018202ff80ff0180ffffff0bff12ffff0bff2cff3880ffff0bff12ffff0bff12ffff0bff2cff3c80ff0580ffff0bff12ffff02ff2affff04ff02ffff04ff07ffff04ffff0bff2cff2c80ff8080808080ffff0bff2cff8080808080ff02ffff03ffff07ff0580ffff01ff0bffff0102ffff02ff36ffff04ff02ffff04ff09ff80808080ffff02ff36ffff04ff02ffff04ff0dff8080808080ffff01ff0bffff0101ff058080ff0180ffff02ffff03ff1bffff01ff02ff2effff04ff02ffff04ffff02ffff03ffff18ffff0101ff1380ffff01ff0bffff0102ff2bff0580ffff01ff0bffff0102ff05ff2b8080ff0180ffff04ffff04ffff17ff13ffff0181ff80ff3b80ff8080808080ffff010580ff0180ff02ffff03ff17ffff01ff02ffff03ffff09ff05ffff02ff2effff04ff02ffff04ff13ffff04ff27ff808080808080ffff01ff02ff3effff04ff02ffff04ff05ffff04ff1bffff04ff37ff808080808080ffff01ff088080ff0180ffff01ff010180ff0180ff018080ffff04ffff01ff01ffff81e8ff0bffffffffa03761921b9b0520458995bb0ec353ea28d36efa2a7cfc3aba6772f005f7dd34c680ffa057bfd1cb0adda3d94315053fda723f2028320faa8338225d99f629e3d46d43a980ff808080ffff33ffa05ef937e981ce68f2fa71e00b139acb3352b5ec32e7d6bc160874a456f106016cff01ffffa0a14daf55d41ced6419bcd011fbc1f74ab9567fe55340d88435aa6493d628fa47ffa03761921b9b0520458995bb0ec353ea28d36efa2a7cfc3aba6772f005f7dd34c6ffa0c842b1a384b8633ac25d0f12bd7b614f86a77642ab6426418750f2b0b86bab2a8080ffff3fffa0214dc115c3f3a3444619449b297fe03521f85c8cc12be80d8de35bb9cfb29e6d8080ffff04ffff01ffffa07faa3253bfddd1e0decb0906b2dc6247bbc4cf608f58345d173adb63e8b47c9fffa07acfcbd1ed73bfe2b698508f4ea5ed353c60ace154360272ce91f9ab0c8423c3a0eff07522495060c066f66f32acc2a77e3a3e737aca8baea4d1a64ea4cdc13da980ffff04ffff01ffa0a04d9f57764f54a43e4030befb4d80026e870519aaa66334aef8304f5d0393c280ffff04ffff01ffffa07f3e180acdf046f955d3440bb3a16dfd6f5a46c809cee98e7514127327b1cab58080ff018080808080ffff80ff80ff80ff80ff8080808080ca2e21c90d263e63b73d449a3f8d57b9458846f7af27d9a61a515395fa14071e3a306420fb91e6a9c25cb93938b5c9e164ce761abc2ab967f8545cdcdc9e6e6d0000000000000001ff02ffff01ff02ffff01ff02ffff03ffff18ff2fff3480ffff01ff04ffff04ff20ffff04ff2fff808080ffff04ffff02ff3effff04ff02ffff04ff05ffff04ffff02ff2affff04ff02ffff04ff27ffff04ffff02ffff03ff77ffff01ff02ff36ffff04ff02ffff04ff09ffff04ff57ffff04ffff02ff2effff04ff02ffff04ff05ff80808080ff808080808080ffff011d80ff0180ffff04ffff02ffff03ff77ffff0181b7ffff015780ff0180ff808080808080ffff04ff77ff808080808080ffff02ff3affff04ff02ffff04ff05ffff04ffff02ff0bff5f80ffff01ff8080808080808080ffff01ff088080ff0180ffff04ffff01ffffffff4947ff0233ffff0401ff0102ffffff20ff02ffff03ff05ffff01ff02ff32ffff04ff02ffff04ff0dffff04ffff0bff3cffff0bff34ff2480ffff0bff3cffff0bff3cffff0bff34ff2c80ff0980ffff0bff3cff0bffff0bff34ff8080808080ff8080808080ffff010b80ff0180ffff02ffff03ffff22ffff09ffff0dff0580ff2280ffff09ffff0dff0b80ff2280ffff15ff17ffff0181ff8080ffff01ff0bff05ff0bff1780ffff01ff088080ff0180ff02ffff03ff0bffff01ff02ffff03ffff02ff26ffff04ff02ffff04ff13ff80808080ffff01ff02ffff03ffff20ff1780ffff01ff02ffff03ffff09ff81b3ffff01818f80ffff01ff02ff3affff04ff02ffff04ff05ffff04ff1bffff04ff34ff808080808080ffff01ff04ffff04ff23ffff04ffff02ff36ffff04ff02ffff04ff09ffff04ff53ffff04ffff02ff2effff04ff02ffff04ff05ff80808080ff808080808080ff738080ffff02ff3affff04ff02ffff04ff05ffff04ff1bffff04ff34ff8080808080808080ff0180ffff01ff088080ff0180ffff01ff04ff13ffff02ff3affff04ff02ffff04ff05ffff04ff1bffff04ff17ff8080808080808080ff0180ffff01ff02ffff03ff17ff80ffff01ff088080ff018080ff0180ffffff02ffff03ffff09ff09ff3880ffff01ff02ffff03ffff18ff2dffff010180ffff01ff0101ff8080ff0180ff8080ff0180ff0bff3cffff0bff34ff2880ffff0bff3cffff0bff3cffff0bff34ff2c80ff0580ffff0bff3cffff02ff32ffff04ff02ffff04ff07ffff04ffff0bff34ff3480ff8080808080ffff0bff34ff8080808080ffff02ffff03ffff07ff0580ffff01ff0bffff0102ffff02ff2effff04ff02ffff04ff09ff80808080ffff02ff2effff04ff02ffff04ff0dff8080808080ffff01ff0bffff0101ff058080ff0180ff02ffff03ffff21ff17ffff09ff0bff158080ffff01ff04ff30ffff04ff0bff808080ffff01ff088080ff0180ff018080ffff04ffff01ffa07faa3253bfddd1e0decb0906b2dc6247bbc4cf608f58345d173adb63e8b47c9fffa0a14daf55d41ced6419bcd011fbc1f74ab9567fe55340d88435aa6493d628fa47a0eff07522495060c066f66f32acc2a77e3a3e737aca8baea4d1a64ea4cdc13da9ffff04ffff01ff02ffff01ff02ffff01ff02ff3effff04ff02ffff04ff05ffff04ffff02ff2fff5f80ffff04ff80ffff04ffff04ffff04ff0bffff04ff17ff808080ffff01ff808080ffff01ff8080808080808080ffff04ffff01ffffff0233ff04ff0101ffff02ff02ffff03ff05ffff01ff02ff1affff04ff02ffff04ff0dffff04ffff0bff12ffff0bff2cff1480ffff0bff12ffff0bff12ffff0bff2cff3c80ff0980ffff0bff12ff0bffff0bff2cff8080808080ff8080808080ffff010b80ff0180ffff0bff12ffff0bff2cff1080ffff0bff12ffff0bff12ffff0bff2cff3c80ff0580ffff0bff12ffff02ff1affff04ff02ffff04ff07ffff04ffff0bff2cff2c80ff8080808080ffff0bff2cff8080808080ffff02ffff03ffff07ff0580ffff01ff0bffff0102ffff02ff2effff04ff02ffff04ff09ff80808080ffff02ff2effff04ff02ffff04ff0dff8080808080ffff01ff0bffff0101ff058080ff0180ff02ffff03ff0bffff01ff02ffff03ffff09ff23ff1880ffff01ff02ffff03ffff18ff81b3ff2c80ffff01ff02ffff03ffff20ff1780ffff01ff02ff3effff04ff02ffff04ff05ffff04ff1bffff04ff33ffff04ff2fffff04ff5fff8080808080808080ffff01ff088080ff0180ffff01ff04ff13ffff02ff3effff04ff02ffff04ff05ffff04ff1bffff04ff17ffff04ff2fffff04ff5fff80808080808080808080ff0180ffff01ff02ffff03ffff09ff23ffff0181e880ffff01ff02ff3effff04ff02ffff04ff05ffff04ff1bffff04ff17ffff04ffff02ffff03ffff22ffff09ffff02ff2effff04ff02ffff04ff53ff80808080ff82014f80ffff20ff5f8080ffff01ff02ff53ffff04ff818fffff04ff82014fffff04ff81b3ff8080808080ffff01ff088080ff0180ffff04ff2cff8080808080808080ffff01ff04ff13ffff02ff3effff04ff02ffff04ff05ffff04ff1bffff04ff17ffff04ff2fffff04ff5fff80808080808080808080ff018080ff0180ffff01ff04ffff04ff18ffff04ffff02ff16ffff04ff02ffff04ff05ffff04ff27ffff04ffff0bff2cff82014f80ffff04ffff02ff2effff04ff02ffff04ff818fff80808080ffff04ffff0bff2cff0580ff8080808080808080ff378080ff81af8080ff0180ff018080ffff04ffff01a0a04d9f57764f54a43e4030befb4d80026e870519aaa66334aef8304f5d0393c2ffff04ffff01ffa03761921b9b0520458995bb0ec353ea28d36efa2a7cfc3aba6772f005f7dd34c680ffff04ffff01a057bfd1cb0adda3d94315053fda723f2028320faa8338225d99f629e3d46d43a9ffff04ffff01ff01ffff33ffa0c842b1a384b8633ac25d0f12bd7b614f86a77642ab6426418750f2b0b86bab2aff01ffffa0a14daf55d41ced6419bcd011fbc1f74ab9567fe55340d88435aa6493d628fa47ffa03761921b9b0520458995bb0ec353ea28d36efa2a7cfc3aba6772f005f7dd34c6ffa0c842b1a384b8633ac25d0f12bd7b614f86a77642ab6426418750f2b0b86bab2a8080ffff3eff248080ff018080808080ff01808080ffffa032dbe6d545f24635c7871ea53c623c358d7cea8f5e27a983ba6e5c0bf35fa243ffa08c4aebb18e8ce08405083c3d90a29f30239865142e2dcbca5393f40df9e3821dff0180ff01ffff808080a8cc33305b54b3076148bd51437107e3d07be05db639576096847bb67d90a460d8e0788ef9e86873bfdb25193c09c192054bbb4e8a1e933601e2c5f5b59a28654f850bcfeac726ef3c0a70ab794aff3309e5f987937995bd163366a3d2ca9877",  # noqa: E501
        "taker": [
            {
                "store_id": "7acfcbd1ed73bfe2b698508f4ea5ed353c60ace154360272ce91f9ab0c8423c3",
                "inclusions": [{"key": "10", "value": "0210"}],
            }
        ],
        "maker": [
            {
                "store_id": "a14daf55d41ced6419bcd011fbc1f74ab9567fe55340d88435aa6493d628fa47",
                "proofs": [
                    {
                        "key": "09",
                        "value": "0110",
                        "node_hash": "537527cd8d1ba52f94be6adde14400becd977f0a8cdcee17b10e74d408a64af8",
                        "layers": [
                            {
                                "other_hash_side": "right",
                                "other_hash": "1c8ab812b97f5a9da0ba4be2380104810fe5c8022efe9b9e2c9d188fc3537434",
                                "combined_hash": "a642d1018f3ff35a6f693407cb9860cfb7a8f969d356e7dda0ef8c89a61060b7",
                            },
                            {
                                "other_hash_side": "right",
                                "other_hash": "54e8b4cac761778f396840b343c0f1cb0e1fd0c9927d48d2f0d09a7a6f225126",
                                "combined_hash": "d1d6e6f1f4e5d776405fbf98872075c3434462ebf8d139880f28dd6e42aece90",
                            },
                            {
                                "other_hash_side": "right",
                                "other_hash": "6a37ca2d9a37a50f2d53387c3cf31395c72d75b1aacfa4402c32dc6d354542b4",
                                "combined_hash": "80f288f1fb9feafaa53de8b54622ef2f2532aa6422081ac143540c36d9a2bde2",
                            },
                            {
                                "other_hash_side": "right",
                                "other_hash": "ca35e1f8ddc62f809f8b4c44a965273eb88cb720add4ba4b03c9865b70ef18a2",
                                "combined_hash": "3761921b9b0520458995bb0ec353ea28d36efa2a7cfc3aba6772f005f7dd34c6",
                            },
                        ],
                    }
                ],
            }
        ],
    },
    maker_inclusions=[{"key": b"\x09".hex(), "value": b"\x01\x10".hex()}],
    taker_inclusions=[{"key": b"\x10".hex(), "value": b"\x02\x10".hex()}],
    trade_id="8b9070182a498ab2f8d48f3ba9df86e34c91c56942589695aea8835ad871c69c",
    maker_root_history=[
        bytes32.from_hexstr("6661ea6604b491118b0f49c932c0f0de2ad815a57b54b6ec8fdbd1b408ae7e27"),
        bytes32.from_hexstr("3761921b9b0520458995bb0ec353ea28d36efa2a7cfc3aba6772f005f7dd34c6"),
    ],
    taker_root_history=[
        bytes32.from_hexstr("42f08ebc0578f2cec7a9ad1c3038e74e0f30eba5c2f4cb1ee1c8fdb682c19dbb"),
        bytes32.from_hexstr("eeb63ac765065d2ee161e1c059c8188ef809e1c3ed8739bad5bfee2c2ee1c742"),
    ],
)


make_one_take_one_upsert_reference = MakeAndTakeReference(
    entries_to_insert=10,
    make_offer_response={
        "trade_id": "47a6b49445205f771cffbbb9f758384dfec55958069602e86e2578e87bf10029",
        "offer": "0000000300000000000000000000000000000000000000000000000000000000000000002a5e6ce75ee92c329c576b5dfe550bd8a9054a7b3da5c5f74b1c2c55417fc05f0000000000000000ff02ffff01ff02ffff01ff02ffff03ffff18ff2fff3480ffff01ff04ffff04ff20ffff04ff2fff808080ffff04ffff02ff3effff04ff02ffff04ff05ffff04ffff02ff2affff04ff02ffff04ff27ffff04ffff02ffff03ff77ffff01ff02ff36ffff04ff02ffff04ff09ffff04ff57ffff04ffff02ff2effff04ff02ffff04ff05ff80808080ff808080808080ffff011d80ff0180ffff04ffff02ffff03ff77ffff0181b7ffff015780ff0180ff808080808080ffff04ff77ff808080808080ffff02ff3affff04ff02ffff04ff05ffff04ffff02ff0bff5f80ffff01ff8080808080808080ffff01ff088080ff0180ffff04ffff01ffffffff4947ff0233ffff0401ff0102ffffff20ff02ffff03ff05ffff01ff02ff32ffff04ff02ffff04ff0dffff04ffff0bff3cffff0bff34ff2480ffff0bff3cffff0bff3cffff0bff34ff2c80ff0980ffff0bff3cff0bffff0bff34ff8080808080ff8080808080ffff010b80ff0180ffff02ffff03ffff22ffff09ffff0dff0580ff2280ffff09ffff0dff0b80ff2280ffff15ff17ffff0181ff8080ffff01ff0bff05ff0bff1780ffff01ff088080ff0180ff02ffff03ff0bffff01ff02ffff03ffff02ff26ffff04ff02ffff04ff13ff80808080ffff01ff02ffff03ffff20ff1780ffff01ff02ffff03ffff09ff81b3ffff01818f80ffff01ff02ff3affff04ff02ffff04ff05ffff04ff1bffff04ff34ff808080808080ffff01ff04ffff04ff23ffff04ffff02ff36ffff04ff02ffff04ff09ffff04ff53ffff04ffff02ff2effff04ff02ffff04ff05ff80808080ff808080808080ff738080ffff02ff3affff04ff02ffff04ff05ffff04ff1bffff04ff34ff8080808080808080ff0180ffff01ff088080ff0180ffff01ff04ff13ffff02ff3affff04ff02ffff04ff05ffff04ff1bffff04ff17ff8080808080808080ff0180ffff01ff02ffff03ff17ff80ffff01ff088080ff018080ff0180ffffff02ffff03ffff09ff09ff3880ffff01ff02ffff03ffff18ff2dffff010180ffff01ff0101ff8080ff0180ff8080ff0180ff0bff3cffff0bff34ff2880ffff0bff3cffff0bff3cffff0bff34ff2c80ff0580ffff0bff3cffff02ff32ffff04ff02ffff04ff07ffff04ffff0bff34ff3480ff8080808080ffff0bff34ff8080808080ffff02ffff03ffff07ff0580ffff01ff0bffff0102ffff02ff2effff04ff02ffff04ff09ff80808080ffff02ff2effff04ff02ffff04ff0dff8080808080ffff01ff0bffff0101ff058080ff0180ff02ffff03ffff21ff17ffff09ff0bff158080ffff01ff04ff30ffff04ff0bff808080ffff01ff088080ff0180ff018080ffff04ffff01ffa07faa3253bfddd1e0decb0906b2dc6247bbc4cf608f58345d173adb63e8b47c9fffa07acfcbd1ed73bfe2b698508f4ea5ed353c60ace154360272ce91f9ab0c8423c3a0eff07522495060c066f66f32acc2a77e3a3e737aca8baea4d1a64ea4cdc13da9ffff04ffff01ff02ffff01ff02ffff01ff02ff3effff04ff02ffff04ff05ffff04ffff02ff2fff5f80ffff04ff80ffff04ffff04ffff04ff0bffff04ff17ff808080ffff01ff808080ffff01ff8080808080808080ffff04ffff01ffffff0233ff04ff0101ffff02ff02ffff03ff05ffff01ff02ff1affff04ff02ffff04ff0dffff04ffff0bff12ffff0bff2cff1480ffff0bff12ffff0bff12ffff0bff2cff3c80ff0980ffff0bff12ff0bffff0bff2cff8080808080ff8080808080ffff010b80ff0180ffff0bff12ffff0bff2cff1080ffff0bff12ffff0bff12ffff0bff2cff3c80ff0580ffff0bff12ffff02ff1affff04ff02ffff04ff07ffff04ffff0bff2cff2c80ff8080808080ffff0bff2cff8080808080ffff02ffff03ffff07ff0580ffff01ff0bffff0102ffff02ff2effff04ff02ffff04ff09ff80808080ffff02ff2effff04ff02ffff04ff0dff8080808080ffff01ff0bffff0101ff058080ff0180ff02ffff03ff0bffff01ff02ffff03ffff09ff23ff1880ffff01ff02ffff03ffff18ff81b3ff2c80ffff01ff02ffff03ffff20ff1780ffff01ff02ff3effff04ff02ffff04ff05ffff04ff1bffff04ff33ffff04ff2fffff04ff5fff8080808080808080ffff01ff088080ff0180ffff01ff04ff13ffff02ff3effff04ff02ffff04ff05ffff04ff1bffff04ff17ffff04ff2fffff04ff5fff80808080808080808080ff0180ffff01ff02ffff03ffff09ff23ffff0181e880ffff01ff02ff3effff04ff02ffff04ff05ffff04ff1bffff04ff17ffff04ffff02ffff03ffff22ffff09ffff02ff2effff04ff02ffff04ff53ff80808080ff82014f80ffff20ff5f8080ffff01ff02ff53ffff04ff818fffff04ff82014fffff04ff81b3ff8080808080ffff01ff088080ff0180ffff04ff2cff8080808080808080ffff01ff04ff13ffff02ff3effff04ff02ffff04ff05ffff04ff1bffff04ff17ffff04ff2fffff04ff5fff80808080808080808080ff018080ff0180ffff01ff04ffff04ff18ffff04ffff02ff16ffff04ff02ffff04ff05ffff04ff27ffff04ffff0bff2cff82014f80ffff04ffff02ff2effff04ff02ffff04ff818fff80808080ffff04ffff0bff2cff0580ff8080808080808080ff378080ff81af8080ff0180ff018080ffff04ffff01a0a04d9f57764f54a43e4030befb4d80026e870519aaa66334aef8304f5d0393c2ffff04ffff01ffa042f08ebc0578f2cec7a9ad1c3038e74e0f30eba5c2f4cb1ee1c8fdb682c19dbb80ffff04ffff01a057bfd1cb0adda3d94315053fda723f2028320faa8338225d99f629e3d46d43a9ffff04ffff01ff02ffff01ff02ff0affff04ff02ffff04ff03ff80808080ffff04ffff01ffff333effff02ffff03ff05ffff01ff04ffff04ff0cffff04ffff02ff1effff04ff02ffff04ff09ff80808080ff808080ffff02ff16ffff04ff02ffff04ff19ffff04ffff02ff0affff04ff02ffff04ff0dff80808080ff808080808080ff8080ff0180ffff02ffff03ff05ffff01ff04ffff04ff08ff0980ffff02ff16ffff04ff02ffff04ff0dffff04ff0bff808080808080ffff010b80ff0180ff02ffff03ffff07ff0580ffff01ff0bffff0102ffff02ff1effff04ff02ffff04ff09ff80808080ffff02ff1effff04ff02ffff04ff0dff8080808080ffff01ff0bffff0101ff058080ff0180ff018080ff018080808080ff01808080ffffa00000000000000000000000000000000000000000000000000000000000000000ffffa00000000000000000000000000000000000000000000000000000000000000000ff01ff8080808032dbe6d545f24635c7871ea53c623c358d7cea8f5e27a983ba6e5c0bf35fa243aa064e96a86637d8f5ebe153dc8645d29f43bee762d5ec10d06c8617fa60b8c50000000000000001ff02ffff01ff02ffff01ff02ffff03ffff18ff2fff3480ffff01ff04ffff04ff20ffff04ff2fff808080ffff04ffff02ff3effff04ff02ffff04ff05ffff04ffff02ff2affff04ff02ffff04ff27ffff04ffff02ffff03ff77ffff01ff02ff36ffff04ff02ffff04ff09ffff04ff57ffff04ffff02ff2effff04ff02ffff04ff05ff80808080ff808080808080ffff011d80ff0180ffff04ffff02ffff03ff77ffff0181b7ffff015780ff0180ff808080808080ffff04ff77ff808080808080ffff02ff3affff04ff02ffff04ff05ffff04ffff02ff0bff5f80ffff01ff8080808080808080ffff01ff088080ff0180ffff04ffff01ffffffff4947ff0233ffff0401ff0102ffffff20ff02ffff03ff05ffff01ff02ff32ffff04ff02ffff04ff0dffff04ffff0bff3cffff0bff34ff2480ffff0bff3cffff0bff3cffff0bff34ff2c80ff0980ffff0bff3cff0bffff0bff34ff8080808080ff8080808080ffff010b80ff0180ffff02ffff03ffff22ffff09ffff0dff0580ff2280ffff09ffff0dff0b80ff2280ffff15ff17ffff0181ff8080ffff01ff0bff05ff0bff1780ffff01ff088080ff0180ff02ffff03ff0bffff01ff02ffff03ffff02ff26ffff04ff02ffff04ff13ff80808080ffff01ff02ffff03ffff20ff1780ffff01ff02ffff03ffff09ff81b3ffff01818f80ffff01ff02ff3affff04ff02ffff04ff05ffff04ff1bffff04ff34ff808080808080ffff01ff04ffff04ff23ffff04ffff02ff36ffff04ff02ffff04ff09ffff04ff53ffff04ffff02ff2effff04ff02ffff04ff05ff80808080ff808080808080ff738080ffff02ff3affff04ff02ffff04ff05ffff04ff1bffff04ff34ff8080808080808080ff0180ffff01ff088080ff0180ffff01ff04ff13ffff02ff3affff04ff02ffff04ff05ffff04ff1bffff04ff17ff8080808080808080ff0180ffff01ff02ffff03ff17ff80ffff01ff088080ff018080ff0180ffffff02ffff03ffff09ff09ff3880ffff01ff02ffff03ffff18ff2dffff010180ffff01ff0101ff8080ff0180ff8080ff0180ff0bff3cffff0bff34ff2880ffff0bff3cffff0bff3cffff0bff34ff2c80ff0580ffff0bff3cffff02ff32ffff04ff02ffff04ff07ffff04ffff0bff34ff3480ff8080808080ffff0bff34ff8080808080ffff02ffff03ffff07ff0580ffff01ff0bffff0102ffff02ff2effff04ff02ffff04ff09ff80808080ffff02ff2effff04ff02ffff04ff0dff8080808080ffff01ff0bffff0101ff058080ff0180ff02ffff03ffff21ff17ffff09ff0bff158080ffff01ff04ff30ffff04ff0bff808080ffff01ff088080ff0180ff018080ffff04ffff01ffa07faa3253bfddd1e0decb0906b2dc6247bbc4cf608f58345d173adb63e8b47c9fffa0a14daf55d41ced6419bcd011fbc1f74ab9567fe55340d88435aa6493d628fa47a0eff07522495060c066f66f32acc2a77e3a3e737aca8baea4d1a64ea4cdc13da9ffff04ffff01ff02ffff01ff02ffff01ff02ff3effff04ff02ffff04ff05ffff04ffff02ff2fff5f80ffff04ff80ffff04ffff04ffff04ff0bffff04ff17ff808080ffff01ff808080ffff01ff8080808080808080ffff04ffff01ffffff0233ff04ff0101ffff02ff02ffff03ff05ffff01ff02ff1affff04ff02ffff04ff0dffff04ffff0bff12ffff0bff2cff1480ffff0bff12ffff0bff12ffff0bff2cff3c80ff0980ffff0bff12ff0bffff0bff2cff8080808080ff8080808080ffff010b80ff0180ffff0bff12ffff0bff2cff1080ffff0bff12ffff0bff12ffff0bff2cff3c80ff0580ffff0bff12ffff02ff1affff04ff02ffff04ff07ffff04ffff0bff2cff2c80ff8080808080ffff0bff2cff8080808080ffff02ffff03ffff07ff0580ffff01ff0bffff0102ffff02ff2effff04ff02ffff04ff09ff80808080ffff02ff2effff04ff02ffff04ff0dff8080808080ffff01ff0bffff0101ff058080ff0180ff02ffff03ff0bffff01ff02ffff03ffff09ff23ff1880ffff01ff02ffff03ffff18ff81b3ff2c80ffff01ff02ffff03ffff20ff1780ffff01ff02ff3effff04ff02ffff04ff05ffff04ff1bffff04ff33ffff04ff2fffff04ff5fff8080808080808080ffff01ff088080ff0180ffff01ff04ff13ffff02ff3effff04ff02ffff04ff05ffff04ff1bffff04ff17ffff04ff2fffff04ff5fff80808080808080808080ff0180ffff01ff02ffff03ffff09ff23ffff0181e880ffff01ff02ff3effff04ff02ffff04ff05ffff04ff1bffff04ff17ffff04ffff02ffff03ffff22ffff09ffff02ff2effff04ff02ffff04ff53ff80808080ff82014f80ffff20ff5f8080ffff01ff02ff53ffff04ff818fffff04ff82014fffff04ff81b3ff8080808080ffff01ff088080ff0180ffff04ff2cff8080808080808080ffff01ff04ff13ffff02ff3effff04ff02ffff04ff05ffff04ff1bffff04ff17ffff04ff2fffff04ff5fff80808080808080808080ff018080ff0180ffff01ff04ffff04ff18ffff04ffff02ff16ffff04ff02ffff04ff05ffff04ff27ffff04ffff0bff2cff82014f80ffff04ffff02ff2effff04ff02ffff04ff818fff80808080ffff04ffff0bff2cff0580ff8080808080808080ff378080ff81af8080ff0180ff018080ffff04ffff01a0a04d9f57764f54a43e4030befb4d80026e870519aaa66334aef8304f5d0393c2ffff04ffff01ffa06661ea6604b491118b0f49c932c0f0de2ad815a57b54b6ec8fdbd1b408ae7e2780ffff04ffff01a057bfd1cb0adda3d94315053fda723f2028320faa8338225d99f629e3d46d43a9ffff04ffff01ff02ffff01ff02ffff01ff02ffff03ff0bffff01ff02ffff03ffff09ff05ffff1dff0bffff1effff0bff0bffff02ff06ffff04ff02ffff04ff17ff8080808080808080ffff01ff02ff17ff2f80ffff01ff088080ff0180ffff01ff04ffff04ff04ffff04ff05ffff04ffff02ff06ffff04ff02ffff04ff17ff80808080ff80808080ffff02ff17ff2f808080ff0180ffff04ffff01ff32ff02ffff03ffff07ff0580ffff01ff0bffff0102ffff02ff06ffff04ff02ffff04ff09ff80808080ffff02ff06ffff04ff02ffff04ff0dff8080808080ffff01ff0bffff0101ff058080ff0180ff018080ffff04ffff01b0a132fae32c98cbb7d8f5814c49ee3f0ba6ec2172c5e5f6900655a65cd2157a06a1c6eb89c68c8d2cdcee9506c2217978ff018080ff018080808080ff01808080ffffa0a14daf55d41ced6419bcd011fbc1f74ab9567fe55340d88435aa6493d628fa47ffa01804338c97f989c78d88716206c0f27315f3eb7d59417ab2eacee20f0a7ff60bff0180ff01ffffff80ffff02ffff01ff02ffff01ff02ffff03ff5fffff01ff02ff3affff04ff02ffff04ff0bffff04ff17ffff04ff2fffff04ff5fffff04ff81bfffff04ff82017fffff04ff8202ffffff04ffff02ff05ff8205ff80ff8080808080808080808080ffff01ff04ffff04ff10ffff01ff81ff8080ffff02ff05ff8205ff808080ff0180ffff04ffff01ffffff49ff3f02ff04ff0101ffff02ffff02ffff03ff05ffff01ff02ff2affff04ff02ffff04ff0dffff04ffff0bff12ffff0bff2cff1480ffff0bff12ffff0bff12ffff0bff2cff3c80ff0980ffff0bff12ff0bffff0bff2cff8080808080ff8080808080ffff010b80ff0180ff02ffff03ff05ffff01ff02ffff03ffff02ff3effff04ff02ffff04ff82011fffff04ff27ffff04ff4fff808080808080ffff01ff02ff3affff04ff02ffff04ff0dffff04ff1bffff04ff37ffff04ff6fffff04ff81dfffff04ff8201bfffff04ff82037fffff04ffff04ffff04ff28ffff04ffff0bffff02ff26ffff04ff02ffff04ff11ffff04ffff02ff26ffff04ff02ffff04ff13ffff04ff82027fffff04ffff02ff36ffff04ff02ffff04ff82013fff80808080ffff04ffff02ff36ffff04ff02ffff04ff819fff80808080ffff04ffff02ff36ffff04ff02ffff04ff13ff80808080ff8080808080808080ffff04ffff02ff36ffff04ff02ffff04ff09ff80808080ff808080808080ffff012480ff808080ff8202ff80ff8080808080808080808080ffff01ff088080ff0180ffff018202ff80ff0180ffffff0bff12ffff0bff2cff3880ffff0bff12ffff0bff12ffff0bff2cff3c80ff0580ffff0bff12ffff02ff2affff04ff02ffff04ff07ffff04ffff0bff2cff2c80ff8080808080ffff0bff2cff8080808080ff02ffff03ffff07ff0580ffff01ff0bffff0102ffff02ff36ffff04ff02ffff04ff09ff80808080ffff02ff36ffff04ff02ffff04ff0dff8080808080ffff01ff0bffff0101ff058080ff0180ffff02ffff03ff1bffff01ff02ff2effff04ff02ffff04ffff02ffff03ffff18ffff0101ff1380ffff01ff0bffff0102ff2bff0580ffff01ff0bffff0102ff05ff2b8080ff0180ffff04ffff04ffff17ff13ffff0181ff80ff3b80ff8080808080ffff010580ff0180ff02ffff03ff17ffff01ff02ffff03ffff09ff05ffff02ff2effff04ff02ffff04ff13ffff04ff27ff808080808080ffff01ff02ff3effff04ff02ffff04ff05ffff04ff1bffff04ff37ff808080808080ffff01ff088080ff0180ffff01ff010180ff0180ff018080ffff04ffff01ff01ffff81e8ff0bffffffffa08e54f5066aa7999fc1561a56df59d11ff01f7df93cadf49a61adebf65dec65ea80ffa057bfd1cb0adda3d94315053fda723f2028320faa8338225d99f629e3d46d43a980ff808080ffff33ffa0ca77e42ac3b3375edc54af271f21d075afd02d72969cababeec63e22f7ab10deff01ffffa0a14daf55d41ced6419bcd011fbc1f74ab9567fe55340d88435aa6493d628fa47ffa08e54f5066aa7999fc1561a56df59d11ff01f7df93cadf49a61adebf65dec65eaffa0c842b1a384b8633ac25d0f12bd7b614f86a77642ab6426418750f2b0b86bab2a8080ffff3fffa0bd7aa54c5f93ef1738439aa60b471ce2aa4c62fb18a7943aa10061f00dbdb8368080ffff04ffff01ffffa07faa3253bfddd1e0decb0906b2dc6247bbc4cf608f58345d173adb63e8b47c9fffa07acfcbd1ed73bfe2b698508f4ea5ed353c60ace154360272ce91f9ab0c8423c3a0eff07522495060c066f66f32acc2a77e3a3e737aca8baea4d1a64ea4cdc13da980ffff04ffff01ffa0a04d9f57764f54a43e4030befb4d80026e870519aaa66334aef8304f5d0393c280ffff04ffff01ffffa05743f9c9e6f3ebd1506342bbf0a6bfb9dc68b58b3e7f6f32da759fb0fb74fe0e8080ff018080808080ffff80ff80ff80ff80ff8080808080ca2e21c90d263e63b73d449a3f8d57b9458846f7af27d9a61a515395fa14071ea55bba78c76265b4bac257251b1e89dd13637a7c18e8dcb03e092dfb7eb5a84a0000000000000001ff02ffff01ff02ffff01ff02ffff03ffff18ff2fff3480ffff01ff04ffff04ff20ffff04ff2fff808080ffff04ffff02ff3effff04ff02ffff04ff05ffff04ffff02ff2affff04ff02ffff04ff27ffff04ffff02ffff03ff77ffff01ff02ff36ffff04ff02ffff04ff09ffff04ff57ffff04ffff02ff2effff04ff02ffff04ff05ff80808080ff808080808080ffff011d80ff0180ffff04ffff02ffff03ff77ffff0181b7ffff015780ff0180ff808080808080ffff04ff77ff808080808080ffff02ff3affff04ff02ffff04ff05ffff04ffff02ff0bff5f80ffff01ff8080808080808080ffff01ff088080ff0180ffff04ffff01ffffffff4947ff0233ffff0401ff0102ffffff20ff02ffff03ff05ffff01ff02ff32ffff04ff02ffff04ff0dffff04ffff0bff3cffff0bff34ff2480ffff0bff3cffff0bff3cffff0bff34ff2c80ff0980ffff0bff3cff0bffff0bff34ff8080808080ff8080808080ffff010b80ff0180ffff02ffff03ffff22ffff09ffff0dff0580ff2280ffff09ffff0dff0b80ff2280ffff15ff17ffff0181ff8080ffff01ff0bff05ff0bff1780ffff01ff088080ff0180ff02ffff03ff0bffff01ff02ffff03ffff02ff26ffff04ff02ffff04ff13ff80808080ffff01ff02ffff03ffff20ff1780ffff01ff02ffff03ffff09ff81b3ffff01818f80ffff01ff02ff3affff04ff02ffff04ff05ffff04ff1bffff04ff34ff808080808080ffff01ff04ffff04ff23ffff04ffff02ff36ffff04ff02ffff04ff09ffff04ff53ffff04ffff02ff2effff04ff02ffff04ff05ff80808080ff808080808080ff738080ffff02ff3affff04ff02ffff04ff05ffff04ff1bffff04ff34ff8080808080808080ff0180ffff01ff088080ff0180ffff01ff04ff13ffff02ff3affff04ff02ffff04ff05ffff04ff1bffff04ff17ff8080808080808080ff0180ffff01ff02ffff03ff17ff80ffff01ff088080ff018080ff0180ffffff02ffff03ffff09ff09ff3880ffff01ff02ffff03ffff18ff2dffff010180ffff01ff0101ff8080ff0180ff8080ff0180ff0bff3cffff0bff34ff2880ffff0bff3cffff0bff3cffff0bff34ff2c80ff0580ffff0bff3cffff02ff32ffff04ff02ffff04ff07ffff04ffff0bff34ff3480ff8080808080ffff0bff34ff8080808080ffff02ffff03ffff07ff0580ffff01ff0bffff0102ffff02ff2effff04ff02ffff04ff09ff80808080ffff02ff2effff04ff02ffff04ff0dff8080808080ffff01ff0bffff0101ff058080ff0180ff02ffff03ffff21ff17ffff09ff0bff158080ffff01ff04ff30ffff04ff0bff808080ffff01ff088080ff0180ff018080ffff04ffff01ffa07faa3253bfddd1e0decb0906b2dc6247bbc4cf608f58345d173adb63e8b47c9fffa0a14daf55d41ced6419bcd011fbc1f74ab9567fe55340d88435aa6493d628fa47a0eff07522495060c066f66f32acc2a77e3a3e737aca8baea4d1a64ea4cdc13da9ffff04ffff01ff02ffff01ff02ffff01ff02ff3effff04ff02ffff04ff05ffff04ffff02ff2fff5f80ffff04ff80ffff04ffff04ffff04ff0bffff04ff17ff808080ffff01ff808080ffff01ff8080808080808080ffff04ffff01ffffff0233ff04ff0101ffff02ff02ffff03ff05ffff01ff02ff1affff04ff02ffff04ff0dffff04ffff0bff12ffff0bff2cff1480ffff0bff12ffff0bff12ffff0bff2cff3c80ff0980ffff0bff12ff0bffff0bff2cff8080808080ff8080808080ffff010b80ff0180ffff0bff12ffff0bff2cff1080ffff0bff12ffff0bff12ffff0bff2cff3c80ff0580ffff0bff12ffff02ff1affff04ff02ffff04ff07ffff04ffff0bff2cff2c80ff8080808080ffff0bff2cff8080808080ffff02ffff03ffff07ff0580ffff01ff0bffff0102ffff02ff2effff04ff02ffff04ff09ff80808080ffff02ff2effff04ff02ffff04ff0dff8080808080ffff01ff0bffff0101ff058080ff0180ff02ffff03ff0bffff01ff02ffff03ffff09ff23ff1880ffff01ff02ffff03ffff18ff81b3ff2c80ffff01ff02ffff03ffff20ff1780ffff01ff02ff3effff04ff02ffff04ff05ffff04ff1bffff04ff33ffff04ff2fffff04ff5fff8080808080808080ffff01ff088080ff0180ffff01ff04ff13ffff02ff3effff04ff02ffff04ff05ffff04ff1bffff04ff17ffff04ff2fffff04ff5fff80808080808080808080ff0180ffff01ff02ffff03ffff09ff23ffff0181e880ffff01ff02ff3effff04ff02ffff04ff05ffff04ff1bffff04ff17ffff04ffff02ffff03ffff22ffff09ffff02ff2effff04ff02ffff04ff53ff80808080ff82014f80ffff20ff5f8080ffff01ff02ff53ffff04ff818fffff04ff82014fffff04ff81b3ff8080808080ffff01ff088080ff0180ffff04ff2cff8080808080808080ffff01ff04ff13ffff02ff3effff04ff02ffff04ff05ffff04ff1bffff04ff17ffff04ff2fffff04ff5fff80808080808080808080ff018080ff0180ffff01ff04ffff04ff18ffff04ffff02ff16ffff04ff02ffff04ff05ffff04ff27ffff04ffff0bff2cff82014f80ffff04ffff02ff2effff04ff02ffff04ff818fff80808080ffff04ffff0bff2cff0580ff8080808080808080ff378080ff81af8080ff0180ff018080ffff04ffff01a0a04d9f57764f54a43e4030befb4d80026e870519aaa66334aef8304f5d0393c2ffff04ffff01ffa08e54f5066aa7999fc1561a56df59d11ff01f7df93cadf49a61adebf65dec65ea80ffff04ffff01a057bfd1cb0adda3d94315053fda723f2028320faa8338225d99f629e3d46d43a9ffff04ffff01ff01ffff33ffa0c842b1a384b8633ac25d0f12bd7b614f86a77642ab6426418750f2b0b86bab2aff01ffffa0a14daf55d41ced6419bcd011fbc1f74ab9567fe55340d88435aa6493d628fa47ffa08e54f5066aa7999fc1561a56df59d11ff01f7df93cadf49a61adebf65dec65eaffa0c842b1a384b8633ac25d0f12bd7b614f86a77642ab6426418750f2b0b86bab2a8080ffff3eff248080ff018080808080ff01808080ffffa032dbe6d545f24635c7871ea53c623c358d7cea8f5e27a983ba6e5c0bf35fa243ffa08c4aebb18e8ce08405083c3d90a29f30239865142e2dcbca5393f40df9e3821dff0180ff01ffff808080820c0c567e54184c6a329f6c4614dc4af03211d1c199e9c7fe036237ba4d57b058a13897d223d9b8210aff382444747701f3fc1289dbe18ddd34dd7ca141facefbcbfd38369f556528c55458745f9981b26f30bc0710dac56d5074225e7df868",  # noqa: E501
        "taker": [
            {
                "store_id": "7acfcbd1ed73bfe2b698508f4ea5ed353c60ace154360272ce91f9ab0c8423c3",
                "inclusions": [{"key": "09", "value": "0210"}],
            }
        ],
        "maker": [
            {
                "store_id": "a14daf55d41ced6419bcd011fbc1f74ab9567fe55340d88435aa6493d628fa47",
                "proofs": [
                    {
                        "key": "10",
                        "value": "0110",
                        "node_hash": "de4ec93c032f5117d8af076dfc86faa5987a6c0b1d52ffc9cf0dfa43989d8c58",
                        "layers": [
                            {
                                "other_hash_side": "left",
                                "other_hash": "1c8ab812b97f5a9da0ba4be2380104810fe5c8022efe9b9e2c9d188fc3537434",
                                "combined_hash": "d340000b3a6717a5a8d42b24516ff69430235c771f8a527554b357b7f03c6de0",
                            },
                            {
                                "other_hash_side": "right",
                                "other_hash": "54e8b4cac761778f396840b343c0f1cb0e1fd0c9927d48d2f0d09a7a6f225126",
                                "combined_hash": "7676004a15439e4e8345d0f9f3a15500805b3447285904b7bcd7d14e27381d2e",
                            },
                            {
                                "other_hash_side": "right",
                                "other_hash": "6a37ca2d9a37a50f2d53387c3cf31395c72d75b1aacfa4402c32dc6d354542b4",
                                "combined_hash": "b1dc97f797a32631483c11d33b4759f5b498b512b7436286d1dc00bb1024b7e2",
                            },
                            {
                                "other_hash_side": "right",
                                "other_hash": "bcff6f16886339a196a2f6c842ad6d350a8579d123eb8602a0a85965ba25d671",
                                "combined_hash": "8e54f5066aa7999fc1561a56df59d11ff01f7df93cadf49a61adebf65dec65ea",
                            },
                        ],
                    }
                ],
            }
        ],
    },
    maker_inclusions=[{"key": b"\x10".hex(), "value": b"\x01\x10".hex()}],
    taker_inclusions=[{"key": b"\x09".hex(), "value": b"\x02\x10".hex()}],
    trade_id="704bb240acebbd90cca20db1b016ab5b012d9e19d901ac63dedb772d9bcf7177",
    maker_root_history=[
        bytes32.from_hexstr("6661ea6604b491118b0f49c932c0f0de2ad815a57b54b6ec8fdbd1b408ae7e27"),
        bytes32.from_hexstr("8e54f5066aa7999fc1561a56df59d11ff01f7df93cadf49a61adebf65dec65ea"),
    ],
    taker_root_history=[
        bytes32.from_hexstr("42f08ebc0578f2cec7a9ad1c3038e74e0f30eba5c2f4cb1ee1c8fdb682c19dbb"),
        bytes32.from_hexstr("d77afd64e9f307f3250a352c155480311512f9da2033228f1a2f0a3687cc90e0"),
    ],
)


make_one_take_one_unpopulated_reference = MakeAndTakeReference(
    entries_to_insert=0,
    make_offer_response={
        "trade_id": "b70e9420ff19225928b163a57bc64cf36a9c7f617f25b01b151689b690170940",
        "offer": "000000030000000000000000000000000000000000000000000000000000000000000000432efad4f24efab3b1210f81126d4bff6c8f95ff89cbee77af4962996f0456210000000000000000ff02ffff01ff02ffff01ff02ffff03ffff18ff2fff3480ffff01ff04ffff04ff20ffff04ff2fff808080ffff04ffff02ff3effff04ff02ffff04ff05ffff04ffff02ff2affff04ff02ffff04ff27ffff04ffff02ffff03ff77ffff01ff02ff36ffff04ff02ffff04ff09ffff04ff57ffff04ffff02ff2effff04ff02ffff04ff05ff80808080ff808080808080ffff011d80ff0180ffff04ffff02ffff03ff77ffff0181b7ffff015780ff0180ff808080808080ffff04ff77ff808080808080ffff02ff3affff04ff02ffff04ff05ffff04ffff02ff0bff5f80ffff01ff8080808080808080ffff01ff088080ff0180ffff04ffff01ffffffff4947ff0233ffff0401ff0102ffffff20ff02ffff03ff05ffff01ff02ff32ffff04ff02ffff04ff0dffff04ffff0bff3cffff0bff34ff2480ffff0bff3cffff0bff3cffff0bff34ff2c80ff0980ffff0bff3cff0bffff0bff34ff8080808080ff8080808080ffff010b80ff0180ffff02ffff03ffff22ffff09ffff0dff0580ff2280ffff09ffff0dff0b80ff2280ffff15ff17ffff0181ff8080ffff01ff0bff05ff0bff1780ffff01ff088080ff0180ff02ffff03ff0bffff01ff02ffff03ffff02ff26ffff04ff02ffff04ff13ff80808080ffff01ff02ffff03ffff20ff1780ffff01ff02ffff03ffff09ff81b3ffff01818f80ffff01ff02ff3affff04ff02ffff04ff05ffff04ff1bffff04ff34ff808080808080ffff01ff04ffff04ff23ffff04ffff02ff36ffff04ff02ffff04ff09ffff04ff53ffff04ffff02ff2effff04ff02ffff04ff05ff80808080ff808080808080ff738080ffff02ff3affff04ff02ffff04ff05ffff04ff1bffff04ff34ff8080808080808080ff0180ffff01ff088080ff0180ffff01ff04ff13ffff02ff3affff04ff02ffff04ff05ffff04ff1bffff04ff17ff8080808080808080ff0180ffff01ff02ffff03ff17ff80ffff01ff088080ff018080ff0180ffffff02ffff03ffff09ff09ff3880ffff01ff02ffff03ffff18ff2dffff010180ffff01ff0101ff8080ff0180ff8080ff0180ff0bff3cffff0bff34ff2880ffff0bff3cffff0bff3cffff0bff34ff2c80ff0580ffff0bff3cffff02ff32ffff04ff02ffff04ff07ffff04ffff0bff34ff3480ff8080808080ffff0bff34ff8080808080ffff02ffff03ffff07ff0580ffff01ff0bffff0102ffff02ff2effff04ff02ffff04ff09ff80808080ffff02ff2effff04ff02ffff04ff0dff8080808080ffff01ff0bffff0101ff058080ff0180ff02ffff03ffff21ff17ffff09ff0bff158080ffff01ff04ff30ffff04ff0bff808080ffff01ff088080ff0180ff018080ffff04ffff01ffa07faa3253bfddd1e0decb0906b2dc6247bbc4cf608f58345d173adb63e8b47c9fffa07acfcbd1ed73bfe2b698508f4ea5ed353c60ace154360272ce91f9ab0c8423c3a0eff07522495060c066f66f32acc2a77e3a3e737aca8baea4d1a64ea4cdc13da9ffff04ffff01ff02ffff01ff02ffff01ff02ff3effff04ff02ffff04ff05ffff04ffff02ff2fff5f80ffff04ff80ffff04ffff04ffff04ff0bffff04ff17ff808080ffff01ff808080ffff01ff8080808080808080ffff04ffff01ffffff0233ff04ff0101ffff02ff02ffff03ff05ffff01ff02ff1affff04ff02ffff04ff0dffff04ffff0bff12ffff0bff2cff1480ffff0bff12ffff0bff12ffff0bff2cff3c80ff0980ffff0bff12ff0bffff0bff2cff8080808080ff8080808080ffff010b80ff0180ffff0bff12ffff0bff2cff1080ffff0bff12ffff0bff12ffff0bff2cff3c80ff0580ffff0bff12ffff02ff1affff04ff02ffff04ff07ffff04ffff0bff2cff2c80ff8080808080ffff0bff2cff8080808080ffff02ffff03ffff07ff0580ffff01ff0bffff0102ffff02ff2effff04ff02ffff04ff09ff80808080ffff02ff2effff04ff02ffff04ff0dff8080808080ffff01ff0bffff0101ff058080ff0180ff02ffff03ff0bffff01ff02ffff03ffff09ff23ff1880ffff01ff02ffff03ffff18ff81b3ff2c80ffff01ff02ffff03ffff20ff1780ffff01ff02ff3effff04ff02ffff04ff05ffff04ff1bffff04ff33ffff04ff2fffff04ff5fff8080808080808080ffff01ff088080ff0180ffff01ff04ff13ffff02ff3effff04ff02ffff04ff05ffff04ff1bffff04ff17ffff04ff2fffff04ff5fff80808080808080808080ff0180ffff01ff02ffff03ffff09ff23ffff0181e880ffff01ff02ff3effff04ff02ffff04ff05ffff04ff1bffff04ff17ffff04ffff02ffff03ffff22ffff09ffff02ff2effff04ff02ffff04ff53ff80808080ff82014f80ffff20ff5f8080ffff01ff02ff53ffff04ff818fffff04ff82014fffff04ff81b3ff8080808080ffff01ff088080ff0180ffff04ff2cff8080808080808080ffff01ff04ff13ffff02ff3effff04ff02ffff04ff05ffff04ff1bffff04ff17ffff04ff2fffff04ff5fff80808080808080808080ff018080ff0180ffff01ff04ffff04ff18ffff04ffff02ff16ffff04ff02ffff04ff05ffff04ff27ffff04ffff0bff2cff82014f80ffff04ffff02ff2effff04ff02ffff04ff818fff80808080ffff04ffff0bff2cff0580ff8080808080808080ff378080ff81af8080ff0180ff018080ffff04ffff01a0a04d9f57764f54a43e4030befb4d80026e870519aaa66334aef8304f5d0393c2ffff04ffff01ffa0000000000000000000000000000000000000000000000000000000000000000080ffff04ffff01a057bfd1cb0adda3d94315053fda723f2028320faa8338225d99f629e3d46d43a9ffff04ffff01ff02ffff01ff02ff0affff04ff02ffff04ff03ff80808080ffff04ffff01ffff333effff02ffff03ff05ffff01ff04ffff04ff0cffff04ffff02ff1effff04ff02ffff04ff09ff80808080ff808080ffff02ff16ffff04ff02ffff04ff19ffff04ffff02ff0affff04ff02ffff04ff0dff80808080ff808080808080ff8080ff0180ffff02ffff03ff05ffff01ff04ffff04ff08ff0980ffff02ff16ffff04ff02ffff04ff0dffff04ff0bff808080808080ffff010b80ff0180ff02ffff03ffff07ff0580ffff01ff0bffff0102ffff02ff1effff04ff02ffff04ff09ff80808080ffff02ff1effff04ff02ffff04ff0dff8080808080ffff01ff0bffff0101ff058080ff0180ff018080ff018080808080ff01808080ffffa00000000000000000000000000000000000000000000000000000000000000000ffffa00000000000000000000000000000000000000000000000000000000000000000ff01ff80808080a14daf55d41ced6419bcd011fbc1f74ab9567fe55340d88435aa6493d628fa478416871446884ef363bd105960c464b4208a293b348f0f1c2e12140df38469450000000000000001ff02ffff01ff02ffff01ff02ffff03ffff18ff2fff3480ffff01ff04ffff04ff20ffff04ff2fff808080ffff04ffff02ff3effff04ff02ffff04ff05ffff04ffff02ff2affff04ff02ffff04ff27ffff04ffff02ffff03ff77ffff01ff02ff36ffff04ff02ffff04ff09ffff04ff57ffff04ffff02ff2effff04ff02ffff04ff05ff80808080ff808080808080ffff011d80ff0180ffff04ffff02ffff03ff77ffff0181b7ffff015780ff0180ff808080808080ffff04ff77ff808080808080ffff02ff3affff04ff02ffff04ff05ffff04ffff02ff0bff5f80ffff01ff8080808080808080ffff01ff088080ff0180ffff04ffff01ffffffff4947ff0233ffff0401ff0102ffffff20ff02ffff03ff05ffff01ff02ff32ffff04ff02ffff04ff0dffff04ffff0bff3cffff0bff34ff2480ffff0bff3cffff0bff3cffff0bff34ff2c80ff0980ffff0bff3cff0bffff0bff34ff8080808080ff8080808080ffff010b80ff0180ffff02ffff03ffff22ffff09ffff0dff0580ff2280ffff09ffff0dff0b80ff2280ffff15ff17ffff0181ff8080ffff01ff0bff05ff0bff1780ffff01ff088080ff0180ff02ffff03ff0bffff01ff02ffff03ffff02ff26ffff04ff02ffff04ff13ff80808080ffff01ff02ffff03ffff20ff1780ffff01ff02ffff03ffff09ff81b3ffff01818f80ffff01ff02ff3affff04ff02ffff04ff05ffff04ff1bffff04ff34ff808080808080ffff01ff04ffff04ff23ffff04ffff02ff36ffff04ff02ffff04ff09ffff04ff53ffff04ffff02ff2effff04ff02ffff04ff05ff80808080ff808080808080ff738080ffff02ff3affff04ff02ffff04ff05ffff04ff1bffff04ff34ff8080808080808080ff0180ffff01ff088080ff0180ffff01ff04ff13ffff02ff3affff04ff02ffff04ff05ffff04ff1bffff04ff17ff8080808080808080ff0180ffff01ff02ffff03ff17ff80ffff01ff088080ff018080ff0180ffffff02ffff03ffff09ff09ff3880ffff01ff02ffff03ffff18ff2dffff010180ffff01ff0101ff8080ff0180ff8080ff0180ff0bff3cffff0bff34ff2880ffff0bff3cffff0bff3cffff0bff34ff2c80ff0580ffff0bff3cffff02ff32ffff04ff02ffff04ff07ffff04ffff0bff34ff3480ff8080808080ffff0bff34ff8080808080ffff02ffff03ffff07ff0580ffff01ff0bffff0102ffff02ff2effff04ff02ffff04ff09ff80808080ffff02ff2effff04ff02ffff04ff0dff8080808080ffff01ff0bffff0101ff058080ff0180ff02ffff03ffff21ff17ffff09ff0bff158080ffff01ff04ff30ffff04ff0bff808080ffff01ff088080ff0180ff018080ffff04ffff01ffa07faa3253bfddd1e0decb0906b2dc6247bbc4cf608f58345d173adb63e8b47c9fffa0a14daf55d41ced6419bcd011fbc1f74ab9567fe55340d88435aa6493d628fa47a0eff07522495060c066f66f32acc2a77e3a3e737aca8baea4d1a64ea4cdc13da9ffff04ffff01ff02ffff01ff02ffff01ff02ff3effff04ff02ffff04ff05ffff04ffff02ff2fff5f80ffff04ff80ffff04ffff04ffff04ff0bffff04ff17ff808080ffff01ff808080ffff01ff8080808080808080ffff04ffff01ffffff0233ff04ff0101ffff02ff02ffff03ff05ffff01ff02ff1affff04ff02ffff04ff0dffff04ffff0bff12ffff0bff2cff1480ffff0bff12ffff0bff12ffff0bff2cff3c80ff0980ffff0bff12ff0bffff0bff2cff8080808080ff8080808080ffff010b80ff0180ffff0bff12ffff0bff2cff1080ffff0bff12ffff0bff12ffff0bff2cff3c80ff0580ffff0bff12ffff02ff1affff04ff02ffff04ff07ffff04ffff0bff2cff2c80ff8080808080ffff0bff2cff8080808080ffff02ffff03ffff07ff0580ffff01ff0bffff0102ffff02ff2effff04ff02ffff04ff09ff80808080ffff02ff2effff04ff02ffff04ff0dff8080808080ffff01ff0bffff0101ff058080ff0180ff02ffff03ff0bffff01ff02ffff03ffff09ff23ff1880ffff01ff02ffff03ffff18ff81b3ff2c80ffff01ff02ffff03ffff20ff1780ffff01ff02ff3effff04ff02ffff04ff05ffff04ff1bffff04ff33ffff04ff2fffff04ff5fff8080808080808080ffff01ff088080ff0180ffff01ff04ff13ffff02ff3effff04ff02ffff04ff05ffff04ff1bffff04ff17ffff04ff2fffff04ff5fff80808080808080808080ff0180ffff01ff02ffff03ffff09ff23ffff0181e880ffff01ff02ff3effff04ff02ffff04ff05ffff04ff1bffff04ff17ffff04ffff02ffff03ffff22ffff09ffff02ff2effff04ff02ffff04ff53ff80808080ff82014f80ffff20ff5f8080ffff01ff02ff53ffff04ff818fffff04ff82014fffff04ff81b3ff8080808080ffff01ff088080ff0180ffff04ff2cff8080808080808080ffff01ff04ff13ffff02ff3effff04ff02ffff04ff05ffff04ff1bffff04ff17ffff04ff2fffff04ff5fff80808080808080808080ff018080ff0180ffff01ff04ffff04ff18ffff04ffff02ff16ffff04ff02ffff04ff05ffff04ff27ffff04ffff0bff2cff82014f80ffff04ffff02ff2effff04ff02ffff04ff818fff80808080ffff04ffff0bff2cff0580ff8080808080808080ff378080ff81af8080ff0180ff018080ffff04ffff01a0a04d9f57764f54a43e4030befb4d80026e870519aaa66334aef8304f5d0393c2ffff04ffff01ffa0000000000000000000000000000000000000000000000000000000000000000080ffff04ffff01a057bfd1cb0adda3d94315053fda723f2028320faa8338225d99f629e3d46d43a9ffff04ffff01ff02ffff01ff02ffff01ff02ffff03ff0bffff01ff02ffff03ffff09ff05ffff1dff0bffff1effff0bff0bffff02ff06ffff04ff02ffff04ff17ff8080808080808080ffff01ff02ff17ff2f80ffff01ff088080ff0180ffff01ff04ffff04ff04ffff04ff05ffff04ffff02ff06ffff04ff02ffff04ff17ff80808080ff80808080ffff02ff17ff2f808080ff0180ffff04ffff01ff32ff02ffff03ffff07ff0580ffff01ff0bffff0102ffff02ff06ffff04ff02ffff04ff09ff80808080ffff02ff06ffff04ff02ffff04ff0dff8080808080ffff01ff0bffff0101ff058080ff0180ff018080ffff04ffff01b0a3b0219722055ac0a66cd9de5cd3e86962d8c8ec6abb801b57e5c77ed98453b02ceae0e19548f6d4fc20b3a2ec82aa90ff018080ff018080808080ff01808080ffffa09563629e653a9fc3c65f55947883a47e062e6b67394091228ec01352ff78f333ff0180ff01ffffff80ffff02ffff01ff02ffff01ff02ffff03ff5fffff01ff02ff3affff04ff02ffff04ff0bffff04ff17ffff04ff2fffff04ff5fffff04ff81bfffff04ff82017fffff04ff8202ffffff04ffff02ff05ff8205ff80ff8080808080808080808080ffff01ff04ffff04ff10ffff01ff81ff8080ffff02ff05ff8205ff808080ff0180ffff04ffff01ffffff49ff3f02ff04ff0101ffff02ffff02ffff03ff05ffff01ff02ff2affff04ff02ffff04ff0dffff04ffff0bff12ffff0bff2cff1480ffff0bff12ffff0bff12ffff0bff2cff3c80ff0980ffff0bff12ff0bffff0bff2cff8080808080ff8080808080ffff010b80ff0180ff02ffff03ff05ffff01ff02ffff03ffff02ff3effff04ff02ffff04ff82011fffff04ff27ffff04ff4fff808080808080ffff01ff02ff3affff04ff02ffff04ff0dffff04ff1bffff04ff37ffff04ff6fffff04ff81dfffff04ff8201bfffff04ff82037fffff04ffff04ffff04ff28ffff04ffff0bffff02ff26ffff04ff02ffff04ff11ffff04ffff02ff26ffff04ff02ffff04ff13ffff04ff82027fffff04ffff02ff36ffff04ff02ffff04ff82013fff80808080ffff04ffff02ff36ffff04ff02ffff04ff819fff80808080ffff04ffff02ff36ffff04ff02ffff04ff13ff80808080ff8080808080808080ffff04ffff02ff36ffff04ff02ffff04ff09ff80808080ff808080808080ffff012480ff808080ff8202ff80ff8080808080808080808080ffff01ff088080ff0180ffff018202ff80ff0180ffffff0bff12ffff0bff2cff3880ffff0bff12ffff0bff12ffff0bff2cff3c80ff0580ffff0bff12ffff02ff2affff04ff02ffff04ff07ffff04ffff0bff2cff2c80ff8080808080ffff0bff2cff8080808080ff02ffff03ffff07ff0580ffff01ff0bffff0102ffff02ff36ffff04ff02ffff04ff09ff80808080ffff02ff36ffff04ff02ffff04ff0dff8080808080ffff01ff0bffff0101ff058080ff0180ffff02ffff03ff1bffff01ff02ff2effff04ff02ffff04ffff02ffff03ffff18ffff0101ff1380ffff01ff0bffff0102ff2bff0580ffff01ff0bffff0102ff05ff2b8080ff0180ffff04ffff04ffff17ff13ffff0181ff80ff3b80ff8080808080ffff010580ff0180ff02ffff03ff17ffff01ff02ffff03ffff09ff05ffff02ff2effff04ff02ffff04ff13ffff04ff27ff808080808080ffff01ff02ff3effff04ff02ffff04ff05ffff04ff1bffff04ff37ff808080808080ffff01ff088080ff0180ffff01ff010180ff0180ff018080ffff04ffff01ff01ffff81e8ff0bffffffffa0de4ec93c032f5117d8af076dfc86faa5987a6c0b1d52ffc9cf0dfa43989d8c5880ffa057bfd1cb0adda3d94315053fda723f2028320faa8338225d99f629e3d46d43a980ff808080ffff33ffa0b6565d3afb87a60cfdf66bc56cca80b14afc2be649971c8df647ce617b442e6eff01ffffa0a14daf55d41ced6419bcd011fbc1f74ab9567fe55340d88435aa6493d628fa47ffa0de4ec93c032f5117d8af076dfc86faa5987a6c0b1d52ffc9cf0dfa43989d8c58ffa0846b58db3bd246785e202eeddfbb46acaf267f011307437cd4e0841f3da751f68080ffff3fffa0fccf087e5b81be2137cfaa35e65cc4e4a25183108907dad33c6d622e8e78349e8080ffff04ffff01ffffa07faa3253bfddd1e0decb0906b2dc6247bbc4cf608f58345d173adb63e8b47c9fffa07acfcbd1ed73bfe2b698508f4ea5ed353c60ace154360272ce91f9ab0c8423c3a0eff07522495060c066f66f32acc2a77e3a3e737aca8baea4d1a64ea4cdc13da980ffff04ffff01ffa0a04d9f57764f54a43e4030befb4d80026e870519aaa66334aef8304f5d0393c280ffff04ffff01ffffa07f3e180acdf046f955d3440bb3a16dfd6f5a46c809cee98e7514127327b1cab58080ff018080808080ffff80ff80ff80ff80ff808080808032dbe6d545f24635c7871ea53c623c358d7cea8f5e27a983ba6e5c0bf35fa24386ab01fbd8342f8e1dac10d6e906cef3892857bd1865b6fd7ed4b01b39d568b50000000000000001ff02ffff01ff02ffff01ff02ffff03ffff18ff2fff3480ffff01ff04ffff04ff20ffff04ff2fff808080ffff04ffff02ff3effff04ff02ffff04ff05ffff04ffff02ff2affff04ff02ffff04ff27ffff04ffff02ffff03ff77ffff01ff02ff36ffff04ff02ffff04ff09ffff04ff57ffff04ffff02ff2effff04ff02ffff04ff05ff80808080ff808080808080ffff011d80ff0180ffff04ffff02ffff03ff77ffff0181b7ffff015780ff0180ff808080808080ffff04ff77ff808080808080ffff02ff3affff04ff02ffff04ff05ffff04ffff02ff0bff5f80ffff01ff8080808080808080ffff01ff088080ff0180ffff04ffff01ffffffff4947ff0233ffff0401ff0102ffffff20ff02ffff03ff05ffff01ff02ff32ffff04ff02ffff04ff0dffff04ffff0bff3cffff0bff34ff2480ffff0bff3cffff0bff3cffff0bff34ff2c80ff0980ffff0bff3cff0bffff0bff34ff8080808080ff8080808080ffff010b80ff0180ffff02ffff03ffff22ffff09ffff0dff0580ff2280ffff09ffff0dff0b80ff2280ffff15ff17ffff0181ff8080ffff01ff0bff05ff0bff1780ffff01ff088080ff0180ff02ffff03ff0bffff01ff02ffff03ffff02ff26ffff04ff02ffff04ff13ff80808080ffff01ff02ffff03ffff20ff1780ffff01ff02ffff03ffff09ff81b3ffff01818f80ffff01ff02ff3affff04ff02ffff04ff05ffff04ff1bffff04ff34ff808080808080ffff01ff04ffff04ff23ffff04ffff02ff36ffff04ff02ffff04ff09ffff04ff53ffff04ffff02ff2effff04ff02ffff04ff05ff80808080ff808080808080ff738080ffff02ff3affff04ff02ffff04ff05ffff04ff1bffff04ff34ff8080808080808080ff0180ffff01ff088080ff0180ffff01ff04ff13ffff02ff3affff04ff02ffff04ff05ffff04ff1bffff04ff17ff8080808080808080ff0180ffff01ff02ffff03ff17ff80ffff01ff088080ff018080ff0180ffffff02ffff03ffff09ff09ff3880ffff01ff02ffff03ffff18ff2dffff010180ffff01ff0101ff8080ff0180ff8080ff0180ff0bff3cffff0bff34ff2880ffff0bff3cffff0bff3cffff0bff34ff2c80ff0580ffff0bff3cffff02ff32ffff04ff02ffff04ff07ffff04ffff0bff34ff3480ff8080808080ffff0bff34ff8080808080ffff02ffff03ffff07ff0580ffff01ff0bffff0102ffff02ff2effff04ff02ffff04ff09ff80808080ffff02ff2effff04ff02ffff04ff0dff8080808080ffff01ff0bffff0101ff058080ff0180ff02ffff03ffff21ff17ffff09ff0bff158080ffff01ff04ff30ffff04ff0bff808080ffff01ff088080ff0180ff018080ffff04ffff01ffa07faa3253bfddd1e0decb0906b2dc6247bbc4cf608f58345d173adb63e8b47c9fffa0a14daf55d41ced6419bcd011fbc1f74ab9567fe55340d88435aa6493d628fa47a0eff07522495060c066f66f32acc2a77e3a3e737aca8baea4d1a64ea4cdc13da9ffff04ffff01ff02ffff01ff02ffff01ff02ff3effff04ff02ffff04ff05ffff04ffff02ff2fff5f80ffff04ff80ffff04ffff04ffff04ff0bffff04ff17ff808080ffff01ff808080ffff01ff8080808080808080ffff04ffff01ffffff0233ff04ff0101ffff02ff02ffff03ff05ffff01ff02ff1affff04ff02ffff04ff0dffff04ffff0bff12ffff0bff2cff1480ffff0bff12ffff0bff12ffff0bff2cff3c80ff0980ffff0bff12ff0bffff0bff2cff8080808080ff8080808080ffff010b80ff0180ffff0bff12ffff0bff2cff1080ffff0bff12ffff0bff12ffff0bff2cff3c80ff0580ffff0bff12ffff02ff1affff04ff02ffff04ff07ffff04ffff0bff2cff2c80ff8080808080ffff0bff2cff8080808080ffff02ffff03ffff07ff0580ffff01ff0bffff0102ffff02ff2effff04ff02ffff04ff09ff80808080ffff02ff2effff04ff02ffff04ff0dff8080808080ffff01ff0bffff0101ff058080ff0180ff02ffff03ff0bffff01ff02ffff03ffff09ff23ff1880ffff01ff02ffff03ffff18ff81b3ff2c80ffff01ff02ffff03ffff20ff1780ffff01ff02ff3effff04ff02ffff04ff05ffff04ff1bffff04ff33ffff04ff2fffff04ff5fff8080808080808080ffff01ff088080ff0180ffff01ff04ff13ffff02ff3effff04ff02ffff04ff05ffff04ff1bffff04ff17ffff04ff2fffff04ff5fff80808080808080808080ff0180ffff01ff02ffff03ffff09ff23ffff0181e880ffff01ff02ff3effff04ff02ffff04ff05ffff04ff1bffff04ff17ffff04ffff02ffff03ffff22ffff09ffff02ff2effff04ff02ffff04ff53ff80808080ff82014f80ffff20ff5f8080ffff01ff02ff53ffff04ff818fffff04ff82014fffff04ff81b3ff8080808080ffff01ff088080ff0180ffff04ff2cff8080808080808080ffff01ff04ff13ffff02ff3effff04ff02ffff04ff05ffff04ff1bffff04ff17ffff04ff2fffff04ff5fff80808080808080808080ff018080ff0180ffff01ff04ffff04ff18ffff04ffff02ff16ffff04ff02ffff04ff05ffff04ff27ffff04ffff0bff2cff82014f80ffff04ffff02ff2effff04ff02ffff04ff818fff80808080ffff04ffff0bff2cff0580ff8080808080808080ff378080ff81af8080ff0180ff018080ffff04ffff01a0a04d9f57764f54a43e4030befb4d80026e870519aaa66334aef8304f5d0393c2ffff04ffff01ffa0de4ec93c032f5117d8af076dfc86faa5987a6c0b1d52ffc9cf0dfa43989d8c5880ffff04ffff01a057bfd1cb0adda3d94315053fda723f2028320faa8338225d99f629e3d46d43a9ffff04ffff01ff01ffff33ffa0846b58db3bd246785e202eeddfbb46acaf267f011307437cd4e0841f3da751f6ff01ffffa0a14daf55d41ced6419bcd011fbc1f74ab9567fe55340d88435aa6493d628fa47ffa0de4ec93c032f5117d8af076dfc86faa5987a6c0b1d52ffc9cf0dfa43989d8c58ffa0846b58db3bd246785e202eeddfbb46acaf267f011307437cd4e0841f3da751f68080ffff3eff248080ff018080808080ff01808080ffffa0a14daf55d41ced6419bcd011fbc1f74ab9567fe55340d88435aa6493d628fa47ffa01804338c97f989c78d88716206c0f27315f3eb7d59417ab2eacee20f0a7ff60bff0180ff01ffff808080aa82d1ac63f26fa2a0bbbe0a8ce8852e2af8381c29f62766ca685146b57669fc3036058c97588d9f74506f1d5d45e52e0d632898102837474a736a6d2140b266990d569bf71a1fcc20d4e7d4e9205b115e5820b7c4b001ff00fa833f6a299956",  # noqa: E501
        "taker": [
            {
                "store_id": "7acfcbd1ed73bfe2b698508f4ea5ed353c60ace154360272ce91f9ab0c8423c3",
                "inclusions": [{"key": "10", "value": "0210"}],
            }
        ],
        "maker": [
            {
                "store_id": "a14daf55d41ced6419bcd011fbc1f74ab9567fe55340d88435aa6493d628fa47",
                "proofs": [
                    {
                        "key": "10",
                        "value": "0110",
                        "node_hash": "de4ec93c032f5117d8af076dfc86faa5987a6c0b1d52ffc9cf0dfa43989d8c58",
                        "layers": [],
                    }
                ],
            }
        ],
    },
    maker_inclusions=[{"key": b"\x10".hex(), "value": b"\x01\x10".hex()}],
    taker_inclusions=[{"key": b"\x10".hex(), "value": b"\x02\x10".hex()}],
    trade_id="317317bb70143fcab63a945bd5f845e2b8470dc293de7f5a5c3e88bb3b4e6c31",
    maker_root_history=[bytes32.from_hexstr("de4ec93c032f5117d8af076dfc86faa5987a6c0b1d52ffc9cf0dfa43989d8c58")],
    taker_root_history=[bytes32.from_hexstr("7f3e180acdf046f955d3440bb3a16dfd6f5a46c809cee98e7514127327b1cab5")],
)


@pytest.mark.parametrize(
    argnames="reference",
    argvalues=[
        pytest.param(make_one_take_one_reference, id="one for one"),
        pytest.param(make_two_take_one_reference, id="two for one"),
        pytest.param(make_one_take_two_reference, id="one for two"),
        pytest.param(make_one_existing_take_one_reference, id="one existing for one"),
        pytest.param(make_one_take_one_existing_reference, id="one for one existing"),
        pytest.param(make_one_upsert_take_one_reference, id="one upsert for one"),
        pytest.param(make_one_take_one_upsert_reference, id="one for one upsert"),
        pytest.param(make_one_take_one_unpopulated_reference, id="one for one unpopulated"),
    ],
)
@pytest.mark.asyncio
async def test_make_and_take_offer(offer_setup: OfferSetup, reference: MakeAndTakeReference) -> None:
    offer_setup = await populate_offer_setup(offer_setup=offer_setup, count=reference.entries_to_insert)

    maker_request = {
        "maker": [
            {
                "store_id": offer_setup.maker.id.hex(),
                "inclusions": reference.maker_inclusions,
            }
        ],
        "taker": [
            {
                "store_id": offer_setup.taker.id.hex(),
                "inclusions": reference.taker_inclusions,
            }
        ],
        "fee": 0,
    }
    maker_response = await offer_setup.maker.api.make_offer(request=maker_request)
    print(f"\nmaybe_reference_offer = {maker_response['offer']}")

    assert maker_response == {"success": True, "offer": reference.make_offer_response}

    taker_request = {
        "offer": reference.make_offer_response,
        "fee": 0,
    }
    taker_response = await offer_setup.taker.api.take_offer(request=taker_request)

    assert taker_response == {
        "success": True,
        "trade_id": reference.trade_id,
    }

    await process_for_data_layer_keys(
        expected_key=hexstr_to_bytes(reference.maker_inclusions[0]["key"]),
        expected_value=hexstr_to_bytes(reference.maker_inclusions[0]["value"]),
        full_node_api=offer_setup.full_node_api,
        data_layer=offer_setup.maker.data_layer,
        store_id=offer_setup.maker.id,
    )
    await process_for_data_layer_keys(
        expected_key=hexstr_to_bytes(reference.taker_inclusions[0]["key"]),
        expected_value=hexstr_to_bytes(reference.taker_inclusions[0]["value"]),
        full_node_api=offer_setup.full_node_api,
        data_layer=offer_setup.taker.data_layer,
        store_id=offer_setup.taker.id,
    )

    maker_history_result = await offer_setup.maker.api.get_root_history(request={"id": offer_setup.maker.id.hex()})
    maker_history = maker_history_result["root_history"]
    taker_history_result = await offer_setup.taker.api.get_root_history(request={"id": offer_setup.taker.id.hex()})
    taker_history = taker_history_result["root_history"]

    assert [generation["confirmed"] for generation in maker_history] == [True] * len(maker_history)
    assert [generation["root_hash"] for generation in maker_history] == [
        bytes32([0] * 32),
        *reference.maker_root_history,
    ]

    assert [generation["confirmed"] for generation in taker_history] == [True] * len(taker_history)
    assert [generation["root_hash"] for generation in taker_history] == [
        bytes32([0] * 32),
        *reference.taker_root_history,
    ]

    # TODO: test maker and taker fees


@pytest.mark.parametrize(
    argnames="reference",
    argvalues=[
        pytest.param(make_one_take_one_reference, id="one for one"),
        pytest.param(make_two_take_one_reference, id="two for one"),
        pytest.param(make_one_take_two_reference, id="one for two"),
        pytest.param(make_one_existing_take_one_reference, id="one existing for one"),
        pytest.param(make_one_take_one_existing_reference, id="one for one existing"),
        pytest.param(make_one_upsert_take_one_reference, id="one upsert for one"),
        pytest.param(make_one_take_one_upsert_reference, id="one for one upsert"),
    ],
)
@pytest.mark.parametrize(argnames="maker_or_taker", argvalues=["maker", "taker"])
@pytest.mark.asyncio
async def test_make_and_then_take_offer_invalid_inclusion_key(
    reference: MakeAndTakeReference,
    maker_or_taker: str,
) -> None:
    broken_taker_offer = copy.deepcopy(reference.make_offer_response)
    if maker_or_taker == "maker":
        broken_taker_offer["maker"][0]["proofs"][0]["key"] += "ab"
    elif maker_or_taker == "taker":
        broken_taker_offer["taker"][0]["inclusions"][0]["key"] += "ab"
    else:
        raise Exception("invalid maker or taker choice")

    offer_bytes = hexstr_to_bytes(broken_taker_offer["offer"])
    trading_offer = TradingOffer.from_bytes(offer_bytes)

    # TODO: specific exceptions
    with pytest.raises(OfferIntegrityError):
        verify_offer(
            maker=tuple(StoreProofs.unmarshal(proof) for proof in broken_taker_offer["maker"]),
            taker=tuple(OfferStore.unmarshal(offer_store) for offer_store in broken_taker_offer["taker"]),
            summary=await DataLayerWallet.get_offer_summary(offer=trading_offer),
        )


@pytest.mark.asyncio
async def test_verify_offer_rpc_valid(bare_data_layer_api: DataLayerRpcApi) -> None:
    reference = make_one_take_one_reference

    verify_request = {
        "offer": reference.make_offer_response,
        "fee": 0,
    }
    verify_response = await bare_data_layer_api.verify_offer(request=verify_request)

    assert verify_response == {
        "success": True,
        "valid": True,
        "error": None,
        "fee": 0,
    }


@pytest.mark.asyncio
async def test_verify_offer_rpc_invalid(bare_data_layer_api: DataLayerRpcApi) -> None:
    reference = make_one_take_one_reference
    broken_taker_offer = copy.deepcopy(reference.make_offer_response)
    broken_taker_offer["maker"][0]["proofs"][0]["key"] += "ab"

    verify_request = {
        "offer": broken_taker_offer,
        "fee": 0,
    }
    verify_response = await bare_data_layer_api.verify_offer(request=verify_request)

    assert verify_response == {
        "success": True,
        "valid": False,
        "error": "maker: node hash does not match key and value",
        "fee": None,
    }


@pytest.mark.asyncio
async def test_make_offer_failure_rolls_back_db(offer_setup: OfferSetup) -> None:
    # TODO: only needs the maker and db?  wallet?
    reference = make_one_take_one_reference
    offer_setup = await populate_offer_setup(offer_setup=offer_setup, count=reference.entries_to_insert)

    maker_request = {
        "maker": [
            {
                "store_id": offer_setup.maker.id.hex(),
                "inclusions": reference.maker_inclusions,
            },
            {
                "store_id": bytes32([0] * 32).hex(),
                "inclusions": [],
            },
        ],
        "taker": [],
        "fee": 0,
    }

    with pytest.raises(Exception, match="store id not available"):
        await offer_setup.maker.api.make_offer(request=maker_request)

    pending_root = await offer_setup.maker.data_layer.data_store.get_pending_root(tree_id=offer_setup.maker.id)
    assert pending_root is None


@pytest.mark.parametrize(
    argnames="reference",
    argvalues=[
        pytest.param(make_one_take_one_reference, id="one for one"),
        pytest.param(make_two_take_one_reference, id="two for one"),
        pytest.param(make_one_take_two_reference, id="one for two"),
        pytest.param(make_one_existing_take_one_reference, id="one existing for one"),
        pytest.param(make_one_take_one_existing_reference, id="one for one existing"),
        pytest.param(make_one_upsert_take_one_reference, id="one upsert for one"),
        pytest.param(make_one_take_one_upsert_reference, id="one for one upsert"),
        pytest.param(make_one_take_one_unpopulated_reference, id="one for one unpopulated"),
    ],
)
@pytest.mark.asyncio
async def test_make_and_cancel_offer(offer_setup: OfferSetup, reference: MakeAndTakeReference) -> None:
    offer_setup = await populate_offer_setup(offer_setup=offer_setup, count=reference.entries_to_insert)

    maker_request = {
        "maker": [
            {
                "store_id": offer_setup.maker.id.hex(),
                "inclusions": reference.maker_inclusions,
            }
        ],
        "taker": [
            {
                "store_id": offer_setup.taker.id.hex(),
                "inclusions": reference.taker_inclusions,
            }
        ],
        "fee": 0,
    }
    maker_response = await offer_setup.maker.api.make_offer(request=maker_request)
    print(f"\nmaybe_reference_offer = {maker_response['offer']}")

    assert maker_response == {"success": True, "offer": reference.make_offer_response}

    cancel_request = {
        "trade_id": reference.make_offer_response["trade_id"],
        "secure": True,
        "fee": None,
    }
    await offer_setup.maker.api.cancel_offer(request=cancel_request)

    for _ in range(10):
        if not await offer_setup.maker.data_layer.wallet_rpc.check_offer_validity(
            offer=TradingOffer.from_bytes(hexstr_to_bytes(reference.make_offer_response["offer"])),
        ):
            break
        await offer_setup.full_node_api.process_blocks(count=1)
        await asyncio.sleep(0.5)
    else:
        assert False, "offer was not cancelled"

    taker_request = {
        "offer": reference.make_offer_response,
        "fee": 0,
    }

    with pytest.raises(ValueError, match="This offer is no longer valid"):
        await offer_setup.taker.api.take_offer(request=taker_request)


@pytest.mark.parametrize(
    argnames="reference",
    argvalues=[
        pytest.param(make_one_take_one_reference, id="one for one"),
        pytest.param(make_two_take_one_reference, id="two for one"),
        pytest.param(make_one_take_two_reference, id="one for two"),
        pytest.param(make_one_take_one_existing_reference, id="one for one existing"),
        pytest.param(make_one_upsert_take_one_reference, id="one upsert for one"),
        pytest.param(make_one_take_one_upsert_reference, id="one for one upsert"),
        pytest.param(make_one_take_one_unpopulated_reference, id="one for one unpopulated"),
    ],
)
@pytest.mark.asyncio
async def test_make_and_cancel_offer_not_secure_clears_pending_roots(
    offer_setup: OfferSetup,
    reference: MakeAndTakeReference,
) -> None:
    offer_setup = await populate_offer_setup(offer_setup=offer_setup, count=reference.entries_to_insert)

    maker_request = {
        "maker": [
            {
                "store_id": offer_setup.maker.id.hex(),
                "inclusions": reference.maker_inclusions,
            }
        ],
        "taker": [
            {
                "store_id": offer_setup.taker.id.hex(),
                "inclusions": reference.taker_inclusions,
            }
        ],
        "fee": 0,
    }
    maker_response = await offer_setup.maker.api.make_offer(request=maker_request)
    print(f"\nmaybe_reference_offer = {maker_response['offer']}")

    assert maker_response == {"success": True, "offer": reference.make_offer_response}

    cancel_request = {
        "trade_id": reference.make_offer_response["trade_id"],
        "secure": False,
        "fee": None,
    }
    await offer_setup.maker.api.cancel_offer(request=cancel_request)

    # make sure there is no left over pending root by inserting and publishing
    await offer_setup.maker.api.insert(request={"id": offer_setup.maker.id.hex(), "key": "ab", "value": "cd"})<|MERGE_RESOLUTION|>--- conflicted
+++ resolved
@@ -36,12 +36,8 @@
 pytestmark = pytest.mark.data_layer
 nodes = Tuple[WalletNode, FullNodeSimulator]
 nodes_with_port = Tuple[WalletNode, FullNodeSimulator, uint16, BlockTools]
-<<<<<<< HEAD
-wallet_and_port_tuple = Tuple[WalletNode, uint16]
-=======
 nodes_with_port_bt_ph = Tuple[WalletRpcApi, FullNodeSimulator, uint16, bytes32, BlockTools]
 wallet_and_port_tuple = Tuple[WalletNode, int]
->>>>>>> 792c3113
 two_wallets_with_port = Tuple[Tuple[wallet_and_port_tuple, wallet_and_port_tuple], FullNodeSimulator, BlockTools]
 
 
@@ -342,23 +338,7 @@
 
 @pytest.mark.asyncio
 async def test_get_roots(one_wallet_node_and_rpc: nodes_with_port, tmp_path: Path) -> None:
-<<<<<<< HEAD
-    wallet_node, full_node_api, wallet_rpc_port, bt = one_wallet_node_and_rpc
-    num_blocks = 15
-    assert wallet_node.server
-    await wallet_node.server.start_client(PeerInfo("localhost", uint16(full_node_api.server._port)), None)
-    ph = await wallet_node.wallet_state_manager.main_wallet.get_new_puzzlehash()
-    for i in range(0, num_blocks):
-        await full_node_api.farm_new_transaction_block(FarmNewBlockProtocol(ph))
-        await asyncio.sleep(0.5)
-    funds = sum(
-        [calculate_pool_reward(uint32(i)) + calculate_base_farmer_reward(uint32(i)) for i in range(1, num_blocks)]
-    )
-    await time_out_assert(90, wallet_node.wallet_state_manager.main_wallet.get_confirmed_balance, funds)
-    wallet_rpc_api = WalletRpcApi(wallet_node)
-=======
     wallet_rpc_api, full_node_api, wallet_rpc_port, ph, bt = await init_wallet_and_node(one_wallet_node_and_rpc)
->>>>>>> 792c3113
     async with init_data_layer(wallet_rpc_port=wallet_rpc_port, bt=bt, db_path=tmp_path) as data_layer:
         data_rpc_api = DataLayerRpcApi(data_layer)
         res = await data_rpc_api.create_data_store({})
