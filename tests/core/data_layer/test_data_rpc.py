import asyncio
<<<<<<< HEAD
from dataclasses import dataclass
=======
import contextlib
>>>>>>> dfc83481
from pathlib import Path
from typing import AsyncIterator, Dict, List, Set, Tuple

import pytest
import pytest_asyncio

# flake8: noqa: F401
from chia.consensus.block_rewards import calculate_base_farmer_reward, calculate_pool_reward
from chia.data_layer.data_layer import DataLayer
from chia.data_layer.data_layer_util import DiffData, OperationType, Side
from chia.rpc.data_layer_rpc_api import DataLayerRpcApi, Layer, Offer, Proof, StoreProofs
from chia.rpc.rpc_server import start_rpc_server
from chia.rpc.wallet_rpc_api import WalletRpcApi
from chia.server.start_data_layer import service_kwargs_for_data_layer
from chia.server.start_service import Service
from chia.simulator.full_node_simulator import FullNodeSimulator, backoff_times
from chia.simulator.simulator_protocol import FarmNewBlockProtocol
from chia.types.blockchain_format.sized_bytes import bytes32
from chia.types.peer_info import PeerInfo
from chia.util.byte_types import hexstr_to_bytes
from chia.util.config import save_config
from chia.util.ints import uint16, uint32
from chia.wallet.wallet_node import WalletNode
from tests.block_tools import BlockTools
from tests.setup_nodes import setup_simulators_and_wallets
from tests.time_out_assert import time_out_assert
from tests.util.socket import find_available_listen_port
from tests.wallet.rl_wallet.test_rl_rpc import is_transaction_confirmed

pytestmark = pytest.mark.data_layer
nodes = Tuple[WalletNode, FullNodeSimulator]
nodes_with_port = Tuple[WalletNode, FullNodeSimulator, int]


@contextlib.asynccontextmanager
async def init_data_layer(wallet_rpc_port: int, bt: BlockTools, db_path: Path) -> AsyncIterator[DataLayer]:
    config = bt.config
    config["data_layer"]["wallet_peer"]["port"] = wallet_rpc_port
    # TODO: running the data server causes the RPC tests to hang at the end
    config["data_layer"]["run_server"] = False
    config["data_layer"]["port"] = 0
    config["data_layer"]["rpc_port"] = 0
    config["data_layer"]["database_path"] = str(db_path.joinpath("db.sqlite"))
    save_config(bt.root_path, "config.yaml", config)
    kwargs = service_kwargs_for_data_layer(root_path=bt.root_path, config=config)
    kwargs.update(parse_cli_args=False)
    service = Service(**kwargs)
    await service.start()
    try:
        yield service._api.data_layer
    finally:
        service.stop()
        await service.wait_closed()


@pytest_asyncio.fixture(scope="function")
async def one_wallet_node() -> AsyncIterator[nodes]:
    async for _ in setup_simulators_and_wallets(1, 1, {}):
        yield _


@pytest_asyncio.fixture(scope="function")
async def one_wallet_node_and_rpc(bt: BlockTools) -> AsyncIterator[nodes_with_port]:
    async for nodes in setup_simulators_and_wallets(1, 1, {}):
        full_nodes, wallets = nodes
        wallet_node_0, wallet_server_0 = wallets[0]
        config = bt.config
        hostname = config["self_hostname"]
        daemon_port = config["daemon_port"]
        rpc_cleanup, rpc_port = await start_rpc_server(
            WalletRpcApi(wallet_node_0),
            hostname,
            daemon_port,
            wallet_node_0.server._port,
            lambda: None,
            bt.root_path,
            config,
            connect_to_daemon=False,
        )
        yield wallet_node_0, full_nodes[0], rpc_port
        await rpc_cleanup()


@pytest.mark.asyncio
async def test_create_insert_get(one_wallet_node_and_rpc: nodes_with_port, bt: BlockTools, tmp_path: Path) -> None:
    root_path = bt.root_path
    wallet_node, full_node_api, wallet_rpc_port = one_wallet_node_and_rpc
    num_blocks = 15
    assert wallet_node.server
    await wallet_node.server.start_client(PeerInfo("localhost", uint16(full_node_api.server._port)), None)
    ph = await wallet_node.wallet_state_manager.main_wallet.get_new_puzzlehash()
    for i in range(0, num_blocks):
        await full_node_api.farm_new_transaction_block(FarmNewBlockProtocol(ph))
        await asyncio.sleep(0.5)
    funds = sum(
        [calculate_pool_reward(uint32(i)) + calculate_base_farmer_reward(uint32(i)) for i in range(1, num_blocks)]
    )
    await time_out_assert(15, wallet_node.wallet_state_manager.main_wallet.get_confirmed_balance, funds)
    wallet_rpc_api = WalletRpcApi(wallet_node)
    async with init_data_layer(wallet_rpc_port=wallet_rpc_port, bt=bt, db_path=tmp_path) as data_layer:
        # test insert
        data_rpc_api = DataLayerRpcApi(data_layer)
        key = b"a"
        value = b"\x00\x01"
        changelist: List[Dict[str, str]] = [{"action": "insert", "key": key.hex(), "value": value.hex()}]
        res = await data_rpc_api.create_data_store({})
        assert res is not None
        store_id = bytes32(hexstr_to_bytes(res["id"]))
        for i in range(0, num_blocks):
            await full_node_api.farm_new_transaction_block(FarmNewBlockProtocol(ph))
            await asyncio.sleep(0.2)
        res = await data_rpc_api.batch_update({"id": store_id.hex(), "changelist": changelist})
        update_tx_rec0 = res["tx_id"]
        await asyncio.sleep(1)
        for i in range(0, num_blocks):
            await full_node_api.farm_new_transaction_block(FarmNewBlockProtocol(ph))
            await asyncio.sleep(0.2)
        await time_out_assert(15, is_transaction_confirmed, True, "this is unused", wallet_rpc_api, update_tx_rec0)
        res = await data_rpc_api.get_value({"id": store_id.hex(), "key": key.hex()})
        wallet_root = await data_rpc_api.get_root({"id": store_id.hex()})
        local_root = await data_rpc_api.get_local_root({"id": store_id.hex()})
        assert wallet_root["hash"] == local_root["hash"]
        assert hexstr_to_bytes(res["value"]) == value

        # test delete unknown key
        unknown_key = b"b"
        changelist = [{"action": "delete", "key": unknown_key.hex()}]
        with pytest.raises(ValueError, match="Changelist resulted in no change to tree data"):
            await data_rpc_api.batch_update({"id": store_id.hex(), "changelist": changelist})

        # test delete
        changelist = [{"action": "delete", "key": key.hex()}]
        res = await data_rpc_api.batch_update({"id": store_id.hex(), "changelist": changelist})
        update_tx_rec1 = res["tx_id"]
        await asyncio.sleep(1)
        for i in range(0, num_blocks):
            await asyncio.sleep(1)
            await full_node_api.farm_new_transaction_block(FarmNewBlockProtocol(ph))
        await time_out_assert(15, is_transaction_confirmed, True, "this is unused", wallet_rpc_api, update_tx_rec1)
        with pytest.raises(Exception):
            val = await data_rpc_api.get_value({"id": store_id.hex(), "key": key.hex()})
        wallet_root = await data_rpc_api.get_root({"id": store_id.hex()})
        local_root = await data_rpc_api.get_local_root({"id": store_id.hex()})
        assert wallet_root["hash"] == bytes32([0] * 32)
        assert local_root["hash"] == None

        # test empty changelist
        changelist = []
        with pytest.raises(ValueError, match="Changelist resulted in no change to tree data"):
            await data_rpc_api.batch_update({"id": store_id.hex(), "changelist": changelist})


@pytest.mark.asyncio
async def test_upsert(one_wallet_node_and_rpc: nodes_with_port, bt: BlockTools, tmp_path: Path) -> None:
    wallet_node, full_node_api, wallet_rpc_port = one_wallet_node_and_rpc
    num_blocks = 15
    assert wallet_node.server
    await wallet_node.server.start_client(PeerInfo("localhost", uint16(full_node_api.server._port)), None)
    ph = await wallet_node.wallet_state_manager.main_wallet.get_new_puzzlehash()
    for i in range(0, num_blocks):
        await full_node_api.farm_new_transaction_block(FarmNewBlockProtocol(ph))
        await asyncio.sleep(0.5)
    funds = sum(
        [calculate_pool_reward(uint32(i)) + calculate_base_farmer_reward(uint32(i)) for i in range(1, num_blocks)]
    )
    await time_out_assert(15, wallet_node.wallet_state_manager.main_wallet.get_confirmed_balance, funds)
    wallet_rpc_api = WalletRpcApi(wallet_node)
    async with init_data_layer(wallet_rpc_port=wallet_rpc_port, bt=bt, db_path=tmp_path) as data_layer:
        # test insert
        data_rpc_api = DataLayerRpcApi(data_layer)
        key = b"a"
        value = b"\x00\x01"
        changelist: List[Dict[str, str]] = [
            {"action": "delete", "key": key.hex()},
            {"action": "insert", "key": key.hex(), "value": value.hex()},
        ]
        res = await data_rpc_api.create_data_store({})
        assert res is not None
        store_id = bytes32.from_hexstr(res["id"])
        for i in range(0, num_blocks):
            await full_node_api.farm_new_transaction_block(FarmNewBlockProtocol(ph))
            await asyncio.sleep(0.2)
        res = await data_rpc_api.batch_update({"id": store_id.hex(), "changelist": changelist})
        update_tx_rec0 = res["tx_id"]
        await asyncio.sleep(1)
        for i in range(0, num_blocks):
            await full_node_api.farm_new_transaction_block(FarmNewBlockProtocol(ph))
            await asyncio.sleep(0.2)
        await time_out_assert(15, is_transaction_confirmed, True, "this is unused", wallet_rpc_api, update_tx_rec0)
        res = await data_rpc_api.get_value({"id": store_id.hex(), "key": key.hex()})
        wallet_root = await data_rpc_api.get_root({"id": store_id.hex()})
        local_root = await data_rpc_api.get_local_root({"id": store_id.hex()})
        assert wallet_root["hash"] == local_root["hash"]
        assert hexstr_to_bytes(res["value"]) == value


@pytest.mark.asyncio
async def test_create_double_insert(one_wallet_node_and_rpc: nodes_with_port, bt: BlockTools, tmp_path: Path) -> None:
    root_path = bt.root_path
    wallet_node, full_node_api, wallet_rpc_port = one_wallet_node_and_rpc
    num_blocks = 15
    assert wallet_node.server
    await wallet_node.server.start_client(PeerInfo("localhost", uint16(full_node_api.server._port)), None)
    ph = await wallet_node.wallet_state_manager.main_wallet.get_new_puzzlehash()
    for i in range(0, num_blocks):
        await full_node_api.farm_new_transaction_block(FarmNewBlockProtocol(ph))
        await asyncio.sleep(0.5)
    funds = sum(
        [calculate_pool_reward(uint32(i)) + calculate_base_farmer_reward(uint32(i)) for i in range(1, num_blocks)]
    )
    await time_out_assert(15, wallet_node.wallet_state_manager.main_wallet.get_confirmed_balance, funds)
    wallet_rpc_api = WalletRpcApi(wallet_node)
    async with init_data_layer(wallet_rpc_port=wallet_rpc_port, bt=bt, db_path=tmp_path) as data_layer:
        data_rpc_api = DataLayerRpcApi(data_layer)
        res = await data_rpc_api.create_data_store({})
        assert res is not None
        store_id = bytes32(hexstr_to_bytes(res["id"]))
        for i in range(0, num_blocks):
            await full_node_api.farm_new_transaction_block(FarmNewBlockProtocol(ph))
            await asyncio.sleep(0.2)

        key1 = b"a"
        value1 = b"\x01\x02"
        changelist: List[Dict[str, str]] = [{"action": "insert", "key": key1.hex(), "value": value1.hex()}]
        res = await data_rpc_api.batch_update({"id": store_id.hex(), "changelist": changelist})
        update_tx_rec0 = res["tx_id"]
        await asyncio.sleep(1)
        for i in range(0, num_blocks):
            await full_node_api.farm_new_transaction_block(FarmNewBlockProtocol(ph))
            await asyncio.sleep(0.2)
        await time_out_assert(15, is_transaction_confirmed, True, "this is unused", wallet_rpc_api, update_tx_rec0)
        res = await data_rpc_api.get_value({"id": store_id.hex(), "key": key1.hex()})
        assert hexstr_to_bytes(res["value"]) == value1
        key2 = b"b"
        value2 = b"\x01\x23"
        changelist = [{"action": "insert", "key": key2.hex(), "value": value2.hex()}]
        res = await data_rpc_api.batch_update({"id": store_id.hex(), "changelist": changelist})
        update_tx_rec0 = res["tx_id"]
        await asyncio.sleep(1)
        for i in range(0, num_blocks):
            await full_node_api.farm_new_transaction_block(FarmNewBlockProtocol(ph))
            await asyncio.sleep(0.2)
        await time_out_assert(15, is_transaction_confirmed, True, "this is unused", wallet_rpc_api, update_tx_rec0)
        res = await data_rpc_api.get_value({"id": store_id.hex(), "key": key2.hex()})
        assert hexstr_to_bytes(res["value"]) == value2
        changelist = [{"action": "delete", "key": key1.hex()}]
        res = await data_rpc_api.batch_update({"id": store_id.hex(), "changelist": changelist})
        update_tx_rec1 = res["tx_id"]
        await asyncio.sleep(1)
        for i in range(0, num_blocks):
            await asyncio.sleep(1)
            await full_node_api.farm_new_transaction_block(FarmNewBlockProtocol(ph))
        await time_out_assert(15, is_transaction_confirmed, True, "this is unused", wallet_rpc_api, update_tx_rec1)
        with pytest.raises(Exception):
            val = await data_rpc_api.get_value({"id": store_id.hex(), "key": key1.hex()})


@pytest.mark.asyncio
async def test_keys_values_ancestors(one_wallet_node_and_rpc: nodes_with_port, bt: BlockTools, tmp_path: Path) -> None:
    root_path = bt.root_path
    wallet_node, full_node_api, wallet_rpc_port = one_wallet_node_and_rpc
    num_blocks = 15
    assert wallet_node.server
    await wallet_node.server.start_client(PeerInfo("localhost", uint16(full_node_api.server._port)), None)
    ph = await wallet_node.wallet_state_manager.main_wallet.get_new_puzzlehash()
    for i in range(0, num_blocks):
        await full_node_api.farm_new_transaction_block(FarmNewBlockProtocol(ph))
        await asyncio.sleep(0.5)
    funds = sum(
        [calculate_pool_reward(uint32(i)) + calculate_base_farmer_reward(uint32(i)) for i in range(1, num_blocks)]
    )
    await time_out_assert(15, wallet_node.wallet_state_manager.main_wallet.get_confirmed_balance, funds)
    wallet_rpc_api = WalletRpcApi(wallet_node)
    # TODO: with this being a pseudo context manager'ish thing it doesn't actually handle shutdown
    async with init_data_layer(wallet_rpc_port=wallet_rpc_port, bt=bt, db_path=tmp_path) as data_layer:
        data_rpc_api = DataLayerRpcApi(data_layer)
        res = await data_rpc_api.create_data_store({})
        assert res is not None
        store_id = bytes32(hexstr_to_bytes(res["id"]))
        for i in range(0, num_blocks):
            await full_node_api.farm_new_transaction_block(FarmNewBlockProtocol(ph))
            await asyncio.sleep(0.2)
        key1 = b"a"
        value1 = b"\x01\x02"
        changelist: List[Dict[str, str]] = [{"action": "insert", "key": key1.hex(), "value": value1.hex()}]
        key2 = b"b"
        value2 = b"\x03\x02"
        changelist.append({"action": "insert", "key": key2.hex(), "value": value2.hex()})
        key3 = b"c"
        value3 = b"\x04\x05"
        changelist.append({"action": "insert", "key": key3.hex(), "value": value3.hex()})
        key4 = b"d"
        value4 = b"\x06\x03"
        changelist.append({"action": "insert", "key": key4.hex(), "value": value4.hex()})
        key5 = b"e"
        value5 = b"\x07\x01"
        changelist.append({"action": "insert", "key": key5.hex(), "value": value5.hex()})
        res = await data_rpc_api.batch_update({"id": store_id.hex(), "changelist": changelist})
        update_tx_rec0 = res["tx_id"]
        await asyncio.sleep(1)
        for i in range(0, num_blocks):
            await full_node_api.farm_new_transaction_block(FarmNewBlockProtocol(ph))
            await asyncio.sleep(0.2)
        await time_out_assert(15, is_transaction_confirmed, True, "this is unused", wallet_rpc_api, update_tx_rec0)
        val = await data_rpc_api.get_keys_values({"id": store_id.hex()})
        keys = await data_rpc_api.get_keys({"id": store_id.hex()})
        dic = {}
        for item in val["keys_values"]:
            dic[item["key"]] = item["value"]
        assert dic["0x" + key1.hex()] == "0x" + value1.hex()
        assert dic["0x" + key2.hex()] == "0x" + value2.hex()
        assert dic["0x" + key3.hex()] == "0x" + value3.hex()
        assert dic["0x" + key4.hex()] == "0x" + value4.hex()
        assert dic["0x" + key5.hex()] == "0x" + value5.hex()
        assert len(keys["keys"]) == len(dic)
        for key in keys["keys"]:
            assert key in dic
        val = await data_rpc_api.get_ancestors({"id": store_id.hex(), "hash": val["keys_values"][4]["hash"]})
        # todo better assertions for get_ancestors result
        assert len(val["ancestors"]) == 3
        res_before = await data_rpc_api.get_root({"id": store_id.hex()})
        assert res_before["confirmed"] is True
        assert res_before["timestamp"] > 0
        key6 = b"tasdfsd"
        value6 = b"\x08\x02"
        changelist = [{"action": "insert", "key": key6.hex(), "value": value6.hex()}]
        key7 = b"basdff"
        value7 = b"\x09\x02"
        changelist.append({"action": "insert", "key": key7.hex(), "value": value7.hex()})
        res = await data_rpc_api.batch_update({"id": store_id.hex(), "changelist": changelist})
        update_tx_rec0 = res["tx_id"]
        await asyncio.sleep(1)
        for i in range(0, num_blocks):
            await full_node_api.farm_new_transaction_block(FarmNewBlockProtocol(ph))
            await asyncio.sleep(0.2)
        await time_out_assert(15, is_transaction_confirmed, True, "this is unused", wallet_rpc_api, update_tx_rec0)
        res_after = await data_rpc_api.get_root({"id": store_id.hex()})
        assert res_after["confirmed"] is True
        assert res_after["timestamp"] > res_before["timestamp"]
        pairs_before = await data_rpc_api.get_keys_values({"id": store_id.hex(), "root_hash": res_before["hash"].hex()})
        pairs_after = await data_rpc_api.get_keys_values({"id": store_id.hex(), "root_hash": res_after["hash"].hex()})
        keys_before = await data_rpc_api.get_keys({"id": store_id.hex(), "root_hash": res_before["hash"].hex()})
        keys_after = await data_rpc_api.get_keys({"id": store_id.hex(), "root_hash": res_after["hash"].hex()})
        assert len(pairs_before["keys_values"]) == len(keys_before["keys"]) == 5
        assert len(pairs_after["keys_values"]) == len(keys_after["keys"]) == 7


@pytest.mark.asyncio
async def test_get_roots(one_wallet_node_and_rpc: nodes_with_port, bt: BlockTools, tmp_path: Path) -> None:
    root_path = bt.root_path
    wallet_node, full_node_api, wallet_rpc_port = one_wallet_node_and_rpc
    num_blocks = 15
    assert wallet_node.server
    await wallet_node.server.start_client(PeerInfo("localhost", uint16(full_node_api.server._port)), None)
    ph = await wallet_node.wallet_state_manager.main_wallet.get_new_puzzlehash()
    for i in range(0, num_blocks):
        await full_node_api.farm_new_transaction_block(FarmNewBlockProtocol(ph))
        await asyncio.sleep(0.5)
    funds = sum(
        [calculate_pool_reward(uint32(i)) + calculate_base_farmer_reward(uint32(i)) for i in range(1, num_blocks)]
    )
    await time_out_assert(15, wallet_node.wallet_state_manager.main_wallet.get_confirmed_balance, funds)
    wallet_rpc_api = WalletRpcApi(wallet_node)
    async with init_data_layer(wallet_rpc_port=wallet_rpc_port, bt=bt, db_path=tmp_path) as data_layer:
        data_rpc_api = DataLayerRpcApi(data_layer)
        res = await data_rpc_api.create_data_store({})
        assert res is not None
        store_id1 = bytes32(hexstr_to_bytes(res["id"]))
        for i in range(0, num_blocks):
            await full_node_api.farm_new_transaction_block(FarmNewBlockProtocol(ph))
            await asyncio.sleep(0.2)

        res = await data_rpc_api.create_data_store({})
        assert res is not None
        store_id2 = bytes32(hexstr_to_bytes(res["id"]))
        for i in range(0, num_blocks):
            await full_node_api.farm_new_transaction_block(FarmNewBlockProtocol(ph))
            await asyncio.sleep(0.2)

        key1 = b"a"
        value1 = b"\x01\x02"
        changelist: List[Dict[str, str]] = [{"action": "insert", "key": key1.hex(), "value": value1.hex()}]
        key2 = b"b"
        value2 = b"\x03\x02"
        changelist.append({"action": "insert", "key": key2.hex(), "value": value2.hex()})
        key3 = b"c"
        value3 = b"\x04\x05"
        changelist.append({"action": "insert", "key": key3.hex(), "value": value3.hex()})
        res = await data_rpc_api.batch_update({"id": store_id1.hex(), "changelist": changelist})
        update_tx_rec0 = res["tx_id"]
        await asyncio.sleep(1)
        for i in range(0, num_blocks):
            await full_node_api.farm_new_transaction_block(FarmNewBlockProtocol(ph))
            await asyncio.sleep(0.2)
        await time_out_assert(15, is_transaction_confirmed, True, "this is unused", wallet_rpc_api, update_tx_rec0)
        roots = await data_rpc_api.get_roots({"ids": [store_id1.hex(), store_id2.hex()]})
        assert roots["root_hashes"][1]["id"] == store_id2
        assert roots["root_hashes"][1]["hash"] == bytes32([0] * 32)
        assert roots["root_hashes"][1]["confirmed"] is True
        assert roots["root_hashes"][1]["timestamp"] > 0
        key4 = b"d"
        value4 = b"\x06\x03"
        changelist = [{"action": "insert", "key": key4.hex(), "value": value4.hex()}]
        key5 = b"e"
        value5 = b"\x07\x01"
        changelist.append({"action": "insert", "key": key5.hex(), "value": value5.hex()})
        res = await data_rpc_api.batch_update({"id": store_id2.hex(), "changelist": changelist})
        update_tx_rec1 = res["tx_id"]
        await asyncio.sleep(1)
        for i in range(0, num_blocks):
            await full_node_api.farm_new_transaction_block(FarmNewBlockProtocol(ph))
            await asyncio.sleep(0.2)
        await time_out_assert(15, is_transaction_confirmed, True, "this is unused", wallet_rpc_api, update_tx_rec1)
        roots = await data_rpc_api.get_roots({"ids": [store_id1.hex(), store_id2.hex()]})
        assert roots["root_hashes"][1]["id"] == store_id2
        assert roots["root_hashes"][1]["hash"] is not None
        assert roots["root_hashes"][1]["hash"] != bytes32([0] * 32)
        assert roots["root_hashes"][1]["confirmed"] is True
        assert roots["root_hashes"][1]["timestamp"] > 0


@pytest.mark.asyncio
async def test_get_root_history(one_wallet_node_and_rpc: nodes_with_port, bt: BlockTools, tmp_path: Path) -> None:
    root_path = bt.root_path
    wallet_node, full_node_api, wallet_rpc_port = one_wallet_node_and_rpc
    num_blocks = 15
    assert wallet_node.server
    await wallet_node.server.start_client(PeerInfo("localhost", uint16(full_node_api.server._port)), None)
    ph = await wallet_node.wallet_state_manager.main_wallet.get_new_puzzlehash()
    for i in range(0, num_blocks):
        await full_node_api.farm_new_transaction_block(FarmNewBlockProtocol(ph))
        await asyncio.sleep(0.5)
    funds = sum(
        [calculate_pool_reward(uint32(i)) + calculate_base_farmer_reward(uint32(i)) for i in range(1, num_blocks)]
    )
    await time_out_assert(15, wallet_node.wallet_state_manager.main_wallet.get_confirmed_balance, funds)
    wallet_rpc_api = WalletRpcApi(wallet_node)
    async with init_data_layer(wallet_rpc_port=wallet_rpc_port, bt=bt, db_path=tmp_path) as data_layer:
        data_rpc_api = DataLayerRpcApi(data_layer)
        res = await data_rpc_api.create_data_store({})
        assert res is not None
        store_id1 = bytes32(hexstr_to_bytes(res["id"]))
        for i in range(0, num_blocks):
            await full_node_api.farm_new_transaction_block(FarmNewBlockProtocol(ph))
            await asyncio.sleep(0.2)

        res = await data_rpc_api.create_data_store({})
        assert res is not None

        key1 = b"a"
        value1 = b"\x01\x02"
        changelist: List[Dict[str, str]] = [{"action": "insert", "key": key1.hex(), "value": value1.hex()}]
        key2 = b"b"
        value2 = b"\x03\x02"
        changelist.append({"action": "insert", "key": key2.hex(), "value": value2.hex()})
        key3 = b"c"
        value3 = b"\x04\x05"
        changelist.append({"action": "insert", "key": key3.hex(), "value": value3.hex()})
        res = await data_rpc_api.batch_update({"id": store_id1.hex(), "changelist": changelist})
        update_tx_rec0 = res["tx_id"]
        await asyncio.sleep(1)
        for i in range(0, num_blocks):
            await full_node_api.farm_new_transaction_block(FarmNewBlockProtocol(ph))
            await asyncio.sleep(0.2)
        await time_out_assert(15, is_transaction_confirmed, True, "this is unused", wallet_rpc_api, update_tx_rec0)
        history1 = await data_rpc_api.get_root_history({"id": store_id1.hex()})
        assert len(history1["root_history"]) == 2
        assert history1["root_history"][0]["root_hash"] == bytes32([0] * 32)
        assert history1["root_history"][0]["confirmed"] is True
        assert history1["root_history"][0]["timestamp"] > 0
        assert history1["root_history"][1]["root_hash"] != bytes32([0] * 32)
        assert history1["root_history"][1]["confirmed"] is True
        assert history1["root_history"][1]["timestamp"] > 0
        key4 = b"d"
        value4 = b"\x06\x03"
        changelist = [{"action": "insert", "key": key4.hex(), "value": value4.hex()}]
        key5 = b"e"
        value5 = b"\x07\x01"
        changelist.append({"action": "insert", "key": key5.hex(), "value": value5.hex()})
        res = await data_rpc_api.batch_update({"id": store_id1.hex(), "changelist": changelist})
        update_tx_rec1 = res["tx_id"]
        await asyncio.sleep(1)
        for i in range(0, num_blocks):
            await full_node_api.farm_new_transaction_block(FarmNewBlockProtocol(ph))
            await asyncio.sleep(0.2)
        await time_out_assert(15, is_transaction_confirmed, True, "this is unused", wallet_rpc_api, update_tx_rec1)
        history2 = await data_rpc_api.get_root_history({"id": store_id1.hex()})
        assert len(history2["root_history"]) == 3
        assert history2["root_history"][0]["root_hash"] == bytes32([0] * 32)
        assert history2["root_history"][0]["confirmed"] is True
        assert history2["root_history"][0]["timestamp"] > 0
        assert history2["root_history"][1]["root_hash"] == history1["root_history"][1]["root_hash"]
        assert history2["root_history"][1]["confirmed"] is True
        assert history2["root_history"][1]["timestamp"] > history2["root_history"][0]["timestamp"]
        assert history2["root_history"][2]["confirmed"] is True
        assert history2["root_history"][2]["timestamp"] > history2["root_history"][1]["timestamp"]


@pytest.mark.asyncio
async def test_get_kv_diff(one_wallet_node_and_rpc: nodes_with_port, bt: BlockTools, tmp_path: Path) -> None:
    root_path = bt.root_path
    wallet_node, full_node_api, wallet_rpc_port = one_wallet_node_and_rpc
    num_blocks = 15
    assert wallet_node.server
    await wallet_node.server.start_client(PeerInfo("localhost", uint16(full_node_api.server._port)), None)
    ph = await wallet_node.wallet_state_manager.main_wallet.get_new_puzzlehash()
    for i in range(0, num_blocks):
        await full_node_api.farm_new_transaction_block(FarmNewBlockProtocol(ph))
        await asyncio.sleep(0.5)
    funds = sum(
        [calculate_pool_reward(uint32(i)) + calculate_base_farmer_reward(uint32(i)) for i in range(1, num_blocks)]
    )
    await time_out_assert(15, wallet_node.wallet_state_manager.main_wallet.get_confirmed_balance, funds)
    wallet_rpc_api = WalletRpcApi(wallet_node)
    async with init_data_layer(wallet_rpc_port=wallet_rpc_port, bt=bt, db_path=tmp_path) as data_layer:
        data_rpc_api = DataLayerRpcApi(data_layer)
        res = await data_rpc_api.create_data_store({})
        assert res is not None
        store_id1 = bytes32(hexstr_to_bytes(res["id"]))
        for i in range(0, num_blocks):
            await full_node_api.farm_new_transaction_block(FarmNewBlockProtocol(ph))
            await asyncio.sleep(0.2)

        res = await data_rpc_api.create_data_store({})
        assert res is not None

        key1 = b"a"
        value1 = b"\x01\x02"
        changelist: List[Dict[str, str]] = [{"action": "insert", "key": key1.hex(), "value": value1.hex()}]
        key2 = b"b"
        value2 = b"\x03\x02"
        changelist.append({"action": "insert", "key": key2.hex(), "value": value2.hex()})
        key3 = b"c"
        value3 = b"\x04\x05"
        changelist.append({"action": "insert", "key": key3.hex(), "value": value3.hex()})
        res = await data_rpc_api.batch_update({"id": store_id1.hex(), "changelist": changelist})
        update_tx_rec0 = res["tx_id"]
        await asyncio.sleep(1)
        for i in range(0, num_blocks):
            await full_node_api.farm_new_transaction_block(FarmNewBlockProtocol(ph))
            await asyncio.sleep(0.2)
        await time_out_assert(15, is_transaction_confirmed, True, "this is unused", wallet_rpc_api, update_tx_rec0)
        history = await data_rpc_api.get_root_history({"id": store_id1.hex()})
        diff_res = await data_rpc_api.get_kv_diff(
            {
                "id": store_id1.hex(),
                "hash_1": bytes32([0] * 32).hex(),
                "hash_2": history["root_history"][1]["root_hash"].hex(),
            }
        )
        assert len(diff_res["diff"]) == 3
        diff1 = {"type": "INSERT", "key": key1.hex(), "value": value1.hex()}
        diff2 = {"type": "INSERT", "key": key2.hex(), "value": value2.hex()}
        diff3 = {"type": "INSERT", "key": key3.hex(), "value": value3.hex()}
        assert diff1 in diff_res["diff"]
        assert diff2 in diff_res["diff"]
        assert diff3 in diff_res["diff"]
        key4 = b"d"
        value4 = b"\x06\x03"
        changelist = [{"action": "insert", "key": key4.hex(), "value": value4.hex()}]
        key5 = b"e"
        value5 = b"\x07\x01"
        changelist.append({"action": "insert", "key": key5.hex(), "value": value5.hex()})
        changelist.append({"action": "delete", "key": key1.hex()})
        res = await data_rpc_api.batch_update({"id": store_id1.hex(), "changelist": changelist})
        update_tx_rec1 = res["tx_id"]
        await asyncio.sleep(1)
        for i in range(0, num_blocks):
            await full_node_api.farm_new_transaction_block(FarmNewBlockProtocol(ph))
            await asyncio.sleep(0.2)
        await time_out_assert(15, is_transaction_confirmed, True, "this is unused", wallet_rpc_api, update_tx_rec1)
        history = await data_rpc_api.get_root_history({"id": store_id1.hex()})
        diff_res = await data_rpc_api.get_kv_diff(
            {
                "id": store_id1.hex(),
                "hash_1": history["root_history"][1]["root_hash"].hex(),
                "hash_2": history["root_history"][2]["root_hash"].hex(),
            }
        )
        assert len(diff_res["diff"]) == 3
        diff1 = {"type": "DELETE", "key": key1.hex(), "value": value1.hex()}
        diff4 = {"type": "INSERT", "key": key4.hex(), "value": value4.hex()}
        diff5 = {"type": "INSERT", "key": key5.hex(), "value": value5.hex()}
        assert diff4 in diff_res["diff"]
        assert diff5 in diff_res["diff"]
        assert diff1 in diff_res["diff"]


@pytest.mark.asyncio
async def test_batch_update_matches_single_operations(
    one_wallet_node_and_rpc: nodes_with_port, bt: BlockTools, tmp_path: Path
) -> None:
    root_path = bt.root_path
    wallet_node, full_node_api, wallet_rpc_port = one_wallet_node_and_rpc
    num_blocks = 15
    assert wallet_node.server
    await wallet_node.server.start_client(PeerInfo("localhost", uint16(full_node_api.server._port)), None)
    ph = await wallet_node.wallet_state_manager.main_wallet.get_new_puzzlehash()
    for i in range(0, num_blocks):
        await full_node_api.farm_new_transaction_block(FarmNewBlockProtocol(ph))
        await asyncio.sleep(0.5)
    funds = sum(
        [calculate_pool_reward(uint32(i)) + calculate_base_farmer_reward(uint32(i)) for i in range(1, num_blocks)]
    )
    await time_out_assert(15, wallet_node.wallet_state_manager.main_wallet.get_confirmed_balance, funds)
    wallet_rpc_api = WalletRpcApi(wallet_node)
    async with init_data_layer(wallet_rpc_port=wallet_rpc_port, bt=bt, db_path=tmp_path) as data_layer:
        data_rpc_api = DataLayerRpcApi(data_layer)
        res = await data_rpc_api.create_data_store({})
        assert res is not None
        store_id = bytes32(hexstr_to_bytes(res["id"]))
        for i in range(0, num_blocks):
            await full_node_api.farm_new_transaction_block(FarmNewBlockProtocol(ph))
            await asyncio.sleep(0.2)

        key = b"a"
        value = b"\x00\x01"
        changelist: List[Dict[str, str]] = [{"action": "insert", "key": key.hex(), "value": value.hex()}]
        res = await data_rpc_api.batch_update({"id": store_id.hex(), "changelist": changelist})
        update_tx_rec0 = res["tx_id"]
        await asyncio.sleep(1)
        for i in range(0, num_blocks):
            await full_node_api.farm_new_transaction_block(FarmNewBlockProtocol(ph))
            await asyncio.sleep(0.2)
        await time_out_assert(15, is_transaction_confirmed, True, "this is unused", wallet_rpc_api, update_tx_rec0)

        key_2 = b"b"
        value_2 = b"\x00\x01"
        changelist = [{"action": "insert", "key": key_2.hex(), "value": value_2.hex()}]
        res = await data_rpc_api.batch_update({"id": store_id.hex(), "changelist": changelist})
        update_tx_rec1 = res["tx_id"]
        await asyncio.sleep(1)
        for i in range(0, num_blocks):
            await full_node_api.farm_new_transaction_block(FarmNewBlockProtocol(ph))
            await asyncio.sleep(0.2)
        await time_out_assert(15, is_transaction_confirmed, True, "this is unused", wallet_rpc_api, update_tx_rec1)

        key_3 = b"c"
        value_3 = b"\x00\x01"
        changelist = [{"action": "insert", "key": key_3.hex(), "value": value_3.hex()}]
        res = await data_rpc_api.batch_update({"id": store_id.hex(), "changelist": changelist})
        update_tx_rec2 = res["tx_id"]
        await asyncio.sleep(1)
        for i in range(0, num_blocks):
            await full_node_api.farm_new_transaction_block(FarmNewBlockProtocol(ph))
            await asyncio.sleep(0.2)
        await time_out_assert(15, is_transaction_confirmed, True, "this is unused", wallet_rpc_api, update_tx_rec2)

        changelist = [{"action": "delete", "key": key_3.hex()}]
        res = await data_rpc_api.batch_update({"id": store_id.hex(), "changelist": changelist})
        update_tx_rec3 = res["tx_id"]
        await asyncio.sleep(1)
        for i in range(0, num_blocks):
            await full_node_api.farm_new_transaction_block(FarmNewBlockProtocol(ph))
            await asyncio.sleep(0.2)
        await time_out_assert(15, is_transaction_confirmed, True, "this is unused", wallet_rpc_api, update_tx_rec3)

        root_1 = await data_rpc_api.get_roots({"ids": [store_id.hex()]})
        expected_res_hash = root_1["root_hashes"][0]["hash"]
        assert expected_res_hash != bytes32([0] * 32)

        changelist = [{"action": "delete", "key": key_2.hex()}]
        res = await data_rpc_api.batch_update({"id": store_id.hex(), "changelist": changelist})
        update_tx_rec4 = res["tx_id"]
        await asyncio.sleep(1)
        for i in range(0, num_blocks):
            await full_node_api.farm_new_transaction_block(FarmNewBlockProtocol(ph))
            await asyncio.sleep(0.2)
        await time_out_assert(15, is_transaction_confirmed, True, "this is unused", wallet_rpc_api, update_tx_rec4)

        changelist = [{"action": "delete", "key": key.hex()}]
        res = await data_rpc_api.batch_update({"id": store_id.hex(), "changelist": changelist})
        update_tx_rec5 = res["tx_id"]
        await asyncio.sleep(1)
        for i in range(0, num_blocks):
            await full_node_api.farm_new_transaction_block(FarmNewBlockProtocol(ph))
            await asyncio.sleep(0.2)
        await time_out_assert(15, is_transaction_confirmed, True, "this is unused", wallet_rpc_api, update_tx_rec5)

        root_2 = await data_rpc_api.get_roots({"ids": [store_id.hex()]})
        hash_2 = root_2["root_hashes"][0]["hash"]
        assert hash_2 == bytes32([0] * 32)

        changelist = [{"action": "insert", "key": key.hex(), "value": value.hex()}]
        changelist.append({"action": "insert", "key": key_2.hex(), "value": value_2.hex()})
        changelist.append({"action": "insert", "key": key_3.hex(), "value": value_3.hex()})
        changelist.append({"action": "delete", "key": key_3.hex()})

        res = await data_rpc_api.batch_update({"id": store_id.hex(), "changelist": changelist})
        update_tx_rec6 = res["tx_id"]
        await asyncio.sleep(1)
        for i in range(0, num_blocks):
            await full_node_api.farm_new_transaction_block(FarmNewBlockProtocol(ph))
            await asyncio.sleep(0.2)
        await time_out_assert(15, is_transaction_confirmed, True, "this is unused", wallet_rpc_api, update_tx_rec6)

        root_3 = await data_rpc_api.get_roots({"ids": [store_id.hex()]})
        batch_hash = root_3["root_hashes"][0]["hash"]
        assert batch_hash == expected_res_hash


@pytest.mark.asyncio
async def test_get_owned_stores(one_wallet_node_and_rpc: nodes_with_port, bt: BlockTools, tmp_path: Path) -> None:
    wallet_node, full_node_api, wallet_rpc_port = one_wallet_node_and_rpc
    num_blocks = 4
    assert wallet_node.server is not None
    await wallet_node.server.start_client(PeerInfo("localhost", uint16(full_node_api.server._port)), None)
    ph = await wallet_node.wallet_state_manager.main_wallet.get_new_puzzlehash()
    for i in range(0, num_blocks):
        await full_node_api.farm_new_transaction_block(FarmNewBlockProtocol(ph))
        await asyncio.sleep(0.5)
    funds = sum(
        [calculate_pool_reward(uint32(i)) + calculate_base_farmer_reward(uint32(i)) for i in range(1, num_blocks)]
    )
    await time_out_assert(15, wallet_node.wallet_state_manager.main_wallet.get_confirmed_balance, funds)

    async with init_data_layer(wallet_rpc_port=wallet_rpc_port, bt=bt, db_path=tmp_path) as data_layer:
        data_rpc_api = DataLayerRpcApi(data_layer)

        expected_store_ids = []

        for _ in range(3):
            res = await data_rpc_api.create_data_store({})
            assert res is not None
            launcher_id = bytes32.from_hexstr(res["id"])
            expected_store_ids.append(launcher_id)

        for i in range(0, num_blocks):
            await full_node_api.farm_new_transaction_block(FarmNewBlockProtocol(ph))
            await asyncio.sleep(0.5)

        response = await data_rpc_api.get_owned_stores(request={})
        store_ids = sorted(bytes32.from_hexstr(id) for id in response["store_ids"])

        assert store_ids == sorted(expected_store_ids)


@pytest.mark.asyncio
async def test_subscriptions(one_wallet_node_and_rpc: nodes_with_port, bt: BlockTools, tmp_path: Path) -> None:
    wallet_node, full_node_api, wallet_rpc_port = one_wallet_node_and_rpc
    num_blocks = 4
    assert wallet_node.server is not None
    await wallet_node.server.start_client(PeerInfo("localhost", uint16(full_node_api.server._port)), None)
    ph = await wallet_node.wallet_state_manager.main_wallet.get_new_puzzlehash()
    for i in range(0, num_blocks):
        await full_node_api.farm_new_transaction_block(FarmNewBlockProtocol(ph))
        await asyncio.sleep(0.5)
    funds = sum(
        [calculate_pool_reward(uint32(i)) + calculate_base_farmer_reward(uint32(i)) for i in range(1, num_blocks)]
    )
    await time_out_assert(15, wallet_node.wallet_state_manager.main_wallet.get_confirmed_balance, funds)

    async with init_data_layer(wallet_rpc_port=wallet_rpc_port, bt=bt, db_path=tmp_path) as data_layer:
        data_rpc_api = DataLayerRpcApi(data_layer)

        res = await data_rpc_api.create_data_store({})
        assert res is not None
        launcher_id = bytes32.from_hexstr(res["id"])

        for i in range(0, num_blocks):
            await full_node_api.farm_new_transaction_block(FarmNewBlockProtocol(ph))
            await asyncio.sleep(0.5)

        # This tests subscribe/unsubscribe to your own singletons, which isn't quite
        # the same thing as using a different wallet, but makes the tests much simpler
        response = await data_rpc_api.subscribe(request={"id": launcher_id.hex(), "urls": ["http://127:0:0:1/8000"]})
        assert response is not None

        # test subscriptions
        response = await data_rpc_api.subscriptions(request={})
        assert launcher_id.hex() in response.get("store_ids", [])

        # test unsubscribe
        response = await data_rpc_api.unsubscribe(request={"id": launcher_id.hex()})
        assert response is not None

        response = await data_rpc_api.subscriptions(request={})
        assert launcher_id.hex() not in response.get("store_ids", [])


@dataclass(frozen=True)
class OfferSetup:
    api: DataLayerRpcApi
    store_id: bytes32
    # reference_offer: Offer


@pytest_asyncio.fixture(name="offer_setup")
async def offer_setup_fixture(
    one_wallet_node_and_rpc: nodes_with_port, bt: BlockTools, tmp_path: Path
) -> AsyncIterator[OfferSetup]:
    wallet_node, full_node_api, wallet_rpc_port = one_wallet_node_and_rpc
    assert wallet_node.server is not None
    await wallet_node.server.start_client(PeerInfo("localhost", uint16(full_node_api.server._port)), None)
    assert wallet_node.wallet_state_manager is not None
    wallet = wallet_node.wallet_state_manager.main_wallet

    await full_node_api.farm_blocks(count=1, wallet=wallet)

    async for data_layer in init_data_layer(wallet_rpc_port=wallet_rpc_port, bt=bt, db_path=tmp_path):
        data_rpc_api = DataLayerRpcApi(data_layer)

        create_response = await data_rpc_api.create_data_store({})
        store_id = bytes32.from_hexstr(create_response["id"])

        for sleep_time in backoff_times():
            await full_node_api.process_blocks(count=1)
            try:
                await data_rpc_api.get_root({"id": store_id.hex()})
            except Exception as e:
                # TODO: more specific exceptions...
                if "Failed to get root for" not in str(e):
                    raise
            else:
                break
            await asyncio.sleep(sleep_time)

        await data_rpc_api.batch_update(
            {
                "id": store_id.hex(),
                "changelist": [
                    {
                        "action": "insert",
                        "key": value.to_bytes(length=1, byteorder="big").hex(),
                        "value": (b"\x01" + value.to_bytes(length=1, byteorder="big")).hex(),
                    }
                    for value in range(10)
                ],
            }
        )

        for sleep_time in backoff_times():
            await full_node_api.process_blocks(count=1)

            # TODO: speeds things up but this is private...
            await data_layer._update_confirmation_status(tree_id=store_id)

            try:
                node = await data_layer.data_store.get_node_by_key(tree_id=store_id, key=b"\x00")
            except Exception as e:
                # TODO: more specific exceptions...
                if "Key not found" not in str(e):
                    raise
            else:
                break
            await asyncio.sleep(sleep_time)
        else:
            raise Exception("failed to confirm the new data")

        # offer = Offer(
        #     offer_id="",
        #     offer=b"",
        #     taker=(),
        #     # maker=(
        #     #     StoreProofs(
        #     #         store_id=store_id,
        #     #         proofs=(
        #     #             Proof(
        #     #                 key=b"\x00",
        #     #                 value=b"\x01\x00",
        #     #                 node_hash=node.hash,
        #     #                 layers=tuple(
        #     #                     Layer(other_hash_side=layer.other_hash_side, other_hash=layer.other_hash, combined_hash=layer.combined_hash)
        #     #                     for layer in proof_of_inclusion.layers
        #     #                 ),
        #     #             ),
        #     #         ),
        #     #     ),
        #     # ),
        # )

        yield OfferSetup(api=data_rpc_api, store_id=store_id)  # , reference_offer=offer)


reference_offer = {
    "taker": [],
    "offer": "",
    "offer_id": "",
    "maker": [
        {
            "store_id": "a14daf55d41ced6419bcd011fbc1f74ab9567fe55340d88435aa6493d628fa47",
            "proofs": [
                {
                    "key": "00",
                    "value": "0100",
                    "node_hash": "54e8b4cac761778f396840b343c0f1cb0e1fd0c9927d48d2f0d09a7a6f225126",
                    "layers": [
                        {
                            "other_hash": "1c8ab812b97f5a9da0ba4be2380104810fe5c8022efe9b9e2c9d188fc3537434",
                            "other_hash_side": "left",
                            "combined_hash": "a624e12b8db06e55dcf520cedf4ff744c3aac35ebeb0b05a0f63bcb41ba8b221",
                        },
                        {
                            "other_hash": "6a37ca2d9a37a50f2d53387c3cf31395c72d75b1aacfa4402c32dc6d354542b4",
                            "other_hash_side": "right",
                            "combined_hash": "980a121e80381e79b37aa634758ff8a56c6cdf67c50ec0e75d14b4749dcde189",
                        },
                        {
                            "other_hash": "bcff6f16886339a196a2f6c842ad6d350a8579d123eb8602a0a85965ba25d671",
                            "other_hash_side": "right",
                            "combined_hash": "6661ea6604b491118b0f49c932c0f0de2ad815a57b54b6ec8fdbd1b408ae7e27",
                        },
                    ],
                }
            ],
        }
    ],
}


@pytest.mark.asyncio
async def test_make_offer(offer_setup: OfferSetup) -> None:
    request = {
        "maker": [
            {
                "store_id": offer_setup.store_id.hex(),
                "inclusions": [{"key": b"\x00".hex(), "value": b"\x01\x00".hex()}],
            }
        ],
        "taker": [],
    }
    response = await offer_setup.api.make_offer(request=request)
    print(response)

    assert response == {"success": True, "offer": reference_offer}


@pytest.mark.asyncio
async def test_take_offer(offer_setup: OfferSetup) -> None:
    request = {
        "offer": reference_offer,
    }
    response = await offer_setup.api.take_offer(request=request)

    assert response == {
        "success": True,
        "transaction_id": "00" * 32,
    }<|MERGE_RESOLUTION|>--- conflicted
+++ resolved
@@ -1,9 +1,6 @@
 import asyncio
-<<<<<<< HEAD
+import contextlib
 from dataclasses import dataclass
-=======
-import contextlib
->>>>>>> dfc83481
 from pathlib import Path
 from typing import AsyncIterator, Dict, List, Set, Tuple
 
@@ -803,7 +800,7 @@
 
     await full_node_api.farm_blocks(count=1, wallet=wallet)
 
-    async for data_layer in init_data_layer(wallet_rpc_port=wallet_rpc_port, bt=bt, db_path=tmp_path):
+    async with init_data_layer(wallet_rpc_port=wallet_rpc_port, bt=bt, db_path=tmp_path) as data_layer:
         data_rpc_api = DataLayerRpcApi(data_layer)
 
         create_response = await data_rpc_api.create_data_store({})
