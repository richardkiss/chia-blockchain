from __future__ import annotations

import dataclasses
from typing import Any, Dict, List, Union

import pytest
from chia_rs import G2Element

from chia.consensus.cost_calculator import NPCResult
from chia.consensus.default_constants import DEFAULT_CONSTANTS
from chia.full_node.bundle_tools import simple_solution_generator
from chia.full_node.mempool_check_conditions import get_name_puzzle_conditions
from chia.types.blockchain_format.program import INFINITE_COST, Program
from chia.types.blockchain_format.sized_bytes import bytes32
from chia.util.ints import uint32, uint64
from chia.wallet.cat_wallet.cat_wallet import CATWallet
from chia.wallet.did_wallet.did_wallet import DIDWallet
from chia.wallet.outer_puzzles import AssetType
from chia.wallet.puzzle_drivers import PuzzleInfo
from chia.wallet.trade_manager import TradeManager
from chia.wallet.trade_record import TradeRecord
from chia.wallet.trading.offer import Offer
from chia.wallet.trading.trade_status import TradeStatus
from chia.wallet.transaction_record import TransactionRecord
from chia.wallet.util.transaction_type import TransactionType
from chia.wallet.util.tx_config import DEFAULT_TX_CONFIG
from chia.wallet.vc_wallet.cr_cat_drivers import ProofsChecker
from chia.wallet.vc_wallet.cr_cat_wallet import CRCATWallet
from chia.wallet.vc_wallet.vc_store import VCProofs
from tests.conftest import SOFTFORK_HEIGHTS, ConsensusMode
from tests.environments.wallet import WalletEnvironment, WalletStateTransition, WalletTestFramework
from tests.util.time_out_assert import time_out_assert
from tests.wallet.vc_wallet.test_vc_wallet import mint_cr_cat


async def get_trade_and_status(trade_manager: TradeManager, trade: TradeRecord) -> TradeStatus:
    trade_rec = await trade_manager.get_trade_by_id(trade.trade_id)
    if trade_rec is not None:
        return TradeStatus(trade_rec.status)
    raise ValueError("Couldn't find the trade record")


# This deliberate parameterization may at first look like we're neglecting quite a few cases.
# However, active_softfork_height is only used is the case where we test aggregation.
# We do not test aggregation in a number of cases because it's not correlated with a lot of these parameters.
# So to avoid the overhead of start up for identical tests, we only change the softfork param for the tests that use it.
# To pin down the behavior that we intend to eventually deprecate, it only gets one test case.
@pytest.mark.limit_consensus_modes(allowed=[ConsensusMode.PLAIN, ConsensusMode.HARD_FORK_2_0], reason="save time")
@pytest.mark.anyio
@pytest.mark.parametrize(
    "wallet_environments,credential_restricted,active_softfork_height",
    [
        (
            {"num_environments": 2, "trusted": True, "blocks_needed": [1, 1], "reuse_puzhash": True},
            True,
            SOFTFORK_HEIGHTS[0],
        ),
        (
            {"num_environments": 2, "trusted": True, "blocks_needed": [1, 1], "reuse_puzhash": True},
            False,
            SOFTFORK_HEIGHTS[0],
        ),
        (
            {"num_environments": 2, "trusted": True, "blocks_needed": [1, 1], "reuse_puzhash": False},
            True,
            SOFTFORK_HEIGHTS[0],
        ),
        (
            {"num_environments": 2, "trusted": False, "blocks_needed": [1, 1], "reuse_puzhash": True},
            True,
            SOFTFORK_HEIGHTS[0],
        ),
        (
            {"num_environments": 2, "trusted": False, "blocks_needed": [1, 1], "reuse_puzhash": False},
            False,
            SOFTFORK_HEIGHTS[0],
        ),
        (
            {"num_environments": 2, "trusted": False, "blocks_needed": [1, 1], "reuse_puzhash": True},
            False,
            SOFTFORK_HEIGHTS[0],
        ),
        (
            {"num_environments": 2, "trusted": False, "blocks_needed": [1, 1], "reuse_puzhash": False},
            True,
            SOFTFORK_HEIGHTS[0],
        ),
        *(
            ({"num_environments": 2, "trusted": True, "blocks_needed": [1, 1], "reuse_puzhash": False}, False, height)
            for height in SOFTFORK_HEIGHTS
        ),
    ],
    indirect=["wallet_environments"],
)
async def test_cat_trades(
    wallet_environments: WalletTestFramework,
    credential_restricted: bool,
    active_softfork_height: uint32,
):
    # Setup
    env_maker: WalletEnvironment = wallet_environments.environments[0]
    env_taker: WalletEnvironment = wallet_environments.environments[1]
    wallet_node_maker = env_maker.node
    wallet_node_taker = env_taker.node
    client_maker = env_maker.rpc_client
    client_taker = env_taker.rpc_client
    wallet_maker = env_maker.xch_wallet
    wallet_taker = env_taker.xch_wallet
    full_node = wallet_environments.full_node

    trusted = len(wallet_node_maker.config["trusted_peers"]) > 0

    # Because making/taking CR-CATs is asymetrical, approving the hacked together aggregation test will fail
    # The taker is "making" offers that it is approving with a VC which multiple actual makers would never do
    # This is really a test of CATOuterPuzzle anyways and is not correlated with any of our params
    test_aggregation = not credential_restricted and not wallet_environments.tx_config.reuse_puzhash and trusted

    # Create two new CATs, one in each wallet
    if credential_restricted:
        # Aliasing
        env_maker.wallet_aliases = {
            "xch": 1,
            "did": 2,
            "cat": 3,
            "vc": 4,
            "new cat": 5,
        }
        env_taker.wallet_aliases = {
            "xch": 1,
            "did": 2,
            "new cat": 3,
            "vc": 4,
            "cat": 5,
        }

        # Mint some DIDs
        did_wallet_maker: DIDWallet = await DIDWallet.create_new_did_wallet(
            wallet_node_maker.wallet_state_manager, wallet_maker, uint64(1)
        )
        did_wallet_taker: DIDWallet = await DIDWallet.create_new_did_wallet(
            wallet_node_taker.wallet_state_manager, wallet_taker, uint64(1)
        )
        did_id_maker = bytes32.from_hexstr(did_wallet_maker.get_my_DID())
        did_id_taker = bytes32.from_hexstr(did_wallet_taker.get_my_DID())

        # Mint some CR-CATs
        tail_maker: Program = Program.to([3, (1, "maker"), None, None])
        tail_taker: Program = Program.to([3, (1, "taker"), None, None])
        proofs_checker_maker: ProofsChecker = ProofsChecker(["foo", "bar"])
        proofs_checker_taker: ProofsChecker = ProofsChecker(["bar", "zap"])
        authorized_providers: List[bytes32] = [did_id_maker, did_id_taker]
        cat_wallet_maker: CATWallet = await CRCATWallet.get_or_create_wallet_for_cat(
            wallet_node_maker.wallet_state_manager,
            wallet_maker,
            tail_maker.get_tree_hash().hex(),
            None,
            authorized_providers,
            proofs_checker_maker,
        )
        new_cat_wallet_taker: CATWallet = await CRCATWallet.get_or_create_wallet_for_cat(
            wallet_node_taker.wallet_state_manager,
            wallet_taker,
            tail_taker.get_tree_hash().hex(),
            None,
            authorized_providers,
            proofs_checker_taker,
        )
        await mint_cr_cat(
            1,
            wallet_maker,
            wallet_node_maker,
            client_maker,
            full_node,
            authorized_providers,
            tail_maker,
            proofs_checker_maker,
        )
        await mint_cr_cat(
            1,
            wallet_taker,
            wallet_node_taker,
            client_taker,
            full_node,
            authorized_providers,
            tail_taker,
            proofs_checker_taker,
        )

        await wallet_environments.process_pending_states(
            [
                # Balance checking for this scenario is covered in tests/wallet/vc_wallet/test_vc_lifecycle
                WalletStateTransition(
                    pre_block_balance_updates={
                        "xch": {"set_remainder": True},
                        "did": {"init": True, "set_remainder": True},
                        "cat": {"init": True, "set_remainder": True},
                    },
                    post_block_balance_updates={
                        "xch": {"set_remainder": True},
                        "did": {"set_remainder": True},
                        "cat": {"set_remainder": True},
                    },
                ),
                WalletStateTransition(
                    pre_block_balance_updates={
                        "xch": {"set_remainder": True},
                        "did": {"init": True, "set_remainder": True},
                        "new cat": {"init": True, "set_remainder": True},
                    },
                    post_block_balance_updates={
                        "xch": {"set_remainder": True},
                        "did": {"set_remainder": True},
                        "new cat": {"set_remainder": True},
                    },
                ),
            ]
        )

        # Mint some VCs that can spend the CR-CATs
        vc_record_maker, _ = await client_maker.vc_mint(
            did_id_maker, wallet_environments.tx_config, target_address=await wallet_maker.get_new_puzzlehash()
        )
        vc_record_taker, _ = await client_taker.vc_mint(
            did_id_taker, wallet_environments.tx_config, target_address=await wallet_taker.get_new_puzzlehash()
        )
        await wallet_environments.process_pending_states(
            [
                # Balance checking for this scenario is covered in tests/wallet/vc_wallet/test_vc_lifecycle
                WalletStateTransition(
                    pre_block_balance_updates={
                        "xch": {"set_remainder": True},
                        "vc": {"init": True, "set_remainder": True},
                    },
                    post_block_balance_updates={
                        "xch": {"set_remainder": True},
                        "vc": {"set_remainder": True},
                    },
                ),
                WalletStateTransition(
                    pre_block_balance_updates={
                        "xch": {"set_remainder": True},
                        "vc": {"init": True, "set_remainder": True},
                    },
                    post_block_balance_updates={
                        "xch": {"set_remainder": True},
                        "vc": {"set_remainder": True},
                    },
                ),
            ]
        )

        proofs_maker: VCProofs = VCProofs({"foo": "1", "bar": "1", "zap": "1"})
        proof_root_maker: bytes32 = proofs_maker.root()
        await client_maker.vc_spend(
            vc_record_maker.vc.launcher_id,
            wallet_environments.tx_config,
            new_proof_hash=proof_root_maker,
        )

        proofs_taker: VCProofs = VCProofs({"foo": "1", "bar": "1", "zap": "1"})
        proof_root_taker: bytes32 = proofs_taker.root()
        await client_taker.vc_spend(
            vc_record_taker.vc.launcher_id,
            wallet_environments.tx_config,
            new_proof_hash=proof_root_taker,
        )
        await wallet_environments.process_pending_states(
            [
                # Balance checking for this scenario is covered in tests/wallet/vc_wallet/test_vc_lifecycle
                WalletStateTransition(
                    pre_block_balance_updates={
                        "did": {"set_remainder": True},
                        "vc": {"set_remainder": True},
                    },
                    post_block_balance_updates={
                        "did": {"set_remainder": True},
                        "vc": {"set_remainder": True},
                    },
                ),
                WalletStateTransition(
                    pre_block_balance_updates={
                        "did": {"set_remainder": True},
                        "vc": {"set_remainder": True},
                    },
                    post_block_balance_updates={
                        "did": {"set_remainder": True},
                        "vc": {"set_remainder": True},
                    },
                ),
            ]
        )
    else:
        # Aliasing
        env_maker.wallet_aliases = {
            "xch": 1,
            "cat": 2,
            "new cat": 3,
        }
        env_taker.wallet_aliases = {
            "xch": 1,
            "new cat": 2,
            "cat": 3,
        }

        # Mint some standard CATs
        async with wallet_node_maker.wallet_state_manager.lock:
            cat_wallet_maker, _ = await CATWallet.create_new_cat_wallet(
                wallet_node_maker.wallet_state_manager,
                wallet_maker,
                {"identifier": "genesis_by_id"},
                uint64(100),
                wallet_environments.tx_config,
            )

        async with wallet_node_taker.wallet_state_manager.lock:
            new_cat_wallet_taker, _ = await CATWallet.create_new_cat_wallet(
                wallet_node_taker.wallet_state_manager,
                wallet_taker,
                {"identifier": "genesis_by_id"},
                uint64(100),
                wallet_environments.tx_config,
            )

        await wallet_environments.process_pending_states(
            [
                # Balance checking for this scenario is covered in test_cat_wallet
                WalletStateTransition(
                    pre_block_balance_updates={
                        "xch": {"set_remainder": True},
                        "cat": {"init": True, "set_remainder": True},
                    },
                    post_block_balance_updates={
                        "xch": {"set_remainder": True},
                        "cat": {"set_remainder": True},
                    },
                ),
                WalletStateTransition(
                    pre_block_balance_updates={
                        "xch": {"set_remainder": True},
                        "new cat": {"init": True, "set_remainder": True},
                    },
                    post_block_balance_updates={
                        "xch": {"set_remainder": True},
                        "new cat": {"set_remainder": True},
                    },
                ),
            ]
        )

    if credential_restricted:
        await client_maker.vc_add_proofs(proofs_maker.key_value_pairs)
        assert await client_maker.vc_get_proofs_for_root(proof_root_maker) == proofs_maker.key_value_pairs
        vc_records, fetched_proofs = await client_maker.vc_get_list()
        assert len(vc_records) == 1
        assert fetched_proofs[proof_root_maker.hex()] == proofs_maker.key_value_pairs

        await client_taker.vc_add_proofs(proofs_taker.key_value_pairs)
        assert await client_taker.vc_get_proofs_for_root(proof_root_taker) == proofs_taker.key_value_pairs
        vc_records, fetched_proofs = await client_taker.vc_get_list()
        assert len(vc_records) == 1
        assert fetched_proofs[proof_root_taker.hex()] == proofs_taker.key_value_pairs

    # Add the taker's CAT to the maker's wallet
    if credential_restricted:
        new_cat_wallet_maker: CATWallet = await CRCATWallet.get_or_create_wallet_for_cat(
            wallet_node_maker.wallet_state_manager,
            wallet_maker,
            new_cat_wallet_taker.get_asset_id(),
            None,
            authorized_providers,
            proofs_checker_taker,
        )
    else:
        new_cat_wallet_maker = await CATWallet.get_or_create_wallet_for_cat(
            wallet_node_maker.wallet_state_manager, wallet_maker, new_cat_wallet_taker.get_asset_id()
        )

    await env_maker.change_balances(
        {
            "new cat": {
                "init": True,
                "confirmed_wallet_balance": 0,
                "unconfirmed_wallet_balance": 0,
                "spendable_balance": 0,
                "pending_coin_removal_count": 0,
                "pending_change": 0,
                "max_send_amount": 0,
            }
        }
    )
    await env_maker.check_balances()

    # Create the trade parameters
    OfferSummary = Dict[Union[int, bytes32], int]
    chia_for_cat: OfferSummary = {
        wallet_maker.id(): -1,
        bytes32.from_hexstr(new_cat_wallet_maker.get_asset_id()): 2,  # This is the CAT that the taker made
    }
    cat_for_chia: OfferSummary = {
        wallet_maker.id(): 3,
        cat_wallet_maker.id(): -4,  # The taker has no knowledge of this CAT yet
    }
    cat_for_cat: OfferSummary = {
        bytes32.from_hexstr(cat_wallet_maker.get_asset_id()): -5,
        new_cat_wallet_maker.id(): 6,
    }
    chia_for_multiple_cat: OfferSummary = {
        wallet_maker.id(): -7,
        cat_wallet_maker.id(): 8,
        new_cat_wallet_maker.id(): 9,
    }
    multiple_cat_for_chia: OfferSummary = {
        wallet_maker.id(): 10,
        cat_wallet_maker.id(): -11,
        new_cat_wallet_maker.id(): -12,
    }
    chia_and_cat_for_cat: OfferSummary = {
        wallet_maker.id(): -13,
        cat_wallet_maker.id(): -14,
        new_cat_wallet_maker.id(): 15,
    }

    driver_dict: Dict[bytes32, PuzzleInfo] = {}
    for wallet in (cat_wallet_maker, new_cat_wallet_maker):
        asset_id: str = wallet.get_asset_id()
        driver_item: Dict[str, Any] = {
            "type": AssetType.CAT.value,
            "tail": "0x" + asset_id,
        }
        if credential_restricted:
            driver_item["also"] = {
                "type": AssetType.CR.value,
                "authorized_providers": ["0x" + provider.hex() for provider in authorized_providers],
                "proofs_checker": proofs_checker_maker.as_program()
                if wallet == cat_wallet_maker
                else proofs_checker_taker.as_program(),
            }
        driver_dict[bytes32.from_hexstr(asset_id)] = PuzzleInfo(driver_item)

    trade_manager_maker = env_maker.wallet_state_manager.trade_manager
    trade_manager_taker = env_taker.wallet_state_manager.trade_manager
    maker_unused_dr = await wallet_maker.wallet_state_manager.puzzle_store.get_current_derivation_record_for_wallet(
        uint32(1)
    )
    assert maker_unused_dr is not None
    maker_unused_index = maker_unused_dr.index
    taker_unused_dr = await wallet_taker.wallet_state_manager.puzzle_store.get_current_derivation_record_for_wallet(
        uint32(1)
    )
    assert taker_unused_dr is not None
    taker_unused_index = taker_unused_dr.index
    # Execute all of the trades
    # chia_for_cat
    success, trade_make, _, error = await trade_manager_maker.create_offer_for_ids(
        chia_for_cat, wallet_environments.tx_config, fee=uint64(1)
    )
    assert error is None
    assert success is True
    assert trade_make is not None

    peer = wallet_node_taker.get_full_node_peer()
    trade_take, tx_records = await trade_manager_taker.respond_to_offer(
        Offer.from_bytes(trade_make.offer),
        peer,
        wallet_environments.tx_config,
        fee=uint64(1),
    )
    await wallet_taker.wallet_state_manager.add_pending_transactions(tx_records)
    assert trade_take is not None
    assert tx_records is not None

    if test_aggregation:
        first_offer = Offer.from_bytes(trade_take.offer)

    await wallet_environments.process_pending_states(
        [
            WalletStateTransition(
                pre_block_balance_updates={
                    "xch": {
                        "pending_coin_removal_count": 1,
                        "<=#spendable_balance": -2,
                        "<=#max_send_amount": -2,
                        # Unconfirmed balance doesn't change because offer may not complete
                        "unconfirmed_wallet_balance": 0,
                    },
                },
                post_block_balance_updates={
                    "xch": {
                        "pending_coin_removal_count": -1,
                        "confirmed_wallet_balance": -2,  # One for offered XCH, one for fee
                        "unconfirmed_wallet_balance": -2,  # One for offered XCH, one for fee
                        ">#spendable_balance": 0,
                        ">#max_send_amount": 0,
                    },
                    "new cat": {
                        # No change if credential_restricted because pending approval balance needs to be claimed
                        "confirmed_wallet_balance": 0,
                        "unconfirmed_wallet_balance": 0,
                        "spendable_balance": 0,
                        "max_send_amount": 0,
                        "unspent_coin_count": 0,
                    }
                    if credential_restricted
                    else {
                        "confirmed_wallet_balance": 2,
                        "unconfirmed_wallet_balance": 2,
                        "spendable_balance": 2,
                        "max_send_amount": 2,
                        "unspent_coin_count": 1,
                    },
                },
                post_block_additional_balance_info={
                    "new cat": {
                        "pending_approval_balance": 2,
                    }
                }
                if credential_restricted
                else {},
            ),
            WalletStateTransition(
                pre_block_balance_updates={
                    "xch": {
                        "pending_coin_removal_count": 1,
                        "<=#spendable_balance": -2,
                        "<=#max_send_amount": -2,
                        # Unconfirmed balance doesn't change because receiveing 1 XCH and spending 1 in fee
                        "unconfirmed_wallet_balance": 0,
                    },
                    "new cat": {
                        "unconfirmed_wallet_balance": -2,
                        "pending_coin_removal_count": 1,
                        "<=#spendable_balance": -2,
                        "<=#max_send_amount": -2,
                    },
                    **(
                        {
                            "vc": {
                                "pending_coin_removal_count": 1,
                            }
                        }
                        if credential_restricted
                        else {}
                    ),
                },
                post_block_balance_updates={
                    "xch": {
                        "pending_coin_removal_count": -1,
                        "unspent_coin_count": 1,
                        ">#spendable_balance": 0,
                        ">#max_send_amount": 0,
                        # Confirmed balance doesn't change because receiveing 1 XCH and spending 1 in fee
                        "confirmed_wallet_balance": 0,
                    },
                    "new cat": {
                        "confirmed_wallet_balance": -2,
                        "pending_coin_removal_count": -1,
                        ">#spendable_balance": 0,
                        ">#max_send_amount": 0,
                    },
                    **(
                        {
                            "vc": {
                                "pending_coin_removal_count": -1,
                            }
                        }
                        if credential_restricted
                        else {}
                    ),
                },
            ),
        ]
    )

    if credential_restricted:
        await client_maker.crcat_approve_pending(
            new_cat_wallet_maker.id(),
            uint64(2),
            DEFAULT_TX_CONFIG,
        )

        await wallet_environments.process_pending_states(
            [
                WalletStateTransition(
                    pre_block_balance_updates={
                        "new cat": {
                            "unconfirmed_wallet_balance": 2,
                            "pending_coin_removal_count": 1,
                        },
                        "vc": {
                            "pending_coin_removal_count": 1,
                        },
                    },
                    pre_block_additional_balance_info={
                        "new cat": {
                            "pending_approval_balance": 2,
                        }
                    },
                    post_block_balance_updates={
                        "new cat": {
                            "confirmed_wallet_balance": 2,
                            "spendable_balance": 2,
                            "max_send_amount": 2,
                            "unspent_coin_count": 1,
                            "pending_coin_removal_count": -1,
                        },
                        "vc": {
                            "pending_coin_removal_count": -1,
                        },
                    },
                    post_block_additional_balance_info={
                        "new cat": {
                            "pending_approval_balance": 0,
                        }
                    },
                ),
                WalletStateTransition(),
            ]
        )

    if wallet_environments.tx_config.reuse_puzhash:
        # Check if unused index changed
        maker_unused_dr = await wallet_maker.wallet_state_manager.puzzle_store.get_current_derivation_record_for_wallet(
            uint32(1)
        )
        assert maker_unused_dr is not None
        assert maker_unused_index == maker_unused_dr.index
        taker_unused_dr = await wallet_taker.wallet_state_manager.puzzle_store.get_current_derivation_record_for_wallet(
            uint32(1)
        )
        assert taker_unused_dr is not None
        assert taker_unused_index == taker_unused_dr.index
    else:
        maker_unused_dr = await wallet_maker.wallet_state_manager.puzzle_store.get_current_derivation_record_for_wallet(
            uint32(1)
        )
        assert maker_unused_dr is not None
        assert maker_unused_index < maker_unused_dr.index
        taker_unused_dr = await wallet_taker.wallet_state_manager.puzzle_store.get_current_derivation_record_for_wallet(
            uint32(1)
        )
        assert taker_unused_dr is not None
        assert taker_unused_index < taker_unused_dr.index

    await time_out_assert(15, get_trade_and_status, TradeStatus.CONFIRMED, trade_manager_maker, trade_make)
    await time_out_assert(15, get_trade_and_status, TradeStatus.CONFIRMED, trade_manager_taker, trade_take)

    async def assert_trade_tx_number(wallet_node, trade_id, number):
        txs = await wallet_node.wallet_state_manager.tx_store.get_transactions_by_trade_id(trade_id)
        return len(txs) == number

    await time_out_assert(15, assert_trade_tx_number, True, wallet_node_maker, trade_make.trade_id, 1)
    # CR-CATs will also have a TX record for the VC
    await time_out_assert(
        15, assert_trade_tx_number, True, wallet_node_taker, trade_take.trade_id, 4 if credential_restricted else 3
    )

    # cat_for_chia
    success, trade_make, _, error = await trade_manager_maker.create_offer_for_ids(
        cat_for_chia, wallet_environments.tx_config
    )
    assert error is None
    assert success is True
    assert trade_make is not None

    trade_take, tx_records = await trade_manager_taker.respond_to_offer(
        Offer.from_bytes(trade_make.offer),
        peer,
        wallet_environments.tx_config,
        fee=uint64(1),
    )
    await wallet_taker.wallet_state_manager.add_pending_transactions(tx_records)
    assert trade_take is not None
    assert tx_records is not None

    # Testing a precious display bug real quick
    xch_tx: TransactionRecord = next(tx for tx in tx_records if tx.wallet_id == 1)
    assert xch_tx.amount == 3
    assert xch_tx.fee_amount == 1

    await wallet_environments.process_pending_states(
        [
            WalletStateTransition(
                pre_block_balance_updates={
                    "cat": {
                        "pending_coin_removal_count": 1,
                        "<=#spendable_balance": -4,
                        "<=#max_send_amount": -4,
                        # Unconfirmed balance doesn't change because offer may not complete
                        "unconfirmed_wallet_balance": 0,
                    },
                },
                post_block_balance_updates={
                    "xch": {
                        "confirmed_wallet_balance": 3,
                        "unconfirmed_wallet_balance": 3,
                        "spendable_balance": 3,
                        "max_send_amount": 3,
                        "unspent_coin_count": 1,
                    },
                    "cat": {
                        "confirmed_wallet_balance": -4,
                        "unconfirmed_wallet_balance": -4,
                        ">#spendable_balance": 0,
                        ">#max_send_amount": 0,
                        "pending_coin_removal_count": -1,
                    },
                },
            ),
            WalletStateTransition(
                pre_block_balance_updates={
                    "xch": {
                        "unconfirmed_wallet_balance": -4,  # -3 for offer, -1 for fee
                        "<=#spendable_balance": -4,
                        "<=#max_send_amount": -4,
                        "pending_coin_removal_count": 1,
                    },
                    "cat": {
                        "init": True,
                        "confirmed_wallet_balance": 0,
                        "unconfirmed_wallet_balance": 4,
                        "spendable_balance": 0,
                        "pending_change": 0,
                        "max_send_amount": 0,
                        "unspent_coin_count": 0,
                        "pending_coin_removal_count": 0,
                    },
                    **(
                        {
                            "vc": {
                                "pending_coin_removal_count": 1,
                            }
                        }
                        if credential_restricted
                        else {}
                    ),
                },
                post_block_balance_updates={
                    "xch": {
                        "confirmed_wallet_balance": -4,
                        ">#spendable_balance": 0,
                        ">#max_send_amount": 0,
                        "pending_coin_removal_count": -1,
                    },
                    "cat": {
                        "unspent_coin_count": 1,
                        "spendable_balance": 4,
                        "max_send_amount": 4,
                        "confirmed_wallet_balance": 4,
                    },
                    **(
                        {
                            "vc": {
                                "pending_coin_removal_count": -1,
                            }
                        }
                        if credential_restricted
                        else {}
                    ),
                },
            ),
        ]
    )

    await time_out_assert(15, get_trade_and_status, TradeStatus.CONFIRMED, trade_manager_maker, trade_make)
    await time_out_assert(15, get_trade_and_status, TradeStatus.CONFIRMED, trade_manager_taker, trade_take)
    await time_out_assert(15, assert_trade_tx_number, True, wallet_node_maker, trade_make.trade_id, 1)
    await time_out_assert(
        15, assert_trade_tx_number, True, wallet_node_taker, trade_take.trade_id, 3 if credential_restricted else 2
    )

    # cat_for_cat
    maker_unused_dr = await wallet_maker.wallet_state_manager.puzzle_store.get_current_derivation_record_for_wallet(
        uint32(1)
    )
    assert maker_unused_dr is not None
    maker_unused_index = maker_unused_dr.index
    taker_unused_dr = await wallet_taker.wallet_state_manager.puzzle_store.get_current_derivation_record_for_wallet(
        uint32(1)
    )
    assert taker_unused_dr is not None
    taker_unused_index = taker_unused_dr.index
    success, trade_make, _, error = await trade_manager_maker.create_offer_for_ids(
        cat_for_cat, wallet_environments.tx_config
    )
    assert error is None
    assert success is True
    assert trade_make is not None
    trade_take, tx_records = await trade_manager_taker.respond_to_offer(
        Offer.from_bytes(trade_make.offer),
        peer,
        wallet_environments.tx_config,
    )
    await wallet_taker.wallet_state_manager.add_pending_transactions(tx_records)
    await time_out_assert(15, full_node.txs_in_mempool, True, tx_records)
    assert trade_take is not None
    assert tx_records is not None

    if test_aggregation:
        second_offer = Offer.from_bytes(trade_take.offer)

    await wallet_environments.process_pending_states(
        [
            WalletStateTransition(
                pre_block_balance_updates={
                    "cat": {
                        "pending_coin_removal_count": 1,
                        "<=#spendable_balance": -5,
                        "<=#max_send_amount": -5,
                        # Unconfirmed balance doesn't change because offer may not complete
                        "unconfirmed_wallet_balance": 0,
                    },
                },
                post_block_balance_updates={
                    "new cat": {
                        # No change if credential_restricted because pending approval balance needs to be claimed
                        "confirmed_wallet_balance": 0,
                        "unconfirmed_wallet_balance": 0,
                        "spendable_balance": 0,
                        "max_send_amount": 0,
                        "unspent_coin_count": 0,
                    }
                    if credential_restricted
                    else {
                        "confirmed_wallet_balance": 6,
                        "unconfirmed_wallet_balance": 6,
                        "spendable_balance": 6,
                        "max_send_amount": 6,
                        "unspent_coin_count": 1,
                    },
                    "cat": {
                        "confirmed_wallet_balance": -5,
                        "unconfirmed_wallet_balance": -5,
                        ">#spendable_balance": 0,
                        ">#max_send_amount": 0,
                        "pending_coin_removal_count": -1,
                    },
                },
                post_block_additional_balance_info={
                    "new cat": {
                        "pending_approval_balance": 6,
                    }
                }
                if credential_restricted
                else {},
            ),
            WalletStateTransition(
                pre_block_balance_updates={
                    "cat": {
                        "unconfirmed_wallet_balance": 5,
                    },
                    "new cat": {
                        "unconfirmed_wallet_balance": -6,
                        "<=#spendable_balance": -6,
                        "<=#max_send_amount": -6,
                        "pending_coin_removal_count": 1,
                    },
                    **(
                        {
                            "vc": {
                                "pending_coin_removal_count": 1,
                            }
                        }
                        if credential_restricted
                        else {}
                    ),
                },
                post_block_balance_updates={
                    "cat": {
                        "unspent_coin_count": 1,
                        "spendable_balance": 5,
                        "max_send_amount": 5,
                        "confirmed_wallet_balance": 5,
                    },
                    "new cat": {
                        "confirmed_wallet_balance": -6,
                        ">#spendable_balance": 0,
                        ">#max_send_amount": 0,
                        "pending_coin_removal_count": -1,
                    },
                    **(
                        {
                            "vc": {
                                "pending_coin_removal_count": -1,
                            }
                        }
                        if credential_restricted
                        else {}
                    ),
                },
            ),
        ]
    )

    await time_out_assert(15, get_trade_and_status, TradeStatus.CONFIRMED, trade_manager_maker, trade_make)
    await time_out_assert(15, get_trade_and_status, TradeStatus.CONFIRMED, trade_manager_taker, trade_take)

    if credential_restricted:
        await client_maker.crcat_approve_pending(
            new_cat_wallet_maker.id(),
            uint64(6),
            DEFAULT_TX_CONFIG,
        )

        await wallet_environments.process_pending_states(
            [
                WalletStateTransition(
                    pre_block_balance_updates={
                        "new cat": {
                            "unconfirmed_wallet_balance": 6,
                            "pending_coin_removal_count": 1,
                        },
                        "vc": {
                            "pending_coin_removal_count": 1,
                        },
                    },
                    pre_block_additional_balance_info={
                        "new cat": {
                            "pending_approval_balance": 6,
                        }
                    },
                    post_block_balance_updates={
                        "new cat": {
                            "confirmed_wallet_balance": 6,
                            "spendable_balance": 6,
                            "max_send_amount": 6,
                            "unspent_coin_count": 1,
                            "pending_coin_removal_count": -1,
                        },
                        "vc": {
                            "pending_coin_removal_count": -1,
                        },
                    },
                    post_block_additional_balance_info={
                        "new cat": {
                            "pending_approval_balance": 0,
                        }
                    },
                ),
                WalletStateTransition(),
            ]
        )

    if wallet_environments.tx_config.reuse_puzhash:
        # Check if unused index changed
        maker_unused_dr = await wallet_maker.wallet_state_manager.puzzle_store.get_current_derivation_record_for_wallet(
            uint32(1)
        )
        assert maker_unused_dr is not None
        assert maker_unused_index == maker_unused_dr.index
        taker_unused_dr = await wallet_taker.wallet_state_manager.puzzle_store.get_current_derivation_record_for_wallet(
            uint32(1)
        )
        assert taker_unused_dr is not None
        assert taker_unused_index == taker_unused_dr.index
    else:
        maker_unused_dr = await wallet_maker.wallet_state_manager.puzzle_store.get_current_derivation_record_for_wallet(
            uint32(1)
        )
        assert maker_unused_dr is not None
        assert maker_unused_index < maker_unused_dr.index
        taker_unused_dr = await wallet_taker.wallet_state_manager.puzzle_store.get_current_derivation_record_for_wallet(
            uint32(1)
        )
        assert taker_unused_dr is not None
        assert taker_unused_index < taker_unused_dr.index

    # chia_for_multiple_cat
    success, trade_make, _, error = await trade_manager_maker.create_offer_for_ids(
        chia_for_multiple_cat,
        wallet_environments.tx_config,
        driver_dict=driver_dict,
    )
    assert error is None
    assert success is True
    assert trade_make is not None

    trade_take, tx_records = await trade_manager_taker.respond_to_offer(
        Offer.from_bytes(trade_make.offer),
        peer,
        wallet_environments.tx_config,
    )
    await wallet_taker.wallet_state_manager.add_pending_transactions(tx_records)
    await time_out_assert(15, full_node.txs_in_mempool, True, tx_records)
    assert trade_take is not None
    assert tx_records is not None

    if test_aggregation:
        third_offer = Offer.from_bytes(trade_take.offer)

    await wallet_environments.process_pending_states(
        [
            WalletStateTransition(
                pre_block_balance_updates={
                    "xch": {
                        "pending_coin_removal_count": 1,
                        "<=#spendable_balance": -7,
                        "<=#max_send_amount": -7,
                        # Unconfirmed balance doesn't change because offer may not complete
                        "unconfirmed_wallet_balance": 0,
                    },
                },
                post_block_balance_updates={
                    "xch": {
                        "pending_coin_removal_count": -1,
                        ">#spendable_balance": 0,
                        ">#max_send_amount": 0,
                        "unconfirmed_wallet_balance": -7,
                        "confirmed_wallet_balance": -7,
                    },
                    "cat": {
                        # No change if credential_restricted because pending approval balance needs to be claimed
                        "confirmed_wallet_balance": 0,
                        "unconfirmed_wallet_balance": 0,
                        "spendable_balance": 0,
                        "max_send_amount": 0,
                        "unspent_coin_count": 0,
                    }
                    if credential_restricted
                    else {
                        "confirmed_wallet_balance": 8,
                        "unconfirmed_wallet_balance": 8,
                        "spendable_balance": 8,
                        "max_send_amount": 8,
                        "unspent_coin_count": 1,
                    },
                    "new cat": {
                        # No change if credential_restricted because pending approval balance needs to be claimed
                        "confirmed_wallet_balance": 0,
                        "unconfirmed_wallet_balance": 0,
                        "spendable_balance": 0,
                        "max_send_amount": 0,
                        "unspent_coin_count": 0,
                    }
                    if credential_restricted
                    else {
                        "confirmed_wallet_balance": 9,
                        "unconfirmed_wallet_balance": 9,
                        "spendable_balance": 9,
                        "max_send_amount": 9,
                        "unspent_coin_count": 1,
                    },
                },
                post_block_additional_balance_info={
                    "cat": {
                        "pending_approval_balance": 8,
                    },
                    "new cat": {
                        "pending_approval_balance": 9,
                    },
                }
                if credential_restricted
                else {},
            ),
            WalletStateTransition(
                pre_block_balance_updates={
                    "xch": {
                        "unconfirmed_wallet_balance": 7,
                    },
                    "cat": {
                        "unconfirmed_wallet_balance": -8,
                        "<=#spendable_balance": -8,
                        "<=#max_send_amount": -8,
                        "pending_coin_removal_count": 2,  # For the first time, we're using two coins in an offer
                    },
                    "new cat": {
                        "unconfirmed_wallet_balance": -9,
                        "<=#spendable_balance": -9,
                        "<=#max_send_amount": -9,
                        "pending_coin_removal_count": 1,
                    },
                    **(
                        {
                            "vc": {
                                "pending_coin_removal_count": 1,
                            }
                        }
                        if credential_restricted
                        else {}
                    ),
                },
                post_block_balance_updates={
                    "xch": {
                        "confirmed_wallet_balance": 7,
                        "spendable_balance": 7,
                        "max_send_amount": 7,
                        "unspent_coin_count": 1,
                    },
                    "cat": {
                        "confirmed_wallet_balance": -8,
                        ">#spendable_balance": 0,
                        ">#max_send_amount": 0,
                        "pending_coin_removal_count": -2,
                        "unspent_coin_count": -1,
                    },
                    "new cat": {
                        "confirmed_wallet_balance": -9,
                        ">#spendable_balance": 0,
                        ">#max_send_amount": 0,
                        "pending_coin_removal_count": -1,
                    },
                    **(
                        {
                            "vc": {
                                "pending_coin_removal_count": -1,
                            }
                        }
                        if credential_restricted
                        else {}
                    ),
                },
            ),
        ]
    )

    await time_out_assert(15, get_trade_and_status, TradeStatus.CONFIRMED, trade_manager_maker, trade_make)
    await time_out_assert(15, get_trade_and_status, TradeStatus.CONFIRMED, trade_manager_taker, trade_take)

    if credential_restricted:
        await client_maker.crcat_approve_pending(
            cat_wallet_maker.id(),
            uint64(8),
            DEFAULT_TX_CONFIG,
        )

        await wallet_environments.process_pending_states(
            [
                WalletStateTransition(
                    pre_block_balance_updates={
                        "cat": {
                            "unconfirmed_wallet_balance": 8,
                            "pending_coin_removal_count": 1,
                        },
                        "vc": {
                            "pending_coin_removal_count": 1,
                        },
                    },
                    pre_block_additional_balance_info={
                        "cat": {
                            "pending_approval_balance": 8,
                        },
                    },
                    post_block_balance_updates={
                        "cat": {
                            "confirmed_wallet_balance": 8,
                            "spendable_balance": 8,
                            "max_send_amount": 8,
                            "unspent_coin_count": 1,
                            "pending_coin_removal_count": -1,
                        },
                        "vc": {
                            "pending_coin_removal_count": -1,
                        },
                    },
                    post_block_additional_balance_info={
                        "cat": {
                            "pending_approval_balance": 0,
                        },
                    },
                ),
                WalletStateTransition(),
            ]
        )

        await client_maker.crcat_approve_pending(
            new_cat_wallet_maker.id(),
            uint64(9),
            DEFAULT_TX_CONFIG,
        )

        await wallet_environments.process_pending_states(
            [
                WalletStateTransition(
                    pre_block_balance_updates={
                        "new cat": {
                            "unconfirmed_wallet_balance": 9,
                            "pending_coin_removal_count": 1,
                        },
                        "vc": {
                            "pending_coin_removal_count": 1,
                        },
                    },
                    pre_block_additional_balance_info={
                        "new cat": {
                            "pending_approval_balance": 9,
                        }
                    },
                    post_block_balance_updates={
                        "new cat": {
                            "confirmed_wallet_balance": 9,
                            "spendable_balance": 9,
                            "max_send_amount": 9,
                            "unspent_coin_count": 1,
                            "pending_coin_removal_count": -1,
                        },
                        "vc": {
                            "pending_coin_removal_count": -1,
                        },
                    },
                    post_block_additional_balance_info={
                        "new cat": {
                            "pending_approval_balance": 0,
                        }
                    },
                ),
                WalletStateTransition(),
            ]
        )

    # multiple_cat_for_chia
    success, trade_make, _, error = await trade_manager_maker.create_offer_for_ids(
        multiple_cat_for_chia,
        wallet_environments.tx_config,
    )
    assert error is None
    assert success is True
    assert trade_make is not None
    trade_take, tx_records = await trade_manager_taker.respond_to_offer(
        Offer.from_bytes(trade_make.offer),
        peer,
        wallet_environments.tx_config,
    )
    await wallet_taker.wallet_state_manager.add_pending_transactions(tx_records)
    await time_out_assert(15, full_node.txs_in_mempool, True, tx_records)
    assert trade_take is not None
    assert tx_records is not None

    if test_aggregation:
        fourth_offer = Offer.from_bytes(trade_take.offer)

    await wallet_environments.process_pending_states(
        [
            WalletStateTransition(
                pre_block_balance_updates={
                    "cat": {
                        "pending_coin_removal_count": 1,
                        "<=#spendable_balance": -11,
                        "<=#max_send_amount": -11,
                        # Unconfirmed balance doesn't change because offer may not complete
                        "unconfirmed_wallet_balance": 0,
                    },
                    "new cat": {
                        "pending_coin_removal_count": 2,
                        "<=#spendable_balance": -12,
                        "<=#max_send_amount": -12,
                        # Unconfirmed balance doesn't change because offer may not complete
                        "unconfirmed_wallet_balance": 0,
                    },
                },
                post_block_balance_updates={
                    "xch": {
                        "confirmed_wallet_balance": 10,
                        "unconfirmed_wallet_balance": 10,
                        "spendable_balance": 10,
                        "max_send_amount": 10,
                        "unspent_coin_count": 1,
                    },
                    "cat": {
                        "pending_coin_removal_count": -1,
                        ">#spendable_balance": 0,
                        ">#max_send_amount": 0,
                        "unconfirmed_wallet_balance": -11,
                        "confirmed_wallet_balance": -11,
                    },
                    "new cat": {
                        "pending_coin_removal_count": -2,
                        ">#spendable_balance": 0,
                        ">#max_send_amount": 0,
                        "unconfirmed_wallet_balance": -12,
                        "confirmed_wallet_balance": -12,
                        "unspent_coin_count": -1,
                    },
                },
            ),
            WalletStateTransition(
                pre_block_balance_updates={
                    "xch": {
                        "unconfirmed_wallet_balance": -10,
                        "<=#spendable_balance": -10,
                        "<=#max_send_amount": -10,
                        "pending_coin_removal_count": 1,
                    },
                    "cat": {
                        "unconfirmed_wallet_balance": 11,
                    },
                    "new cat": {
                        "unconfirmed_wallet_balance": 12,
                    },
                    **(
                        {
                            "vc": {
                                "pending_coin_removal_count": 1,
                            }
                        }
                        if credential_restricted
                        else {}
                    ),
                },
                post_block_balance_updates={
                    "xch": {
                        "confirmed_wallet_balance": -10,
                        ">#spendable_balance": 0,
                        ">#max_send_amount": 0,
                        "pending_coin_removal_count": -1,
                    },
                    "cat": {
                        "confirmed_wallet_balance": 11,
                        "spendable_balance": 11,
                        "max_send_amount": 11,
                        "unspent_coin_count": 1,
                    },
                    "new cat": {
                        "confirmed_wallet_balance": 12,
                        "spendable_balance": 12,
                        "max_send_amount": 12,
                        "unspent_coin_count": 1,
                    },
                    **(
                        {
                            "vc": {
                                "pending_coin_removal_count": -1,
                            }
                        }
                        if credential_restricted
                        else {}
                    ),
                },
            ),
        ]
    )

    await time_out_assert(15, get_trade_and_status, TradeStatus.CONFIRMED, trade_manager_maker, trade_make)
    await time_out_assert(15, get_trade_and_status, TradeStatus.CONFIRMED, trade_manager_taker, trade_take)

    # chia_and_cat_for_cat
    success, trade_make, _, error = await trade_manager_maker.create_offer_for_ids(
        chia_and_cat_for_cat,
        wallet_environments.tx_config,
    )
    assert error is None
    assert success is True
    assert trade_make is not None

    trade_take, tx_records = await trade_manager_taker.respond_to_offer(
        Offer.from_bytes(trade_make.offer),
        peer,
        wallet_environments.tx_config,
    )
    await wallet_taker.wallet_state_manager.add_pending_transactions(tx_records)
    await time_out_assert(15, full_node.txs_in_mempool, True, tx_records)
    assert trade_take is not None
    assert tx_records is not None

    if test_aggregation:
        fifth_offer = Offer.from_bytes(trade_take.offer)

    await wallet_environments.process_pending_states(
        [
            WalletStateTransition(
                pre_block_balance_updates={
                    "xch": {
                        "pending_coin_removal_count": 2,
                        "<=#spendable_balance": -13,
                        "<=#max_send_amount": -13,
                        # Unconfirmed balance doesn't change because offer may not complete
                        "unconfirmed_wallet_balance": 0,
                    },
                    "cat": {
                        "pending_coin_removal_count": 1,
                        "<=#spendable_balance": -14,
                        "<=#max_send_amount": -14,
                        # Unconfirmed balance doesn't change because offer may not complete
                        "unconfirmed_wallet_balance": 0,
                    },
                },
                post_block_balance_updates={
                    "xch": {
                        "confirmed_wallet_balance": -13,
                        "unconfirmed_wallet_balance": -13,
                        ">=#spendable_balance": 0,
                        ">=#max_send_amount": 0,
                        "unspent_coin_count": -2,
                        "pending_coin_removal_count": -2,
                    },
                    "cat": {
                        "pending_coin_removal_count": -1,
                        ">=#spendable_balance": 0,
                        ">=#max_send_amount": 0,
                        "unconfirmed_wallet_balance": -14,
                        "confirmed_wallet_balance": -14,
                    },
                    "new cat": {
                        "spendable_balance": 0,
                        "max_send_amount": 0,
                        "unconfirmed_wallet_balance": 0,
                        "confirmed_wallet_balance": 0,
                        "unspent_coin_count": 0,
                    }
                    if credential_restricted
                    else {
                        "spendable_balance": 15,
                        "max_send_amount": 15,
                        "unconfirmed_wallet_balance": 15,
                        "confirmed_wallet_balance": 15,
                        "unspent_coin_count": 1,
                    },
                },
            ),
            WalletStateTransition(
                pre_block_balance_updates={
                    "xch": {
                        "unconfirmed_wallet_balance": 13,
                    },
                    "cat": {
                        "unconfirmed_wallet_balance": 14,
                    },
                    "new cat": {
                        "unconfirmed_wallet_balance": -15,
                        "<=#spendable_balance": -15,
                        "<=#max_send_amount": -15,
                        "pending_coin_removal_count": 1,
                    },
                    **(
                        {
                            "vc": {
                                "pending_coin_removal_count": 1,
                            }
                        }
                        if credential_restricted
                        else {}
                    ),
                },
                post_block_balance_updates={
                    "xch": {
                        "confirmed_wallet_balance": 13,
                        "spendable_balance": 13,
                        "max_send_amount": 13,
                        "unspent_coin_count": 1,
                    },
                    "cat": {
                        "confirmed_wallet_balance": 14,
                        "spendable_balance": 14,
                        "max_send_amount": 14,
                        "unspent_coin_count": 1,
                    },
                    "new cat": {
                        "confirmed_wallet_balance": -15,
                        ">#spendable_balance": 0,
                        ">#max_send_amount": 0,
                        "pending_coin_removal_count": -1,
                    },
                    **(
                        {
                            "vc": {
                                "pending_coin_removal_count": -1,
                            }
                        }
                        if credential_restricted
                        else {}
                    ),
                },
            ),
        ]
    )

    await time_out_assert(15, get_trade_and_status, TradeStatus.CONFIRMED, trade_manager_maker, trade_make)
    await time_out_assert(15, get_trade_and_status, TradeStatus.CONFIRMED, trade_manager_taker, trade_take)

    if credential_restricted:
        await client_maker.crcat_approve_pending(
            new_cat_wallet_maker.id(),
            uint64(15),
            DEFAULT_TX_CONFIG,
        )

        await wallet_environments.process_pending_states(
            [
                WalletStateTransition(
                    pre_block_balance_updates={
                        "new cat": {
                            "unconfirmed_wallet_balance": 15,
                            "pending_coin_removal_count": 1,
                        },
                        "vc": {
                            "pending_coin_removal_count": 1,
                        },
                    },
                    pre_block_additional_balance_info={
                        "new cat": {
                            "pending_approval_balance": 15,
                        }
                    },
                    post_block_balance_updates={
                        "new cat": {
                            "confirmed_wallet_balance": 15,
                            "spendable_balance": 15,
                            "max_send_amount": 15,
                            "unspent_coin_count": 1,
                            "pending_coin_removal_count": -1,
                        },
                        "vc": {
                            "pending_coin_removal_count": -1,
                        },
                    },
                    post_block_additional_balance_info={
                        "new cat": {
                            "pending_approval_balance": 0,
                        }
                    },
                ),
                WalletStateTransition(),
            ]
        )

    if test_aggregation:
        # This tests an edge case where aggregated offers the include > 2 of the same kind of CAT
        # (and therefore are solved as a complete ring)
        bundle = Offer.aggregate([first_offer, second_offer, third_offer, fourth_offer, fifth_offer]).to_valid_spend()
        program = simple_solution_generator(bundle)
        result: NPCResult = get_name_puzzle_conditions(
            program, INFINITE_COST, mempool_mode=True, height=active_softfork_height, constants=DEFAULT_CONSTANTS
        )
        assert result.error is None


@pytest.mark.parametrize("trusted", [True, False])
@pytest.mark.anyio
async def test_trade_cancellation(wallets_prefarm):
    (
        [wallet_node_maker, maker_funds],
        [wallet_node_taker, taker_funds],
        full_node,
    ) = wallets_prefarm
    wallet_maker = wallet_node_maker.wallet_state_manager.main_wallet
    wallet_taker = wallet_node_taker.wallet_state_manager.main_wallet

    xch_to_cat_amount = uint64(100)

    async with wallet_node_maker.wallet_state_manager.lock:
        cat_wallet_maker, tx_records = await CATWallet.create_new_cat_wallet(
            wallet_node_maker.wallet_state_manager,
            wallet_maker,
            {"identifier": "genesis_by_id"},
            xch_to_cat_amount,
            DEFAULT_TX_CONFIG,
        )

    await full_node.process_transaction_records(records=tx_records)

    await time_out_assert(15, cat_wallet_maker.get_confirmed_balance, xch_to_cat_amount)
    await time_out_assert(15, cat_wallet_maker.get_unconfirmed_balance, xch_to_cat_amount)
    maker_funds -= xch_to_cat_amount
    await time_out_assert(15, wallet_maker.get_confirmed_balance, maker_funds)

    cat_for_chia = {
        wallet_maker.id(): 1,
        cat_wallet_maker.id(): -2,
    }

    chia_for_cat = {
        wallet_maker.id(): -3,
        cat_wallet_maker.id(): 4,
    }

    trade_manager_maker = wallet_node_maker.wallet_state_manager.trade_manager
    trade_manager_taker = wallet_node_taker.wallet_state_manager.trade_manager

    success, trade_make, _, error = await trade_manager_maker.create_offer_for_ids(cat_for_chia, DEFAULT_TX_CONFIG)
    assert error is None
    assert success is True
    assert trade_make is not None

    # Cancelling the trade and trying an ID that doesn't exist just in case
    await trade_manager_maker.cancel_pending_offers(
        [trade_make.trade_id, bytes32([0] * 32)], DEFAULT_TX_CONFIG, secure=False
    )
    await time_out_assert(15, get_trade_and_status, TradeStatus.CANCELLED, trade_manager_maker, trade_make)

    # Due to current mempool rules, trying to force a take out of the mempool with a cancel will not work.
    # Uncomment this when/if it does

    # trade_take, tx_records = await trade_manager_taker.respond_to_offer(
    #     Offer.from_bytes(trade_make.offer),
    # )
    # await wallet_taker.wallet_state_manager.add_pending_transactions(tx_records)
    # await time_out_assert(15, full_node.txs_in_mempool, True, tx_records)
    # assert trade_take is not None
    # assert tx_records is not None
    # await time_out_assert(15, get_trade_and_status, TradeStatus.PENDING_CONFIRM, trade_manager_taker, trade_take)
    # await time_out_assert(
    #     15,
    #     full_node.tx_id_in_mempool,
    #     True,
    #     Offer.from_bytes(trade_take.offer).to_valid_spend().name(),
    # )

    fee = uint64(2_000_000_000_000)

    txs = await trade_manager_maker.cancel_pending_offers(
        [trade_make.trade_id], DEFAULT_TX_CONFIG, fee=fee, secure=True
    )
    await trade_manager_maker.wallet_state_manager.add_pending_transactions(txs)
    await time_out_assert(15, get_trade_and_status, TradeStatus.PENDING_CANCEL, trade_manager_maker, trade_make)
    await full_node.process_transaction_records(records=txs)

    sum_of_outgoing = uint64(0)
    sum_of_incoming = uint64(0)
    for tx in txs:
        if tx.type == TransactionType.OUTGOING_TX.value:
            sum_of_outgoing = uint64(sum_of_outgoing + tx.amount)
        elif tx.type == TransactionType.INCOMING_TX.value:
            sum_of_incoming = uint64(sum_of_incoming + tx.amount)
    assert (sum_of_outgoing - sum_of_incoming) == 0

    await time_out_assert(15, get_trade_and_status, TradeStatus.CANCELLED, trade_manager_maker, trade_make)
    # await time_out_assert(15, get_trade_and_status, TradeStatus.FAILED, trade_manager_taker, trade_take)

    await time_out_assert(15, wallet_maker.get_pending_change_balance, 0)
    await time_out_assert(15, wallet_maker.get_confirmed_balance, maker_funds - fee)
    await time_out_assert(15, cat_wallet_maker.get_confirmed_balance, xch_to_cat_amount)
    await time_out_assert(15, wallet_taker.get_confirmed_balance, taker_funds)

    peer = wallet_node_taker.get_full_node_peer()
    with pytest.raises(ValueError, match="This offer is no longer valid"):
        await trade_manager_taker.respond_to_offer(Offer.from_bytes(trade_make.offer), peer, DEFAULT_TX_CONFIG)

    # Now we're going to create the other way around for test coverage sake
    success, trade_make, _, error = await trade_manager_maker.create_offer_for_ids(chia_for_cat, DEFAULT_TX_CONFIG)
    assert error is None
    assert success is True
    assert trade_make is not None

    # This take should fail since we have no CATs to fulfill it with
    with pytest.raises(
        ValueError,
        match=f"Do not have a wallet for asset ID: {cat_wallet_maker.get_asset_id()} to fulfill offer",
    ):
        await trade_manager_taker.respond_to_offer(Offer.from_bytes(trade_make.offer), peer, DEFAULT_TX_CONFIG)

    txs = await trade_manager_maker.cancel_pending_offers(
        [trade_make.trade_id], DEFAULT_TX_CONFIG, fee=uint64(0), secure=True
    )
    await trade_manager_maker.wallet_state_manager.add_pending_transactions(txs)
    await time_out_assert(15, get_trade_and_status, TradeStatus.PENDING_CANCEL, trade_manager_maker, trade_make)
    await full_node.process_transaction_records(records=txs)

    await time_out_assert(15, get_trade_and_status, TradeStatus.CANCELLED, trade_manager_maker, trade_make)


@pytest.mark.parametrize("trusted", [True, False])
@pytest.mark.anyio
async def test_trade_cancellation_balance_check(wallets_prefarm):
    (
        [wallet_node_maker, maker_funds],
        [wallet_node_taker, taker_funds],
        full_node,
    ) = wallets_prefarm
    wallet_maker = wallet_node_maker.wallet_state_manager.main_wallet

    xch_to_cat_amount = uint64(100)

    async with wallet_node_maker.wallet_state_manager.lock:
        cat_wallet_maker, tx_records = await CATWallet.create_new_cat_wallet(
            wallet_node_maker.wallet_state_manager,
            wallet_maker,
            {"identifier": "genesis_by_id"},
            xch_to_cat_amount,
            DEFAULT_TX_CONFIG,
        )

    await full_node.process_transaction_records(records=tx_records)

    await time_out_assert(15, cat_wallet_maker.get_confirmed_balance, xch_to_cat_amount)
    await time_out_assert(15, cat_wallet_maker.get_unconfirmed_balance, xch_to_cat_amount)
    maker_funds -= xch_to_cat_amount
    await time_out_assert(15, wallet_maker.get_confirmed_balance, maker_funds)

    chia_for_cat = {
        wallet_maker.id(): -(await wallet_maker.get_spendable_balance()),
        cat_wallet_maker.id(): 4,
    }

    trade_manager_maker = wallet_node_maker.wallet_state_manager.trade_manager

    success, trade_make, _, error = await trade_manager_maker.create_offer_for_ids(chia_for_cat, DEFAULT_TX_CONFIG)
    await time_out_assert(10, get_trade_and_status, TradeStatus.PENDING_ACCEPT, trade_manager_maker, trade_make)
    assert error is None
    assert success is True
    assert trade_make is not None
    txs = await trade_manager_maker.cancel_pending_offers(
        [trade_make.trade_id], DEFAULT_TX_CONFIG, fee=uint64(0), secure=True
    )
    await trade_manager_maker.wallet_state_manager.add_pending_transactions(txs)
    await time_out_assert(15, get_trade_and_status, TradeStatus.PENDING_CANCEL, trade_manager_maker, trade_make)
    await full_node.process_transaction_records(records=txs)

    await time_out_assert(15, get_trade_and_status, TradeStatus.CANCELLED, trade_manager_maker, trade_make)


@pytest.mark.limit_consensus_modes(allowed=[ConsensusMode.PLAIN, ConsensusMode.HARD_FORK_2_0], reason="save time")
@pytest.mark.parametrize("trusted", [True, False])
@pytest.mark.anyio
async def test_trade_conflict(three_wallets_prefarm):
    (
        [wallet_node_maker, maker_funds],
        [wallet_node_taker, taker_funds],
        [wallet_node_trader, trader_funds],
        full_node,
    ) = three_wallets_prefarm
    wallet_maker = wallet_node_maker.wallet_state_manager.main_wallet
    xch_to_cat_amount = uint64(100)

    async with wallet_node_maker.wallet_state_manager.lock:
        cat_wallet_maker, tx_records = await CATWallet.create_new_cat_wallet(
            wallet_node_maker.wallet_state_manager,
            wallet_maker,
            {"identifier": "genesis_by_id"},
            xch_to_cat_amount,
            DEFAULT_TX_CONFIG,
        )

    await full_node.process_transaction_records(records=tx_records)

    await time_out_assert(15, cat_wallet_maker.get_confirmed_balance, xch_to_cat_amount)
    await time_out_assert(15, cat_wallet_maker.get_unconfirmed_balance, xch_to_cat_amount)
    maker_funds -= xch_to_cat_amount
    await time_out_assert(15, wallet_maker.get_confirmed_balance, maker_funds)

    chia_for_cat = {
        wallet_maker.id(): 1000,
        cat_wallet_maker.id(): -4,
    }

    trade_manager_maker = wallet_node_maker.wallet_state_manager.trade_manager
    trade_manager_taker = wallet_node_taker.wallet_state_manager.trade_manager
    trade_manager_trader = wallet_node_trader.wallet_state_manager.trade_manager

    success, trade_make, _, error = await trade_manager_maker.create_offer_for_ids(chia_for_cat, DEFAULT_TX_CONFIG)
    await time_out_assert(10, get_trade_and_status, TradeStatus.PENDING_ACCEPT, trade_manager_maker, trade_make)
    assert error is None
    assert success is True
    assert trade_make is not None
    peer = wallet_node_taker.get_full_node_peer()
    offer = Offer.from_bytes(trade_make.offer)
    tr1, txs1 = await trade_manager_taker.respond_to_offer(offer, peer, DEFAULT_TX_CONFIG, fee=uint64(10))
    await trade_manager_taker.wallet_state_manager.add_pending_transactions(txs1)
    # we shouldn't be able to respond to a duplicate offer
    with pytest.raises(ValueError):
        await trade_manager_taker.respond_to_offer(offer, peer, DEFAULT_TX_CONFIG, fee=uint64(10))
    await time_out_assert(15, get_trade_and_status, TradeStatus.PENDING_CONFIRM, trade_manager_taker, tr1)
    # pushing into mempool while already in it should fail
    tr2, txs2 = await trade_manager_trader.respond_to_offer(offer, peer, DEFAULT_TX_CONFIG, fee=uint64(10))
    await trade_manager_taker.wallet_state_manager.add_pending_transactions(txs2)
    assert await trade_manager_trader.get_coins_of_interest()
    offer_tx_records: List[TransactionRecord] = await wallet_node_maker.wallet_state_manager.tx_store.get_not_sent()
    await full_node.process_transaction_records(records=offer_tx_records)
    await time_out_assert(15, get_trade_and_status, TradeStatus.FAILED, trade_manager_trader, tr2)


@pytest.mark.parametrize("trusted", [True, False])
@pytest.mark.anyio
async def test_trade_bad_spend(wallets_prefarm):
    (
        [wallet_node_maker, maker_funds],
        [wallet_node_taker, taker_funds],
        full_node,
    ) = wallets_prefarm
    wallet_maker = wallet_node_maker.wallet_state_manager.main_wallet
    xch_to_cat_amount = uint64(100)

    async with wallet_node_maker.wallet_state_manager.lock:
        cat_wallet_maker, tx_records = await CATWallet.create_new_cat_wallet(
            wallet_node_maker.wallet_state_manager,
            wallet_maker,
            {"identifier": "genesis_by_id"},
            xch_to_cat_amount,
            DEFAULT_TX_CONFIG,
        )

    await full_node.process_transaction_records(records=tx_records)

    await time_out_assert(15, cat_wallet_maker.get_confirmed_balance, xch_to_cat_amount)
    await time_out_assert(15, cat_wallet_maker.get_unconfirmed_balance, xch_to_cat_amount)
    maker_funds -= xch_to_cat_amount
    await time_out_assert(15, wallet_maker.get_confirmed_balance, maker_funds)

    chia_for_cat = {
        wallet_maker.id(): 1000,
        cat_wallet_maker.id(): -4,
    }

<<<<<<< HEAD
    trade_manager_maker = wallet_node_maker.wallet_state_manager.trade_manager
    trade_manager_taker = wallet_node_taker.wallet_state_manager.trade_manager
=======
        trade_manager_maker = wallet_node_maker.wallet_state_manager.trade_manager
        trade_manager_taker = wallet_node_taker.wallet_state_manager.trade_manager
        trade_manager_trader = wallet_node_trader.wallet_state_manager.trade_manager

        success, trade_make, error = await trade_manager_maker.create_offer_for_ids(chia_for_cat, DEFAULT_TX_CONFIG)
        await time_out_assert(10, get_trade_and_status, TradeStatus.PENDING_ACCEPT, trade_manager_maker, trade_make)
        assert error is None
        assert success is True
        assert trade_make is not None
        peer = wallet_node_taker.get_full_node_peer()
        offer = Offer.from_bytes(trade_make.offer)
        tr1, txs1 = await trade_manager_taker.respond_to_offer(offer, peer, DEFAULT_TX_CONFIG, fee=uint64(10))
        await full_node.wait_transaction_records_entered_mempool(records=txs1)
        # we shouldn't be able to respond to a duplicate offer
        with pytest.raises(ValueError):
            await trade_manager_taker.respond_to_offer(offer, peer, DEFAULT_TX_CONFIG, fee=uint64(10))
        await time_out_assert(15, get_trade_and_status, TradeStatus.PENDING_CONFIRM, trade_manager_taker, tr1)
        # pushing into mempool while already in it should fail
        tr2, txs2 = await trade_manager_trader.respond_to_offer(offer, peer, DEFAULT_TX_CONFIG, fee=uint64(10))
        assert await trade_manager_trader.get_coins_of_interest()
        offer_tx_records: List[TransactionRecord] = await wallet_node_maker.wallet_state_manager.tx_store.get_not_sent()
        await full_node.process_transaction_records(records=offer_tx_records)
        await full_node.wait_for_wallet_synced(wallet_node=wallet_node_trader, timeout=20)
        await time_out_assert(15, get_trade_and_status, TradeStatus.FAILED, trade_manager_trader, tr2)

    @pytest.mark.anyio
    async def test_trade_bad_spend(self, wallets_prefarm):
        (
            [wallet_node_maker, maker_funds],
            [wallet_node_taker, taker_funds],
            full_node,
        ) = wallets_prefarm
        wallet_maker = wallet_node_maker.wallet_state_manager.main_wallet
        xch_to_cat_amount = uint64(100)
>>>>>>> 7747a0dd

    success, trade_make, _, error = await trade_manager_maker.create_offer_for_ids(chia_for_cat, DEFAULT_TX_CONFIG)
    await time_out_assert(30, get_trade_and_status, TradeStatus.PENDING_ACCEPT, trade_manager_maker, trade_make)
    assert error is None
    assert success is True
    assert trade_make is not None
    peer = wallet_node_taker.get_full_node_peer()
    offer = Offer.from_bytes(trade_make.offer)
    bundle = dataclasses.replace(offer._bundle, aggregated_signature=G2Element())
    offer = dataclasses.replace(offer, _bundle=bundle)
    tr1, txs1 = await trade_manager_taker.respond_to_offer(offer, peer, DEFAULT_TX_CONFIG, fee=uint64(10))
    await trade_manager_taker.wallet_state_manager.add_pending_transactions(txs1)
    wallet_node_taker.wallet_tx_resend_timeout_secs = 0  # don't wait for resend

    def check_wallet_cache_empty() -> bool:
        return wallet_node_taker._tx_messages_in_progress == {}

    for _ in range(10):
        await wallet_node_taker._resend_queue()
        await time_out_assert(5, check_wallet_cache_empty, True)
    offer_tx_records: List[TransactionRecord] = await wallet_node_maker.wallet_state_manager.tx_store.get_not_sent()
    await full_node.process_transaction_records(records=offer_tx_records)
    await time_out_assert(30, get_trade_and_status, TradeStatus.FAILED, trade_manager_taker, tr1)


@pytest.mark.parametrize("trusted", [True, False])
@pytest.mark.anyio
async def test_trade_high_fee(wallets_prefarm):
    (
        [wallet_node_maker, maker_funds],
        [wallet_node_taker, taker_funds],
        full_node,
    ) = wallets_prefarm
    wallet_maker = wallet_node_maker.wallet_state_manager.main_wallet
    xch_to_cat_amount = uint64(100)

    async with wallet_node_maker.wallet_state_manager.lock:
        cat_wallet_maker, tx_records = await CATWallet.create_new_cat_wallet(
            wallet_node_maker.wallet_state_manager,
            wallet_maker,
            {"identifier": "genesis_by_id"},
            xch_to_cat_amount,
            DEFAULT_TX_CONFIG,
        )

    await full_node.process_transaction_records(records=tx_records)

    await time_out_assert(15, cat_wallet_maker.get_confirmed_balance, xch_to_cat_amount)
    await time_out_assert(15, cat_wallet_maker.get_unconfirmed_balance, xch_to_cat_amount)
    maker_funds -= xch_to_cat_amount
    await time_out_assert(15, wallet_maker.get_confirmed_balance, maker_funds)

    chia_for_cat = {
        wallet_maker.id(): 1000,
        cat_wallet_maker.id(): -4,
    }

    trade_manager_maker = wallet_node_maker.wallet_state_manager.trade_manager
    trade_manager_taker = wallet_node_taker.wallet_state_manager.trade_manager

    success, trade_make, _, error = await trade_manager_maker.create_offer_for_ids(chia_for_cat, DEFAULT_TX_CONFIG)
    await time_out_assert(10, get_trade_and_status, TradeStatus.PENDING_ACCEPT, trade_manager_maker, trade_make)
    assert error is None
    assert success is True
    assert trade_make is not None
    peer = wallet_node_taker.get_full_node_peer()
    offer = Offer.from_bytes(trade_make.offer)
    tr1, txs1 = await trade_manager_taker.respond_to_offer(offer, peer, DEFAULT_TX_CONFIG, fee=uint64(1000000000000))
    await trade_manager_taker.wallet_state_manager.add_pending_transactions(txs1)
    await full_node.process_transaction_records(records=txs1)
    await time_out_assert(15, get_trade_and_status, TradeStatus.CONFIRMED, trade_manager_taker, tr1)


@pytest.mark.parametrize("trusted", [True, False])
@pytest.mark.anyio
async def test_aggregated_trade_state(wallets_prefarm):
    (
        [wallet_node_maker, maker_funds],
        [wallet_node_taker, taker_funds],
        full_node,
    ) = wallets_prefarm
    wallet_maker = wallet_node_maker.wallet_state_manager.main_wallet
    xch_to_cat_amount = uint64(100)

    async with wallet_node_maker.wallet_state_manager.lock:
        cat_wallet_maker, tx_records = await CATWallet.create_new_cat_wallet(
            wallet_node_maker.wallet_state_manager,
            wallet_maker,
            {"identifier": "genesis_by_id"},
            xch_to_cat_amount,
            DEFAULT_TX_CONFIG,
        )

    await full_node.process_transaction_records(records=tx_records)

    await time_out_assert(15, cat_wallet_maker.get_confirmed_balance, xch_to_cat_amount)
    await time_out_assert(15, cat_wallet_maker.get_unconfirmed_balance, xch_to_cat_amount)
    maker_funds -= xch_to_cat_amount
    await time_out_assert(15, wallet_maker.get_confirmed_balance, maker_funds)

    chia_for_cat = {
        wallet_maker.id(): 2,
        cat_wallet_maker.id(): -2,
    }
    cat_for_chia = {
        wallet_maker.id(): -1,
        cat_wallet_maker.id(): 1,
    }

    trade_manager_maker = wallet_node_maker.wallet_state_manager.trade_manager
    trade_manager_taker = wallet_node_taker.wallet_state_manager.trade_manager

    success, trade_make_1, _, error = await trade_manager_maker.create_offer_for_ids(chia_for_cat, DEFAULT_TX_CONFIG)
    await time_out_assert(10, get_trade_and_status, TradeStatus.PENDING_ACCEPT, trade_manager_maker, trade_make_1)
    assert error is None
    assert success is True
    assert trade_make_1 is not None
    success, trade_make_2, _, error = await trade_manager_maker.create_offer_for_ids(cat_for_chia, DEFAULT_TX_CONFIG)
    await time_out_assert(10, get_trade_and_status, TradeStatus.PENDING_ACCEPT, trade_manager_maker, trade_make_2)
    assert error is None
    assert success is True
    assert trade_make_2 is not None

    agg_offer = Offer.aggregate([Offer.from_bytes(trade_make_1.offer), Offer.from_bytes(trade_make_2.offer)])

    peer = wallet_node_taker.get_full_node_peer()
    trade_take, tx_records = await trade_manager_taker.respond_to_offer(
        agg_offer,
        peer,
        DEFAULT_TX_CONFIG,
    )
    assert trade_take is not None
    assert tx_records is not None

    await trade_manager_taker.wallet_state_manager.add_pending_transactions(tx_records)
    await full_node.process_transaction_records(records=tx_records)
    await full_node.wait_for_wallets_synced(wallet_nodes=[wallet_node_maker, wallet_node_taker], timeout=60)

    await time_out_assert(15, wallet_maker.get_confirmed_balance, maker_funds + 1)
    await time_out_assert(15, wallet_maker.get_unconfirmed_balance, maker_funds + 1)
    await time_out_assert(15, cat_wallet_maker.get_confirmed_balance, xch_to_cat_amount - 1)
    await time_out_assert(15, cat_wallet_maker.get_unconfirmed_balance, xch_to_cat_amount - 1)<|MERGE_RESOLUTION|>--- conflicted
+++ resolved
@@ -1743,6 +1743,7 @@
     offer = Offer.from_bytes(trade_make.offer)
     tr1, txs1 = await trade_manager_taker.respond_to_offer(offer, peer, DEFAULT_TX_CONFIG, fee=uint64(10))
     await trade_manager_taker.wallet_state_manager.add_pending_transactions(txs1)
+    await full_node.wait_transaction_records_entered_mempool(records=txs1)
     # we shouldn't be able to respond to a duplicate offer
     with pytest.raises(ValueError):
         await trade_manager_taker.respond_to_offer(offer, peer, DEFAULT_TX_CONFIG, fee=uint64(10))
@@ -1753,6 +1754,7 @@
     assert await trade_manager_trader.get_coins_of_interest()
     offer_tx_records: List[TransactionRecord] = await wallet_node_maker.wallet_state_manager.tx_store.get_not_sent()
     await full_node.process_transaction_records(records=offer_tx_records)
+    await full_node.wait_for_wallet_synced(wallet_node=wallet_node_trader, timeout=20)
     await time_out_assert(15, get_trade_and_status, TradeStatus.FAILED, trade_manager_trader, tr2)
 
 
@@ -1788,45 +1790,8 @@
         cat_wallet_maker.id(): -4,
     }
 
-<<<<<<< HEAD
     trade_manager_maker = wallet_node_maker.wallet_state_manager.trade_manager
     trade_manager_taker = wallet_node_taker.wallet_state_manager.trade_manager
-=======
-        trade_manager_maker = wallet_node_maker.wallet_state_manager.trade_manager
-        trade_manager_taker = wallet_node_taker.wallet_state_manager.trade_manager
-        trade_manager_trader = wallet_node_trader.wallet_state_manager.trade_manager
-
-        success, trade_make, error = await trade_manager_maker.create_offer_for_ids(chia_for_cat, DEFAULT_TX_CONFIG)
-        await time_out_assert(10, get_trade_and_status, TradeStatus.PENDING_ACCEPT, trade_manager_maker, trade_make)
-        assert error is None
-        assert success is True
-        assert trade_make is not None
-        peer = wallet_node_taker.get_full_node_peer()
-        offer = Offer.from_bytes(trade_make.offer)
-        tr1, txs1 = await trade_manager_taker.respond_to_offer(offer, peer, DEFAULT_TX_CONFIG, fee=uint64(10))
-        await full_node.wait_transaction_records_entered_mempool(records=txs1)
-        # we shouldn't be able to respond to a duplicate offer
-        with pytest.raises(ValueError):
-            await trade_manager_taker.respond_to_offer(offer, peer, DEFAULT_TX_CONFIG, fee=uint64(10))
-        await time_out_assert(15, get_trade_and_status, TradeStatus.PENDING_CONFIRM, trade_manager_taker, tr1)
-        # pushing into mempool while already in it should fail
-        tr2, txs2 = await trade_manager_trader.respond_to_offer(offer, peer, DEFAULT_TX_CONFIG, fee=uint64(10))
-        assert await trade_manager_trader.get_coins_of_interest()
-        offer_tx_records: List[TransactionRecord] = await wallet_node_maker.wallet_state_manager.tx_store.get_not_sent()
-        await full_node.process_transaction_records(records=offer_tx_records)
-        await full_node.wait_for_wallet_synced(wallet_node=wallet_node_trader, timeout=20)
-        await time_out_assert(15, get_trade_and_status, TradeStatus.FAILED, trade_manager_trader, tr2)
-
-    @pytest.mark.anyio
-    async def test_trade_bad_spend(self, wallets_prefarm):
-        (
-            [wallet_node_maker, maker_funds],
-            [wallet_node_taker, taker_funds],
-            full_node,
-        ) = wallets_prefarm
-        wallet_maker = wallet_node_maker.wallet_state_manager.main_wallet
-        xch_to_cat_amount = uint64(100)
->>>>>>> 7747a0dd
 
     success, trade_make, _, error = await trade_manager_maker.create_offer_for_ids(chia_for_cat, DEFAULT_TX_CONFIG)
     await time_out_assert(30, get_trade_and_status, TradeStatus.PENDING_ACCEPT, trade_manager_maker, trade_make)
