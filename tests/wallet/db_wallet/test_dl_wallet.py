import asyncio
import pytest
from typing import AsyncIterator, Iterator

from chia.types.blockchain_format.sized_bytes import bytes32
from chia.types.peer_info import PeerInfo
from chia.util.ints import uint16, uint64
from tests.setup_nodes import setup_simulators_and_wallets
from chia.data_layer.data_layer_wallet import DataLayerWallet

# from chia.wallet.dlo_wallet.dlo_wallet import DLOWallet
from chia.types.blockchain_format.program import Program
from tests.time_out_assert import time_out_assert
from chia.wallet.util.merkle_tree import MerkleTree

from tests.setup_nodes import SimulatorsAndWallets

pytestmark = pytest.mark.data_layer


@pytest.fixture(scope="module")
def event_loop() -> Iterator[asyncio.AbstractEventLoop]:
    loop = asyncio.get_event_loop()
    yield loop


class TestDLWallet:
    @pytest.fixture(scope="function")
    async def wallet_node(self) -> AsyncIterator[SimulatorsAndWallets]:
        async for _ in setup_simulators_and_wallets(1, 1, {}):
            yield _

    @pytest.fixture(scope="function")
    async def two_wallet_nodes(self) -> AsyncIterator[SimulatorsAndWallets]:
        async for _ in setup_simulators_and_wallets(1, 2, {}):
            yield _

    @pytest.fixture(scope="function")
    async def three_wallet_nodes(self) -> AsyncIterator[SimulatorsAndWallets]:
        async for _ in setup_simulators_and_wallets(1, 3, {}):
            yield _

    @pytest.fixture(scope="function")
    async def two_wallet_nodes_five_freeze(self) -> AsyncIterator[SimulatorsAndWallets]:
        async for _ in setup_simulators_and_wallets(1, 2, {}):
            yield _

    @pytest.fixture(scope="function")
    async def three_sim_two_wallets(self) -> AsyncIterator[SimulatorsAndWallets]:
        async for _ in setup_simulators_and_wallets(3, 2, {}):
            yield _

    @pytest.mark.parametrize(
        "trusted",
        [True, False],
    )
    @pytest.mark.asyncio
    async def test_initial_creation(self, wallet_node: SimulatorsAndWallets, trusted: bool) -> None:
        full_nodes, wallets = wallet_node
        full_node_api = full_nodes[0]
        full_node_server = full_node_api.server
        wallet_node_0, server_0 = wallets[0]
        assert wallet_node_0.wallet_state_manager is not None
        wallet_0 = wallet_node_0.wallet_state_manager.main_wallet

        if trusted:
            wallet_node_0.config["trusted_peers"] = {full_node_server.node_id.hex(): full_node_server.node_id.hex()}
        else:
            wallet_node_0.config["trusted_peers"] = {}

        await server_0.start_client(PeerInfo("localhost", uint16(full_node_server._port)), None)

        funds = await full_node_api.farm_blocks(count=2, wallet=wallet_0)

        await time_out_assert(10, wallet_0.get_unconfirmed_balance, funds)
        await time_out_assert(10, wallet_0.get_confirmed_balance, funds)

        async with wallet_node_0.wallet_state_manager.lock:
            dl_wallet = await DataLayerWallet.create_new_dl_wallet(wallet_node_0.wallet_state_manager, wallet_0)

        nodes = [Program.to("thing").get_tree_hash(), Program.to([8]).get_tree_hash()]
        current_tree = MerkleTree(nodes)
        current_root = current_tree.calculate_root()

        async def is_singleton_confirmed(lid: bytes32) -> bool:
            rec = await dl_wallet.get_latest_singleton(lid)
            if rec is None:
                return False
            return rec.confirmed

        for i in range(0, 2):
            dl_record, std_record, launcher_id = await dl_wallet.generate_new_reporter(
                current_root, fee=uint64(1999999999999)
            )

            assert await dl_wallet.get_latest_singleton(launcher_id) is not None

            await wallet_node_0.wallet_state_manager.add_pending_transaction(dl_record)
            await wallet_node_0.wallet_state_manager.add_pending_transaction(std_record)
            await full_node_api.process_transaction_records(records=[dl_record, std_record])

            await time_out_assert(15, is_singleton_confirmed, True, launcher_id)
            await asyncio.sleep(0.5)

        await time_out_assert(10, wallet_0.get_unconfirmed_balance, 0)
        await time_out_assert(10, wallet_0.get_confirmed_balance, 0)

    @pytest.mark.parametrize(
        "trusted",
        [True, False],
    )
    @pytest.mark.asyncio
    async def test_tracking_non_owned(self, two_wallet_nodes: SimulatorsAndWallets, trusted: bool) -> None:
        full_nodes, wallets = two_wallet_nodes
        full_node_api = full_nodes[0]
        full_node_server = full_node_api.server
        wallet_node_0, server_0 = wallets[0]
        wallet_node_1, server_1 = wallets[1]
        assert wallet_node_0.wallet_state_manager is not None
        assert wallet_node_1.wallet_state_manager is not None
        wallet_0 = wallet_node_0.wallet_state_manager.main_wallet
        wallet_1 = wallet_node_1.wallet_state_manager.main_wallet

        if trusted:
            wallet_node_0.config["trusted_peers"] = {full_node_server.node_id.hex(): full_node_server.node_id.hex()}
            wallet_node_1.config["trusted_peers"] = {full_node_server.node_id.hex(): full_node_server.node_id.hex()}
        else:
            wallet_node_0.config["trusted_peers"] = {}
            wallet_node_1.config["trusted_peers"] = {}

        await server_0.start_client(PeerInfo("localhost", uint16(full_node_server._port)), None)
        await server_1.start_client(PeerInfo("localhost", uint16(full_node_server._port)), None)

        funds = await full_node_api.farm_blocks(count=2, wallet=wallet_0)

        await time_out_assert(10, wallet_0.get_unconfirmed_balance, funds)
        await time_out_assert(10, wallet_0.get_confirmed_balance, funds)

        async with wallet_node_0.wallet_state_manager.lock:
            dl_wallet_0 = await DataLayerWallet.create_new_dl_wallet(wallet_node_0.wallet_state_manager, wallet_0)

        async with wallet_node_1.wallet_state_manager.lock:
            dl_wallet_1 = await DataLayerWallet.create_new_dl_wallet(wallet_node_1.wallet_state_manager, wallet_1)

        nodes = [Program.to("thing").get_tree_hash(), Program.to([8]).get_tree_hash()]
        current_tree = MerkleTree(nodes)
        current_root = current_tree.calculate_root()

        async def is_singleton_confirmed(wallet: DataLayerWallet, lid: bytes32) -> bool:
            latest_singleton = await wallet.get_latest_singleton(lid)
            if latest_singleton is None:
                return False
            return latest_singleton.confirmed

        dl_record, std_record, launcher_id = await dl_wallet_0.generate_new_reporter(current_root)

        assert await dl_wallet_0.get_latest_singleton(launcher_id) is not None

        await wallet_node_0.wallet_state_manager.add_pending_transaction(dl_record)
        await wallet_node_0.wallet_state_manager.add_pending_transaction(std_record)
        await full_node_api.process_transaction_records(records=[dl_record, std_record])

        await time_out_assert(15, is_singleton_confirmed, True, dl_wallet_0, launcher_id)
        await asyncio.sleep(0.5)

        await dl_wallet_1.track_new_launcher_id(launcher_id)
        await time_out_assert(15, is_singleton_confirmed, True, dl_wallet_1, launcher_id)
        current_record = await dl_wallet_1.get_latest_singleton(launcher_id)
        await asyncio.sleep(0.5)

        new_root = MerkleTree([Program.to("root").get_tree_hash()]).calculate_root()
        txs = await dl_wallet_0.create_update_state_spend(launcher_id, new_root)

        for tx in txs:
            await wallet_node_0.wallet_state_manager.add_pending_transaction(tx)
        await full_node_api.process_transaction_records(records=txs)

        await time_out_assert(15, is_singleton_confirmed, True, dl_wallet_0, launcher_id)
        await asyncio.sleep(0.5)

        async def is_tip_updated() -> bool:
            latest_singleton = await dl_wallet_1.get_latest_singleton(launcher_id)
            return latest_singleton != current_record

        await time_out_assert(15, is_tip_updated, True)

        await dl_wallet_1.stop_tracking_singleton(launcher_id)
        assert await dl_wallet_1.get_latest_singleton(launcher_id) is None

    @pytest.mark.parametrize(
        "trusted",
        [True, False],
    )
    @pytest.mark.asyncio
    async def test_lifecycle(self, wallet_node: SimulatorsAndWallets, trusted: bool) -> None:
        full_nodes, wallets = wallet_node
        full_node_api = full_nodes[0]
        full_node_server = full_node_api.server
        wallet_node_0, server_0 = wallets[0]
        assert wallet_node_0.wallet_state_manager is not None
        wallet_0 = wallet_node_0.wallet_state_manager.main_wallet

        if trusted:
            wallet_node_0.config["trusted_peers"] = {full_node_server.node_id.hex(): full_node_server.node_id.hex()}
        else:
            wallet_node_0.config["trusted_peers"] = {}

        await server_0.start_client(PeerInfo("localhost", uint16(full_node_server._port)), None)

        funds = await full_node_api.farm_blocks(count=5, wallet=wallet_0)

        await time_out_assert(10, wallet_0.get_unconfirmed_balance, funds)
        await time_out_assert(10, wallet_0.get_confirmed_balance, funds)

        async with wallet_node_0.wallet_state_manager.lock:
            dl_wallet = await DataLayerWallet.create_new_dl_wallet(wallet_node_0.wallet_state_manager, wallet_0)

        nodes = [Program.to("thing").get_tree_hash(), Program.to([8]).get_tree_hash()]
        current_tree = MerkleTree(nodes)
        current_root = current_tree.calculate_root()

        async def is_singleton_confirmed(lid: bytes32) -> bool:
            latest_singleton = await dl_wallet.get_latest_singleton(lid)
            if latest_singleton is None:
                return False
            return latest_singleton.confirmed

        dl_record, std_record, launcher_id = await dl_wallet.generate_new_reporter(current_root)

        assert await dl_wallet.get_latest_singleton(launcher_id) is not None

        await wallet_node_0.wallet_state_manager.add_pending_transaction(dl_record)
        await wallet_node_0.wallet_state_manager.add_pending_transaction(std_record)
        await full_node_api.process_transaction_records(records=[dl_record, std_record])

        await time_out_assert(15, is_singleton_confirmed, True, launcher_id)
        await asyncio.sleep(0.5)

        previous_record = await dl_wallet.get_latest_singleton(launcher_id)

        new_root = MerkleTree([Program.to("root").get_tree_hash()]).calculate_root()
<<<<<<< HEAD
        txs = await dl_wallet.create_update_state_spend(launcher_id, new_root, fee=uint64(1999999999999))
=======
        dl_tx = await dl_wallet.create_update_state_spend(launcher_id, new_root)
        with pytest.raises(ValueError, match="is currently pending"):
            await dl_wallet.create_update_state_spend(launcher_id, new_root)
>>>>>>> 0c5014a5
        new_record = await dl_wallet.get_latest_singleton(launcher_id)
        assert new_record is not None
        assert new_record != previous_record
        assert not new_record.confirmed

        for tx in txs:
            await wallet_node_0.wallet_state_manager.add_pending_transaction(tx)
        await full_node_api.process_transaction_records(records=txs)

        await time_out_assert(15, is_singleton_confirmed, True, launcher_id)
        await time_out_assert(10, wallet_0.get_unconfirmed_balance, funds - 2000000000000)
        await time_out_assert(10, wallet_0.get_confirmed_balance, funds - 2000000000000)
        await asyncio.sleep(0.5)

        for _ in range(0, 2):
            current_record = await dl_wallet.get_latest_singleton(launcher_id)
            txs, _ = await dl_wallet.create_report_spend(launcher_id, fee=uint64(2000000000000))
            new_record = await dl_wallet.get_latest_singleton(launcher_id)
            assert new_record is not None
            assert new_record != current_record
            assert not new_record.confirmed

            for tx in txs:
                await wallet_node_0.wallet_state_manager.add_pending_transaction(tx)
            await full_node_api.process_transaction_records(records=txs)

            await time_out_assert(15, is_singleton_confirmed, True, launcher_id)
            await asyncio.sleep(0.5)

        await time_out_assert(10, wallet_0.get_unconfirmed_balance, funds - 6000000000000)
        await time_out_assert(10, wallet_0.get_confirmed_balance, funds - 6000000000000)

        previous_record = await dl_wallet.get_latest_singleton(launcher_id)

        new_root = MerkleTree([Program.to("new root").get_tree_hash()]).calculate_root()
        txs = await dl_wallet.create_update_state_spend(launcher_id, new_root)
        new_record = await dl_wallet.get_latest_singleton(launcher_id)
        assert new_record is not None
        assert new_record != previous_record
        assert not new_record.confirmed

        for tx in txs:
            await wallet_node_0.wallet_state_manager.add_pending_transaction(tx)
        await full_node_api.process_transaction_records(records=txs)

        await time_out_assert(15, is_singleton_confirmed, True, launcher_id)
        await asyncio.sleep(0.5)

    # @pytest.mark.skip(reason="DLO Wallet is not supported yet")
    # @pytest.mark.asyncio
    # async def test_dlo_wallet(self, three_wallet_nodes: SimulatorsAndWallets) -> None:
    #     raise  # for ignoring mypy :)
    #     time_lock = uint64(10)
    #     full_nodes, wallets = three_wallet_nodes
    #     full_node_api = full_nodes[0]
    #     full_node_api.time_per_block = 2 * time_lock
    #     full_node_server = full_node_api.server
    #     wallet_node_0, server_0 = wallets[0]
    #     wallet_node_1, server_1 = wallets[1]
    #     wallet_node_2, server_2 = wallets[2]
    #     assert wallet_node_0.wallet_state_manager is not None
    #     assert wallet_node_1.wallet_state_manager is not None
    #     assert wallet_node_2.wallet_state_manager is not None
    #     wallet_0 = wallet_node_0.wallet_state_manager.main_wallet
    #     wallet_1 = wallet_node_1.wallet_state_manager.main_wallet
    #     wallet_2 = wallet_node_2.wallet_state_manager.main_wallet
    #
    #     ph2 = await wallet_2.get_new_puzzlehash()
    #
    #     await server_0.start_client(PeerInfo("localhost", uint16(full_node_server._port)), None)
    #     await server_1.start_client(PeerInfo("localhost", uint16(full_node_server._port)), None)
    #     await server_2.start_client(PeerInfo("localhost", uint16(full_node_server._port)), None)
    #
    #     funds = await full_node_api.farm_blocks(count=1, wallet=wallet_0)
    #
    #     await time_out_assert(10, wallet_0.get_unconfirmed_balance, funds)
    #     await time_out_assert(10, wallet_0.get_confirmed_balance, funds)
    #
    #     nodes = [Program.to("thing").get_tree_hash(), Program.to([8]).get_tree_hash()]
    #     current_tree = MerkleTree(nodes)
    #     current_root = current_tree.calculate_root()
    #
    #     # Wallet1 sets up DLWallet1
    #     async with wallet_node_0.wallet_state_manager.lock:
    #         creation_record = await DataLayerWallet.create_new_dl_wallet(
    #             wallet_node_0.wallet_state_manager, wallet_0, uint64(101), current_root
    #         )
    #
    #     dl_wallet_0: DataLayerWallet = creation_record.item
    #
    #     await full_node_api.process_transaction_records(records=creation_record.transaction_records)
    #
    #     await time_out_assert(15, dl_wallet_0.get_confirmed_balance, 101)
    #     await time_out_assert(15, dl_wallet_0.get_unconfirmed_balance, 101)
    #
    #     # Wallet1 sets up DLOWallet1
    #     async with wallet_node_1.wallet_state_manager.lock:
    #         dlo_wallet_1: DLOWallet = await DLOWallet.create_new_dlo_wallet(
    #             wallet_node_1.wallet_state_manager,
    #             wallet_1,
    #         )
    #
    #     await full_node_api.farm_blocks(count=2, wallet=wallet_1)
    #
    #     await time_out_assert(15, dlo_wallet_1.get_confirmed_balance, 0)
    #     await time_out_assert(15, dlo_wallet_1.get_unconfirmed_balance, 0)
    #     assert dl_wallet_0.dl_info.origin_coin is not None
    #     tr = await dlo_wallet_1.generate_datalayer_offer_spend(
    #         amount=uint64(201),
    #         leaf_reveal=Program.to("thing").get_tree_hash(),
    #         host_genesis_id=dl_wallet_0.dl_info.origin_coin.name(),
    #         claim_target=await wallet_2.get_new_puzzlehash(),
    #         recovery_target=await wallet_1.get_new_puzzlehash(),
    #         recovery_timelock=time_lock,
    #     )
    #     await wallet_1.push_transaction(tr)
    #     await full_node_api.process_transaction_records(records=[tr])
    #
    #     await time_out_assert(15, dlo_wallet_1.get_confirmed_balance, 201)
    #     await time_out_assert(15, dlo_wallet_1.get_unconfirmed_balance, 201)
    #
    #     # create a second DLO Wallet and claim the coin
    #     async with wallet_node_2.wallet_state_manager.lock:
    #         dlo_wallet_2: DLOWallet = await DLOWallet.create_new_dlo_wallet(
    #             wallet_node_2.wallet_state_manager,
    #             wallet_2,
    #         )
    #
    #     offer_coin = await dlo_wallet_1.get_coin()
    #     offer_full_puzzle = dlo_wallet_1.puzzle_for_pk(0x00)
    #     db_puzzle, db_innerpuz, current_root = await dl_wallet_0.get_info_for_offer_claim()
    #     inclusion_proof = current_tree.generate_proof(Program.to("thing").get_tree_hash())
    #     assert db_innerpuz is not None
    #     sb2 = await dlo_wallet_2.claim_dl_offer(
    #         offer_coin,
    #         offer_full_puzzle,
    #         db_innerpuz.get_tree_hash(),
    #         current_root,
    #         inclusion_proof,
    #     )
    #     sb = await dl_wallet_0.create_report_spend()
    #     sb = SpendBundle.aggregate([sb2, sb])
    #     tr = TransactionRecord(
    #         confirmed_at_height=uint32(0),
    #         created_at_time=uint64(int(time.time())),
    #         to_puzzle_hash=ph2,
    #         amount=uint64(201),
    #         fee_amount=uint64(0),
    #         confirmed=False,
    #         sent=uint32(0),
    #         spend_bundle=sb,
    #         additions=sb.additions(),
    #         removals=sb.removals(),
    #         memos=list(sb.get_memos().items()),
    #         wallet_id=dl_wallet_0.id(),
    #         sent_to=[],
    #         trade_id=None,
    #         type=uint32(TransactionType.OUTGOING_TX.value),
    #         name=sb.name(),
    #     )
    #     await wallet_2.push_transaction(tr)
    #     await full_node_api.process_transaction_records(records=[tr])
    #
    #     await time_out_assert(15, wallet_2.get_confirmed_balance, 201)
    #     await time_out_assert(15, wallet_2.get_unconfirmed_balance, 201)
    #
    # @pytest.mark.skip(reason="DLO wallet is not supported yet")
    # @pytest.mark.asyncio
    # async def test_dlo_wallet_reclaim(self, three_wallet_nodes: SimulatorsAndWallets) -> None:
    #     raise  # for ignoring mypy :)
    #     time_lock = uint64(10)
    #
    #     full_nodes, wallets = three_wallet_nodes
    #     full_node_api = full_nodes[0]
    #     full_node_api.time_per_block = 2 * time_lock
    #     full_node_server = full_node_api.server
    #     wallet_node_0, server_0 = wallets[0]
    #     wallet_node_1, server_1 = wallets[1]
    #     wallet_node_2, server_2 = wallets[2]
    #     assert wallet_node_0.wallet_state_manager is not None
    #     assert wallet_node_1.wallet_state_manager is not None
    #     assert wallet_node_2.wallet_state_manager is not None
    #     wallet_0 = wallet_node_0.wallet_state_manager.main_wallet
    #     wallet_1 = wallet_node_1.wallet_state_manager.main_wallet
    #     wallet_2 = wallet_node_2.wallet_state_manager.main_wallet
    #
    #     await server_0.start_client(PeerInfo("localhost", uint16(full_node_server._port)), None)
    #     await server_1.start_client(PeerInfo("localhost", uint16(full_node_server._port)), None)
    #     await server_2.start_client(PeerInfo("localhost", uint16(full_node_server._port)), None)
    #
    #     funds = await full_node_api.farm_blocks(count=1, wallet=wallet_0)
    #
    #     await time_out_assert(10, wallet_0.get_unconfirmed_balance, funds)
    #     await time_out_assert(10, wallet_0.get_confirmed_balance, funds)
    #
    #     nodes = [Program.to("thing").get_tree_hash(), Program.to([8]).get_tree_hash()]
    #     current_tree = MerkleTree(nodes)
    #     current_root = current_tree.calculate_root()
    #
    #     # Wallet1 sets up DLWallet1
    #     async with wallet_node_0.wallet_state_manager.lock:
    #         creation_record = await DataLayerWallet.create_new_dl_wallet(
    #             wallet_node_0.wallet_state_manager, wallet_0, uint64(101), current_root
    #         )
    #
    #     dl_wallet_0: DataLayerWallet = creation_record.item
    #
    #     await full_node_api.process_transaction_records(records=creation_record.transaction_records)
    #
    #     await time_out_assert(15, dl_wallet_0.get_confirmed_balance, 101)
    #     await time_out_assert(15, dl_wallet_0.get_unconfirmed_balance, 101)
    #
    #     # Wallet1 sets up DLOWallet1
    #     async with wallet_node_1.wallet_state_manager.lock:
    #         dlo_wallet_1: DLOWallet = await DLOWallet.create_new_dlo_wallet(
    #             wallet_node_1.wallet_state_manager,
    #             wallet_1,
    #         )
    #
    #     wallet_1_funds = await full_node_api.farm_blocks(count=1, wallet=wallet_1)
    #     offer_amount = 201
    #
    #     await time_out_assert(15, dlo_wallet_1.get_confirmed_balance, 0)
    #     await time_out_assert(15, dlo_wallet_1.get_unconfirmed_balance, 0)
    #     assert dl_wallet_0.dl_info.origin_coin is not None
    #     tr = await dlo_wallet_1.generate_datalayer_offer_spend(
    #         amount=uint64(offer_amount),
    #         leaf_reveal=Program.to("thing").get_tree_hash(),
    #         host_genesis_id=dl_wallet_0.dl_info.origin_coin.name(),
    #         claim_target=await wallet_2.get_new_puzzlehash(),
    #         recovery_target=await wallet_1.get_new_puzzlehash(),
    #         recovery_timelock=time_lock,
    #     )
    #     await wallet_1.push_transaction(tr)
    #     await full_node_api.process_transaction_records(records=[tr])
    #
    #     await time_out_assert(15, dlo_wallet_1.get_confirmed_balance, offer_amount)
    #     await time_out_assert(15, dlo_wallet_1.get_unconfirmed_balance, offer_amount)
    #     wallet_1_funds -= offer_amount
    #
    #     await time_out_assert(15, wallet_1.get_confirmed_balance, wallet_1_funds)
    #     await time_out_assert(15, wallet_1.get_unconfirmed_balance, wallet_1_funds)
    #
    #     transaction_record = await dlo_wallet_1.create_recover_dl_offer_spend()
    #     # Process a block to make sure the time lock for the offer has passed
    #     await full_node_api.process_blocks(count=1)
    #
    #     await full_node_api.process_transaction_records(records=[transaction_record])
    #
    #     wallet_1_funds += offer_amount
    #
    #     await time_out_assert(15, dlo_wallet_1.get_confirmed_balance, 0)
    #     await time_out_assert(15, dlo_wallet_1.get_unconfirmed_balance, 0)
    #     await time_out_assert(15, wallet_1.get_confirmed_balance, wallet_1_funds)
    #     await time_out_assert(15, wallet_1.get_unconfirmed_balance, wallet_1_funds)<|MERGE_RESOLUTION|>--- conflicted
+++ resolved
@@ -239,13 +239,11 @@
         previous_record = await dl_wallet.get_latest_singleton(launcher_id)
 
         new_root = MerkleTree([Program.to("root").get_tree_hash()]).calculate_root()
-<<<<<<< HEAD
+
         txs = await dl_wallet.create_update_state_spend(launcher_id, new_root, fee=uint64(1999999999999))
-=======
-        dl_tx = await dl_wallet.create_update_state_spend(launcher_id, new_root)
         with pytest.raises(ValueError, match="is currently pending"):
             await dl_wallet.create_update_state_spend(launcher_id, new_root)
->>>>>>> 0c5014a5
+
         new_record = await dl_wallet.get_latest_singleton(launcher_id)
         assert new_record is not None
         assert new_record != previous_record
